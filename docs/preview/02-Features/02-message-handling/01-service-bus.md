--- conflicted
+++ resolved
@@ -115,16 +115,11 @@
 {
     public void ConfigureServices(IServiceCollection services)
     {
-<<<<<<< HEAD
-        services.AddServiceBusTopicMessagePumpUsingManagedIdentity(...)
-                .WithServiceBusMessageHandler<OrderMessageHandler, Order>(context => context.Properties["MessageType"].ToString() == "Order");
-=======
         services.AddServiceBusTopicMessagePump(...)
                 .WithServiceBusMessageHandler<OrderMessageHandler, Order>(options =>
                 {
                     options.AddMessageContextFilter(context => context.Properties["MessageType"].ToString() == "Order"));
                 });
->>>>>>> f3bf94c3
     }
 }
 ```
@@ -166,18 +161,8 @@
 {
     public void ConfigureServices(IServiceCollection services)
     {
-<<<<<<< HEAD
-        // Register the message body serializer in the dependency container where the dependent services will be injected.
-        services.AddServiceBusTopicMessagePumpUsingManagedIdentity(...)
-                .WitServiceBusMessageHandler<OrderBatchMessageHandler>(..., messageBodySerializer: new OrderBatchMessageBodySerializer());
-
-        // Register the message body serializer  in the dependency container where the dependent services are manually injected.
-        services.AddServiceBusTopicMessagePumpUsingManagedIdentity(...)
-                .WithServiceBusMessageHandler(..., messageBodySerializerImplementationFactory: serviceProvider => 
-=======
         services.AddServiceBusTopicMessagePump(...)
                 .WitServiceBusMessageHandler<OrderBatchMessageHandler>(options =>
->>>>>>> f3bf94c3
                 {
                     // Option #1
                     options.AddMessageBodySerializer(new OrderBatchMessageBodySerializer());
@@ -231,16 +216,11 @@
 {
     public void ConfigureServices(IServiceCollection services)
     {
-<<<<<<< HEAD
-        services.AddServiceBusTopicMessagePumpUsingManagedIdentity(...)
-                .WithServiceMessageHandler<OrderMessageHandler, Order>((Order order) => order.Type == Department.Sales);
-=======
         services.AddServiceBusTopicMessagePump(...)
                 .WithServiceMessageHandler<OrderMessageHandler, Order>(options =>
                 {
                     options.AddMessageBodyFilter((Order order) => order.Type == Department.Sales));
         });
->>>>>>> f3bf94c3
     }
 }
 ```
@@ -287,7 +267,7 @@
 {
     public void ConfigureServices(IServiceCollection services)
     {
-        services.AddServiceBusQueueMessagePumpUsingManagedIdentity(...)
+        services.AddServiceBusQueueMessagePump(...)
                 .WithServiceBusFallbackMessageHandler<WarnsUserFallbackMessageHandler>();
     }
 }
@@ -343,7 +323,7 @@
 {
     public void ConfigureServices(IServiceCollection services)
     {
-        services.AddServiceBusQueueMessagePumpUsingManagedIdentity(...)
+        services.AddServiceBusQueueMessagePump(...)
                 .WithServiceBusMessageHandler<AbandonUnknownOrderMessageHandler, Order>();
     }
 }
@@ -390,7 +370,7 @@
 {
     public void ConfigureServices(IServiceCollection services)
     {
-        services.AddServiceBusQueueMessagePumpUsingManagedIdentity(...)
+        services.AddServiceBusQueueMessagePump(...)
                 .WithServiceBusFallbackMessageHandler<DeadLetterFallbackMessageHandler>();
     }
 }
@@ -411,7 +391,7 @@
     public void ConfigureServices(IServiceCollection services)
     {
 
-        services.AddServiceBusTopicMessagePumpUsingManagedIdentity(..., 
+        services.AddServiceBusTopicMessagePump(..., 
             options => 
             {
                 // Indicate whether or not messages should be automatically marked as completed 
@@ -462,7 +442,7 @@
                 options.TopicSubscription = TopicSubscription.Automatic;
             });
 
-        services.AddServiceBusQueueMessagePumpUsingManagedIdentity(...
+        services.AddServiceBusQueueMessagePump(...
             options => 
             {
                 // Indicate whether or not messages should be automatically marked as completed 
@@ -511,7 +491,7 @@
 
         // Multiple message handlers can be added to the services, based on the message type (ex. 'Order', 'Customer'...), 
         // the correct message handler will be selected.
-        services.AddServiceBusQueueMessagePumpUsingManagedIdentity(...)
+        services.AddServiceBusQueueMessagePump(...)
                 .WithServiceBusMessageHandler<OrdersMessageHandler, Order>()
                 .WithMessageHandler<CustomerMessageHandler, Customer>();
     }
@@ -559,7 +539,7 @@
         return new TrackedAzureServiceBusMessageRouter(serviceProvider, logger);
     });
 
-    services.AddServiceBusQueueMessagePumpUsingMangedIdentity(...);
+    services.AddServiceBusQueueMessagePump(...);
 }
 ```
 
