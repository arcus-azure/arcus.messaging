---
title: "Message Pump Customization"
layout: default
---

# Customize message pumps

While the message processing is handled by the `IMessageHandler<>` implementations, the message router controls in what format the message is received.
We allow several customizations while using a built-in or implemeting your own message router.

- [Filter messages based on message context](#filter-messages-based-on-message-context)
- [Control custom deserialization](#control-custom-deserialization)
  - [Extending the message pump](#extending-the-message-pump)
  - [Bring your own deserialization](#bring-your-own-deserialization)
- [Fallback message handling](#fallback-message-handling)

## Filter messages based on message context

When registering a new message handler, one can opt-in to add a filter on the message context which filters out messages that are not needed to be processed.

This can be useful when you are sending different message types on the same queue. Another use-case is being able to handle different versions of the same message type which have different contracts because you are migrating your application.

Following example shows how a message handler should only process a certain message when a property's in the context is present.

We'll use a simple message handler implementation:

```csharp
using Arcus.Messaging.Abstractions;
using Arcus.Messaging.Pumps.Abstractions.MessagingHandling;

public class OrderMessageHandler : IMessageHandler<Order>
{
    public async Task ProcessMessageAsync(Order order, MessageContext context, ...)
    {
        // Do some processing...
	}
}
```

We would like that this handler only processed the message when the context contains `MessageType` equals `Order`.

```csharp
using Microsoft.Extensions.DependencyInjection;

public class Startup
{
    public void ConfigureServices(IServiceCollection services)
    {
        services.WithMessageHandler<OrderMessageHandler, Order>(context => context.Properties["MessageType"].ToString() == "Order");
    }
}
```

> Note that the order in which the message handlers are registered is important in the message processing.
> In the example, when a message handler above this one is registered that could also handle the message (same message type) than that handler may be chosen instead of the one with the specific filter.

## Control custom deserialization

### Extending the message router

By default, when using the `.AddMessageRouting`, an new `IMessageRouter` instance is registered that contains the basic message routing/handling for incoming messages.
If you want for some reason alter this routing process or provide additional functionality, you can do this by implementing your own message router. You can also inherit from our built-in message router and override the necessary methods of your choosing.

Here's how you normally would register the message router:

```csharp
public void ConfigureServices(IServiceCollection services)
{
    // Registers `IMessageRouter`.
    services.AddMessageRouting();
}
```

Alternatively, you can implement your own.

```csharp
<<<<<<< HEAD
public class OrderMessageRouter : MessageRouter
=======
using System;
using Arcus.Messaging.Pumps.Abstractions;
using Microsoft.Extensions.Configuration;
using Microsoft.Extensions.DependencyInjection;
using Microsoft.Extensions.Logging;

public class OrderMessagePump : MessagePump
>>>>>>> b912e6c8
{
    public OrderMessageRouter(
        IServiceProvider serviceProvider, 
        ILogger<OrderMessageRouter> logger)
        : base(serviceProvider, logger)
    {
    }

    public override bool TryDeserializeToMessageFormat(string message, Type messageType, out object? result)
    {
        if (messageType == typeof(Order))
        {
            result = JsonConvert.DeserializeObject<Order>(message);
            return true;
        }
        else
        {
            result = null;
            return false;
        }
    }
}
```

> Note that our built-in `MessageRouter` implements `IMessageRouter` which you can use within your application.

When inheriting from the `MessageRouter` type, we've controlled how the incoming raw message is being deserialized.
Based on the message type of the registered message handlers, the router determines if the incoming message can be deserialized to that type

This custom message router can be registered using the following code. The custom router will then be registered as an `IMessageRouter` instance.

```csharp
public void ConfigureServices(IServiceCollection services)
{
    services.AddMessageRouting(serviceProvider =>
    {
        var logger = serviceProvider.GetService<ILogger<OrderMessageRouter>>();
        return new OrderMessageRouter(serviceProvider, logger);
    });
}
```

### Bring your own deserialization

You can also choose to extend the built-in message deserialization with additional deserializer to meet your needs. 
This allows you to easily deserialize into different message formats or reuse existing (de)serialization capabilities that you already have without altering the message router. 

You start by implemeting an `IMessageBodySerializer`. The following example shows how an expected type can be transformed to something else. 
The result type (in this case `OrderBatch`) will be then be used to check if there is an `IMessageHandler` registered with that message type.

```csharp
using Arcus.Messaging.Pumps.Abstractions.MessageHandling;

public class OrderBatchMessageBodySerializer : IMessageBodySerializer
{
    public async Task<MessageResult> DeserializeMessageAsync(string messageBody)
    {
        var serializer = new XmlSerializer(typeof(Order[]));
        using (var contents = new MemoryStream(Encoding.UTF8.GetBytes(messageBody)))
        {
            var orders = (Order[]) serializer.Deserialize(contents);
            return MessageResult.Success(new OrderBatch(orders));
        }
    }
}
```

The registration of these message body handlers can be done just as easily as an `IMessageSerializer`:

```csharp
using Microsoft.Extensions.DependencyInjection;

public class Startup
{
    public void ConfigureServices(IServiceCollection services)
    {
        // Register the message body serializer in the dependency container where the dependent services will be injected.
        services.WithMessageHandler<OrderBatchMessageHandler>(..., messageBodySerializer: new OrderBatchMessageBodySerializer());

        // Register the message body serializer  in the dependency container where the dependent services are manually injected.
        services.WithMessageHandler(..., messageBodySerializerImplementationFactory: serviceProvider => 
        {
            var logger = serviceProvider.GetService<ILogger<OrderBatchMessageHandler>>();
            return new OrderBatchMessageHandler(logger);
        });
    }
}
```

> Note that the order in which the message handlers are registered is important in the message processing.
> In the example, when a message handler above this one is registered that could also handle the message (same message type) than that handler may be chosen instead of the one with the specific filter.

## Filter messages based on message body

When registereing a new message handler, one can opt-in to add a filter on the incoming message body which filters out messages that are not needed to be processed.
This can be useful when you want to route messages based on the message content itself instead of the messaging context.

Following example shows how a message handler should only process a certain message when the status is 'Sales'; meaning only `Order` for the sales division will be processed.

```csharp
// Message to be sent:
public enum Department { Sales, Marketing, Operations }

public class Order
{
    public string Id { get; set; }
    public Department Type { get; set; }
}

using Arcus.Messaging.Abstractions;
using Arcus.Messaging.Pumps.Abstractions.MessageHandling;

// Message handler
public class OrderMessageHandler : IMessageHandler<Order>
{
    public async Task ProcessMessageAsync(Order order, MessageContext context, ...)
    {
        // Do some processing...
    }
}

using Microsoft.Extensions.DependencyInjection;

// Message handler registration
public class Startup
{
    ...
    
    public void ConfigureServices(IServiceCollection services)
    {
        services.WithMessageHandler<OrderMessageHandler, Order>((Order order) => order.Type == Department.Sales);
    }
}
```

## Fallback message handling

When receiving a message on the message pump and none of the registered `IMessageHandler`'s can correctly process the message, the message router normally throws and logs an exception.

It could also happen in a scenario that's to be expected that some received messages will not be processed correctly (or you don't want them to).

In such a scenario, you can choose to register a `IFallbackMessageHandler` in the dependency container. 
This extra message handler will then process the remaining messages that can't be processed by the normal message handlers.

Following example shows how such a message handler can be implemented:

```csharp
using Arcus.Messaging.Abstractions;
using Arcus.Messaging.Pumps.Abstractions.MessageHandling;
using Microsoft.Extensions.Logging;

public class WarnsUserFallbackMessageHandler : IFallbackMessageHandller
{
    private readonly ILogger _logger;

    public WarnsUserFallbackMessageHandler(ILogger<WarnsUserFallbackMessageHandler> logger)
    {
        _logger = logger;
    }

    public async Task ProcessMessageAsync(string message, MessageContext context, ...)
    {
        _logger.LogWarning("These type of messages are expected not to be processed");
    }
}
```

And to register such an implementation:

```csharp
using Microsoft.Extensions.DependencyInjection;

public class Startup
{
    public void ConfigureServices(IServiceCollection services)
    {
        services.WithFallbackMessageHandler<WarnsUserFallbackMessageHandler>();
    }
}
```

[&larr; back](/)<|MERGE_RESOLUTION|>--- conflicted
+++ resolved
@@ -74,17 +74,13 @@
 Alternatively, you can implement your own.
 
 ```csharp
-<<<<<<< HEAD
-public class OrderMessageRouter : MessageRouter
-=======
 using System;
 using Arcus.Messaging.Pumps.Abstractions;
 using Microsoft.Extensions.Configuration;
 using Microsoft.Extensions.DependencyInjection;
 using Microsoft.Extensions.Logging;
 
-public class OrderMessagePump : MessagePump
->>>>>>> b912e6c8
+public class OrderMessageRouter : MessageRouter
 {
     public OrderMessageRouter(
         IServiceProvider serviceProvider, 
