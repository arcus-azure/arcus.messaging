--- conflicted
+++ resolved
@@ -124,17 +124,10 @@
                             "Determining whether the message context predicate registered with the message handler {MessageHandlerType} holds...",
                             ServiceType.Name);
 
-<<<<<<< HEAD
-                        var canProcessMessage = (bool)_service.InvokeMethod(
-                            "CanProcessMessage",
-                            BindingFlags.Instance | BindingFlags.NonPublic,
-                            messageContext);
-=======
                     var canProcessMessage = (bool) Service.InvokeMethod(
                         "CanProcessMessage",
                         BindingFlags.Instance | BindingFlags.NonPublic,
                         messageContext);
->>>>>>> 0818b4d7
 
                         _logger.LogInformation(
                             "Message context predicate registered with the message handler {MessageHandlerType} resulted in {Result}, so {Action} process this message",
@@ -222,17 +215,8 @@
                     "Ambiguous match found of '{MethodName}' methods in the '{MessageHandlerType}'. Make sure that only 1 matching '{MethodName}' was found on the '{MessageHandlerType}' message handler",
                     methodName, ServiceType.Name, methodName, ServiceType.Name);
 
-<<<<<<< HEAD
-                return false;
-            }
-            catch (Exception exception)
-            {
-                _logger.LogError(exception, "Message handler '{MessageHandlerType}' failed to process '{MessageType}' message", ServiceType.Name, MessageType.Name);
-                return false;
-=======
                 throw new AmbiguousMatchException(
                     $"Ambiguous match found of '{methodName}' methods in the '{Service.GetType().Name}'. ", exception);
->>>>>>> 0818b4d7
             }
         }
     }
