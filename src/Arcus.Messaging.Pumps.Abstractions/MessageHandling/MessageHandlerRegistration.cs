--- conflicted
+++ resolved
@@ -17,108 +17,31 @@
         where TMessageContext : MessageContext
     {
         private readonly Func<TMessageContext, bool> _messageContextFilter;
-        private readonly Func<TMessage, bool> _messageFilter;
+        private readonly Func<TMessage, bool> _messageBodyFilter;
         private readonly ILogger _logger;
-
-        /// <summary>
-        /// Initializes a new instance of the <see cref="MessageHandlerRegistration{TMessage, TMessageContext}"/> class.
-        /// </summary>
-        /// <param name="messageBodySerializer">The optional custom serializer that will deserialize the incoming message for the <paramref name="messageHandlerImplementation"/>.</param>
-        /// <param name="messageHandlerImplementation">The <see cref="IMessageHandler{TMessage,TMessageContext}"/> implementation that this registration instance represents.</param>
-        /// <exception cref="ArgumentNullException">Thrown when the <paramref name="messageContextFilter"/> or <paramref name="messageHandlerImplementation"/> is <c>null</c>.</exception>
-        internal MessageHandlerRegistration(
-            IMessageBodySerializer messageBodySerializer,
-            IMessageHandler<TMessage, TMessageContext> messageHandlerImplementation)
-        {
-            Guard.NotNull(messageHandlerImplementation, nameof(messageHandlerImplementation));
-
-            Service = messageHandlerImplementation;
-            Serializer = messageBodySerializer;
-        }
-
-        /// <summary>
-        /// Initializes a new instance of the <see cref="MessageHandlerRegistration{TMessage, TMessageContext}"/> class.
-        /// </summary>
-        /// <param name="messageContextFilter">The filter to determine if a given <see cref="MessageContext"/> can be handled by the <see cref="IMessageHandler{TMessage,TMessageContext}"/> implementation.</param>
-        /// <param name="messageHandlerImplementation">The <see cref="IMessageHandler{TMessage,TMessageContext}"/> implementation that this registration instance represents.</param>
-        /// <exception cref="ArgumentNullException">Thrown when the <paramref name="messageContextFilter"/> or <paramref name="messageHandlerImplementation"/> is <c>null</c>.</exception>
-        internal MessageHandlerRegistration(
-            Func<TMessageContext, bool> messageContextFilter,
-            IMessageHandler<TMessage, TMessageContext> messageHandlerImplementation)
-            : this(messageContextFilter, messageBodySerializer: null, messageHandlerImplementation: messageHandlerImplementation)
-        {
-        }
 
         /// <summary>
         /// Initializes a new instance of the <see cref="MessageHandlerRegistration{TMessage, TMessageContext}"/> class.
         /// </summary>
         /// <param name="messageContextFilter">The filter to determine if a given <see cref="MessageContext"/> can be handled by the <see cref="IMessageHandler{TMessage,TMessageContext}"/> implementation.</param>
         /// <param name="messageBodySerializer">The optional custom serializer that will deserialize the incoming message for the <paramref name="messageHandlerImplementation"/>.</param>
+        /// <param name="messageBodyFilter">The filter to determine if a given message can be handled by the <see cref="IMessageHandler{TMessage,TMessageContext}"/> implementation.</param>
         /// <param name="messageHandlerImplementation">The <see cref="IMessageHandler{TMessage,TMessageContext}"/> implementation that this registration instance represents.</param>
         /// <param name="logger">The logger instance to write diagnostic trace messages during the restriction filters.</param>
         /// <exception cref="ArgumentNullException">Thrown when the <paramref name="messageHandlerImplementation"/> is <c>null</c>.</exception>
         internal MessageHandlerRegistration(
             Func<TMessageContext, bool> messageContextFilter,
-<<<<<<< HEAD
             IMessageBodySerializer messageBodySerializer,
-            IMessageHandler<TMessage, TMessageContext> messageHandlerImplementation)
-=======
-            IMessageHandler<TMessage, TMessageContext> messageHandlerImplementation,
-            ILogger<MessageHandlerRegistration<TMessage, TMessageContext>> logger)
->>>>>>> f8b1dd12
-        {
-            Guard.NotNull(messageHandlerImplementation, nameof(messageHandlerImplementation), "Requires a message handler implementation to apply the message processing filters to");
-            Guard.NotNull(messageContextFilter, nameof(messageContextFilter), "Requires a message context filter to restrict message processing within a certain message context");
-
-            _messageContextFilter = messageContextFilter;
-            _logger = logger ?? NullLogger<MessageHandlerRegistration<TMessage, TMessageContext>>.Instance;
-            
-            Service = messageHandlerImplementation;
-        }
-
-        /// <summary>
-        /// Initializes a new instance of the <see cref="MessageHandlerRegistration{TMessage, TMessageContext}"/> class.
-        /// </summary>
-        /// <param name="messageFilter">The filter to determine if a given message can be handled by the <see cref="IMessageHandler{TMessage,TMessageContext}"/> implementation.</param>
-        /// <param name="messageHandlerImplementation">The <see cref="IMessageHandler{TMessage,TMessageContext}"/> implementation that this registration instance represents.</param>
-        /// <param name="logger">The logger instance to write diagnostic trace messages during the restriction filters.</param>
-        /// <exception cref="ArgumentNullException">Thrown when the <paramref name="messageHandlerImplementation"/> is <c>null</c>.</exception>
-        internal MessageHandlerRegistration(
-            Func<TMessage, bool> messageFilter,
+            Func<TMessage, bool> messageBodyFilter,
             IMessageHandler<TMessage, TMessageContext> messageHandlerImplementation,
             ILogger<MessageHandlerRegistration<TMessage, TMessageContext>> logger)
         {
             Guard.NotNull(messageHandlerImplementation, nameof(messageHandlerImplementation), "Requires a message handler implementation to apply the message processing filters to");
-            Guard.NotNull(messageFilter, nameof(messageFilter), "Requires a message body filter to restrict the message processing based on the message body");
 
-            _messageFilter = messageFilter;
+            _messageContextFilter = messageContextFilter;
+            _messageBodyFilter = messageBodyFilter;
             _logger = logger ?? NullLogger<MessageHandlerRegistration<TMessage, TMessageContext>>.Instance;
 
-            Service = messageHandlerImplementation;
-        }
-
-        /// <summary>
-        /// Initializes a new instance of the <see cref="MessageHandlerRegistration{TMessage, TMessageContext}"/> class.
-        /// </summary>
-        /// <param name="messageContextFilter">The filter to determine if a given <see cref="MessageContext"/> can be handled by the <see cref="IMessageHandler{TMessage,TMessageContext}"/> implementation.</param>
-        /// <param name="messageFilter">The filter to determine if a given message can be handled by the <see cref="IMessageHandler{TMessage,TMessageContext}"/> implementation.</param>
-        /// <param name="messageHandlerImplementation">The <see cref="IMessageHandler{TMessage,TMessageContext}"/> implementation that this registration instance represents.</param>
-        /// <param name="logger">The logger instance to write diagnostic trace messages during the restriction filters.</param>
-        /// <exception cref="ArgumentNullException">Thrown when the <paramref name="messageHandlerImplementation"/> is <c>null</c>.</exception>
-        internal MessageHandlerRegistration(
-            Func<TMessageContext, bool> messageContextFilter,
-            Func<TMessage, bool> messageFilter,
-            IMessageHandler<TMessage, TMessageContext> messageHandlerImplementation,
-            ILogger<MessageHandlerRegistration<TMessage, TMessageContext>> logger)
-        {
-            Guard.NotNull(messageHandlerImplementation, nameof(messageHandlerImplementation), "Requires a message handler implementation to apply the message processing filters to");
-            Guard.NotNull(messageFilter, nameof(messageFilter), "Requires a message body filter to restrict the message processing based on the message body");
-            Guard.NotNull(messageContextFilter, nameof(messageContextFilter), "Requires a message context filter to restrict message processing within a certain message context");
-
-            _messageContextFilter = messageContextFilter;
-            _messageFilter = messageFilter;
-            _logger = logger ?? NullLogger<MessageHandlerRegistration<TMessage, TMessageContext>>.Instance;
-            
             Service = messageHandlerImplementation;
             Serializer = messageBodySerializer;
         }
@@ -162,19 +85,15 @@
         /// </returns>
         internal bool CanProcessMessageBasedOnMessage(TMessage message)
         {
-<<<<<<< HEAD
-            return _messageContextFilter?.Invoke(messageContext) ?? false;
-=======
             try
             {
-                return _messageFilter?.Invoke(message) ?? true;
+                return _messageBodyFilter?.Invoke(message) ?? true;
             }
             catch (Exception exception)
             {
                 _logger.LogError(exception, "Failed to run message predicate for {MessageHandlerType}", Service.GetType().Name);
                 return false;
             }
->>>>>>> f8b1dd12
         }
 
         /// <summary>
