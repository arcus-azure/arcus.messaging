﻿using System;
using System.Collections.Generic;
using System.Linq;
using System.Text;
using System.Threading;
using System.Threading.Tasks;
using Arcus.Messaging.Abstractions;
using Arcus.Messaging.Pumps.Abstractions.MessageHandling;
using GuardNet;
using Microsoft.Extensions.Configuration;
using Microsoft.Extensions.DependencyInjection;
using Microsoft.Extensions.Hosting;
using Microsoft.Extensions.Logging;
using Newtonsoft.Json;
using Newtonsoft.Json.Linq;

namespace Arcus.Messaging.Pumps.Abstractions
{
    /// <summary>
    ///     Foundation for building message pumps
    /// </summary>
    public abstract class MessagePump : BackgroundService
    {
        private readonly Lazy<IEnumerable<MessageHandler>> _messageHandlers;
        private readonly IFallbackMessageHandler _fallbackMessageHandler;

        /// <summary>
        ///     Default encoding used
        /// </summary>
        protected Encoding DefaultEncoding { get; } = Encoding.UTF8;

        /// <summary>
        ///     Unique id of this message pump instance
        /// </summary>
        protected string Id { get; } = Guid.NewGuid().ToString();

        /// <summary>
        ///     Id of the client being used to connect to the messaging service
        /// </summary>
        protected string ClientId { get; private set; }

        /// <summary>
        ///     Entity path that is being processed
        /// </summary>
        protected string EntityPath { get; private set; }

        /// <summary>
        ///     Logger to write telemetry to
        /// </summary>
        protected ILogger Logger { get; }

        /// <summary>
        ///     Configuration of the application
        /// </summary>
        protected IConfiguration Configuration { get; }


        /// <summary>
        ///     Collection of services that are configured
        /// </summary>
        protected IServiceProvider ServiceProvider { get; }

        /// <summary>
        ///     Constructor
        /// </summary>
        /// <param name="configuration">Configuration of the application</param>
        /// <param name="serviceProvider">Collection of services that are configured</param>
        /// <param name="logger">Logger to write telemetry to</param>
        protected MessagePump(IConfiguration configuration, IServiceProvider serviceProvider, ILogger logger)
        {
            Guard.NotNull(logger, nameof(logger));
            Guard.NotNull(configuration, nameof(configuration));
            Guard.NotNull(serviceProvider, nameof(serviceProvider));

            Logger = logger;
            Configuration = configuration;
            ServiceProvider = serviceProvider;

            _messageHandlers = new Lazy<IEnumerable<MessageHandler>>(() => MessageHandler.SubtractFrom(ServiceProvider, logger));
            _fallbackMessageHandler = serviceProvider.GetService<IFallbackMessageHandler>();
        }

        /// <summary>
        ///     Handles an exception that occured during the receiving of a message
        /// </summary>
        /// <param name="receiveException">Exception that occured</param>
        protected virtual Task HandleReceiveExceptionAsync(Exception receiveException)
        {
            Logger.LogCritical(receiveException, "Unable to process message from {EntityPath} with client {ClientId}", EntityPath, ClientId);
            return Task.CompletedTask;
        }

        /// <summary>
        /// Pre-process the message by setting the necessary values the <see cref="IMessageHandler{TMessage,TMessageContext}"/> implementation.
        /// </summary>
        /// <param name="messageHandler">The message handler to be used to process the message.</param>
        /// <param name="messageContext">The message context of the message that will be handled.</param>
        protected virtual Task PreProcessMessageAsync<TMessageContext>(MessageHandler messageHandler, TMessageContext messageContext) 
            where TMessageContext : MessageContext
        {
            return Task.CompletedTask;
        }

        /// <summary>
        ///     Handle a new message that was received
        /// </summary>
        /// <typeparam name="TMessageContext">Type of message context for the provider</typeparam>
        /// <param name="message">Message that was received</param>
        /// <param name="messageContext">Context providing more information concerning the processing</param>
        /// <param name="correlationInfo">
        ///     Information concerning correlation of telemetry and processes by using a variety of unique
        ///     identifiers
        /// </param>
        /// <param name="cancellationToken">Cancellation token</param>
        /// <exception cref="ArgumentNullException">
        ///     Thrown when the <paramref name="message"/>, <paramref name="messageContext"/>, or <paramref name="correlationInfo"/> is <c>null</c>.
        /// </exception>
        protected async Task<MessageHandlerResult> ProcessMessageAndCaptureAsync<TMessageContext>(
            string message,
            TMessageContext messageContext,
            MessageCorrelationInfo correlationInfo,
            CancellationToken cancellationToken)
            where TMessageContext : MessageContext
        {
            Guard.NotNull(message, nameof(message), "Requires message content to deserialize and process the message");
            Guard.NotNull(messageContext, nameof(messageContext), "Requires a message context to send to the message handler");
            Guard.NotNull(correlationInfo, nameof(correlationInfo), "Requires correlation information to send to the message handler");

            try
            {
                bool isProcessed = await TryProcessMessageAsync(message, messageContext, correlationInfo, cancellationToken);
                if (isProcessed)
                {
                    return MessageHandlerResult.Success();
                }

                return MessageHandlerResult.Pending();
            }
            catch (Exception exception)
            {
                return MessageHandlerResult.Failure(exception);
            }
        }

        /// <summary>
        ///     Handle a new message that was received
        /// </summary>
        /// <typeparam name="TMessageContext">Type of message context for the provider</typeparam>
        /// <param name="message">Message that was received</param>
        /// <param name="messageContext">Context providing more information concerning the processing</param>
        /// <param name="correlationInfo">
        ///     Information concerning correlation of telemetry and processes by using a variety of unique
        ///     identifiers
        /// </param>
        /// <param name="cancellationToken">Cancellation token</param>
        /// <exception cref="ArgumentNullException">
        ///     Thrown when the <paramref name="message"/>, <paramref name="messageContext"/>, or <paramref name="correlationInfo"/> is <c>null</c>.
        /// </exception>
        /// <exception cref="InvalidOperationException">Thrown when no message handlers or none matching message handlers are found to process the message.</exception>
        protected async Task ProcessMessageAsync<TMessageContext>(
            string message,
            TMessageContext messageContext,
            MessageCorrelationInfo correlationInfo,
            CancellationToken cancellationToken)
            where TMessageContext : MessageContext
        {
            Guard.NotNull(message, nameof(message), "Requires message content to deserialize and process the message");
            Guard.NotNull(messageContext, nameof(messageContext), "Requires a message context to send to the message handler");
            Guard.NotNull(correlationInfo, nameof(correlationInfo), "Requires correlation information to send to the message handler");

            bool isProcessed = await TryProcessMessageAsync(message, messageContext, correlationInfo, cancellationToken);
            if (isProcessed)
            {
                return;
            }

            await FallbackProcessMessageAsync(message, messageContext, correlationInfo, cancellationToken);
        }

        private async Task<bool> TryProcessMessageAsync<TMessageContext>(
            string message,
            TMessageContext messageContext,
            MessageCorrelationInfo correlationInfo,
            CancellationToken cancellationToken)
            where TMessageContext : MessageContext
        {
            IEnumerable<MessageHandler> handlers = MessageHandler.SubtractFrom(ServiceProvider, Logger);
            if (!handlers.Any() && _fallbackMessageHandler is null)
            {
                throw new InvalidOperationException(
                    $"Message pump cannot correctly process the message in the '{typeof(TMessageContext)}' "
                    + "because no 'IMessageHandler<,>' was registered in the dependency injection container. "
                    + $"Make sure you call the correct '.With...' extension on the {nameof(IServiceCollection)} during the registration of the message pump to register a message handler");
            }

            foreach (MessageHandler handler in handlers)
            {
                bool isProcessed = await ProcessMessageAsync(handler, message, messageContext, correlationInfo, cancellationToken);
                if (isProcessed)
                {
                    return true;
                }
            }

            return false;
        }

        private async Task<bool> ProcessMessageAsync<TMessageContext>(
            MessageHandler handler, 
            string message, 
            TMessageContext messageContext, 
            MessageCorrelationInfo correlationInfo, 
            CancellationToken cancellationToken)
            where TMessageContext : MessageContext
        {
<<<<<<< HEAD
            Type messageHandlerType = handler.GetMessageHandlerType();
            Logger.LogTrace("Determine if message handler '{MessageHandlerType}' can process the message...", messageHandlerType.Name);
            
            bool canProcessMessage = handler.CanProcessMessage(messageContext);
            if (canProcessMessage)
            {
                MessageResult messageResult = await DeserializeMessageAsync(handler, message, handler.MessageType);
                if (messageResult.IsSuccess)
                {
                    await PreProcessMessageAsync(handler, messageContext);
                    await handler.ProcessMessageAsync(messageResult.DeserializedMessage, messageContext, correlationInfo, cancellationToken);
                    return true;
=======
            Logger.LogTrace("Determine if message handler '{Type}' can process the message...");
            Type messageHandlerType = handler.GetMessageHandlerType();

            bool canProcessMessage = handler.CanProcessMessage(messageContext);
            if (canProcessMessage)
            {
                bool tryDeserializeToMessageFormat = TryDeserializeToMessageFormat(message, handler.MessageType, out var result);
                if (tryDeserializeToMessageFormat)
                {
                    if (result is null)
                    {
                        throw new InvalidCastException(
                            "Successful parsing from abstracted message to concrete message handler type did unexpectedly result in a 'null' parsing result");
                    }

                    bool canProcessDeserializedMessage = handler.CanProcessMessageBasedOnMessage(result);
                    if (canProcessDeserializedMessage)
                    {
                        await PreProcessMessageAsync(handler, messageContext);
                        await handler.ProcessMessageAsync(result, messageContext, correlationInfo, cancellationToken);
                        return true;
                    }
>>>>>>> f8b1dd12
                }

                Logger.LogTrace(
                    "Message handler '{MessageHandlerType}' is not able to process the message because the incoming message cannot be deserialized to the message that the message handler can handle",
                    messageHandlerType.Name);
            }
<<<<<<< HEAD
            else 
=======
            else
>>>>>>> f8b1dd12
            {
                Logger.LogTrace(
                    "Message handler '{MessageHandlerType}' is not able to process the message because the message context '{MessageContextType}' didn't match the correct message handler's message context",
                    messageHandlerType.Name, handler.MessageContextType.Name);
            }

            return false;
<<<<<<< HEAD
        }

        private async Task<MessageResult> DeserializeMessageAsync(MessageHandler handler, string message, Type messageType)
        {
            MessageResult result = await handler.TryCustomDeserializeMessageAsync(message);
            if (result.IsSuccess && result.DeserializedMessage.GetType() == messageType)
            {
                return result;
            }

            if (TryDeserializeToMessageFormat(message, messageType, out object? deserializedByType) && deserializedByType != null)
            {
                return MessageResult.Success(deserializedByType);
            }

            return MessageResult.Failure($"Incoming message cannot be deserialized to type '{messageType.Name}' because it is not in the correct format");
=======
>>>>>>> f8b1dd12
        }

        private async Task FallbackProcessMessageAsync<TMessageContext>(
            string message, 
            TMessageContext messageContext, 
            MessageCorrelationInfo correlationInfo, 
            CancellationToken cancellationToken)
            where TMessageContext : MessageContext
        {
            if (_fallbackMessageHandler is null)
            {
                throw new InvalidOperationException(
                    $"Message pump cannot correctly process the message in the '{typeof(TMessageContext)}' "
                    + "because none of the registered 'IMessageHandler<,>' implementations in the dependency injection container matches the incoming message type and context. "
                    + $"Make sure you call the correct '.With...' extension on the {nameof(IServiceCollection)} during the registration of the message pump to register a message handler");
            }

            Logger.LogInformation(
                "Fallback on registered {FallbackMessageHandlerType} because none of the message handlers were able to process the message",
                nameof(IFallbackMessageHandler));

            Task processMessageAsync = _fallbackMessageHandler.ProcessMessageAsync(message, messageContext, correlationInfo, cancellationToken);
            if (processMessageAsync is null)
            {
                throw new InvalidOperationException(
                    $"The '{nameof(IFallbackMessageHandler)}' was not correctly implemented to process the message");
            }

            await processMessageAsync;

            Logger.LogTrace("Fallback message handler has processed the message");
        }

        /// <summary>
        /// Tries to parse the given raw <paramref name="message"/> to the contract of the <see cref="IMessageHandler{TMessage,TMessageContext}"/>.
        /// </summary>
        /// <param name="message">The raw incoming message that will be tried to parse against the <see cref="IMessageHandler{TMessage,TMessageContext}"/>'s message contract.</param>
        /// <param name="messageType">The type of the message that the message handler can process.</param>
        /// <param name="result">The resulted parsed message when the <paramref name="message"/> conforms with the message handlers' contract.</param>
        /// <returns>
        ///     [true] if the <paramref name="message"/> conforms the <see cref="IMessageHandler{TMessage,TMessageContext}"/>'s contract; otherwise [false].
        /// </returns>
        public virtual bool TryDeserializeToMessageFormat(string message, Type messageType, out object? result)
        {
            Guard.NotNullOrWhitespace(message, nameof(message), "Can't parse a blank raw message against a message handler's contract");

            Logger.LogTrace("Try to JSON deserialize incoming message to message type '{MessageType}'...", messageType.Name);

            var success = true;
            var jsonSerializer = new JsonSerializer
            {
                MissingMemberHandling = MissingMemberHandling.Error
            };
            jsonSerializer.Error += (sender, args) =>
            {
                success = false;
                args.ErrorContext.Handled = true;
            };

            var value = JToken.Parse(message).ToObject(messageType, jsonSerializer);
            if (success)
            {
                Logger.LogTrace("Incoming message was successfully JSON deserialized to message type '{MessageType}'", messageType.Name);

                result = value;
                return true;
            }

            Logger.LogTrace("Incoming message failed to be JSON deserialized to message type '{MessageType}'", messageType.Name);

            result = null;
            return false;
        }

        /// <summary>
        ///     Triggered when the message pump is performing a graceful shutdown.
        /// </summary>
        /// <param name="cancellationToken">Indicates that the shutdown process should no longer be graceful.</param>
        public override async Task StopAsync(CancellationToken cancellationToken)
        {
            Logger.LogWarning("Host is shutting down");

            await base.StopAsync(cancellationToken);
        }

        /// <summary>
        ///     Register information about the client connected to the messaging service
        /// </summary>
        /// <param name="clientId">Id of the client being used to connect to the messaging service</param>
        /// <param name="entityPath">Entity path that is being processed</param>
        protected void RegisterClientInformation(string clientId, string entityPath)
        {
            Guard.NotNullOrWhitespace(clientId, nameof(clientId));

            ClientId = clientId;
            EntityPath = entityPath;
        }
    }
}<|MERGE_RESOLUTION|>--- conflicted
+++ resolved
@@ -213,54 +213,29 @@
             CancellationToken cancellationToken)
             where TMessageContext : MessageContext
         {
-<<<<<<< HEAD
             Type messageHandlerType = handler.GetMessageHandlerType();
             Logger.LogTrace("Determine if message handler '{MessageHandlerType}' can process the message...", messageHandlerType.Name);
             
-            bool canProcessMessage = handler.CanProcessMessage(messageContext);
+            bool canProcessMessage = handler.CanProcessMessageBasedOnContext(messageContext);
             if (canProcessMessage)
             {
                 MessageResult messageResult = await DeserializeMessageAsync(handler, message, handler.MessageType);
                 if (messageResult.IsSuccess)
                 {
-                    await PreProcessMessageAsync(handler, messageContext);
-                    await handler.ProcessMessageAsync(messageResult.DeserializedMessage, messageContext, correlationInfo, cancellationToken);
-                    return true;
-=======
-            Logger.LogTrace("Determine if message handler '{Type}' can process the message...");
-            Type messageHandlerType = handler.GetMessageHandlerType();
-
-            bool canProcessMessage = handler.CanProcessMessage(messageContext);
-            if (canProcessMessage)
-            {
-                bool tryDeserializeToMessageFormat = TryDeserializeToMessageFormat(message, handler.MessageType, out var result);
-                if (tryDeserializeToMessageFormat)
-                {
-                    if (result is null)
-                    {
-                        throw new InvalidCastException(
-                            "Successful parsing from abstracted message to concrete message handler type did unexpectedly result in a 'null' parsing result");
-                    }
-
-                    bool canProcessDeserializedMessage = handler.CanProcessMessageBasedOnMessage(result);
+                    bool canProcessDeserializedMessage = handler.CanProcessMessageBasedOnMessage(messageResult.DeserializedMessage);
                     if (canProcessDeserializedMessage)
                     {
                         await PreProcessMessageAsync(handler, messageContext);
-                        await handler.ProcessMessageAsync(result, messageContext, correlationInfo, cancellationToken);
+                        await handler.ProcessMessageAsync(messageResult.DeserializedMessage, messageContext, correlationInfo, cancellationToken);
                         return true;
                     }
->>>>>>> f8b1dd12
                 }
 
                 Logger.LogTrace(
                     "Message handler '{MessageHandlerType}' is not able to process the message because the incoming message cannot be deserialized to the message that the message handler can handle",
                     messageHandlerType.Name);
             }
-<<<<<<< HEAD
             else 
-=======
-            else
->>>>>>> f8b1dd12
             {
                 Logger.LogTrace(
                     "Message handler '{MessageHandlerType}' is not able to process the message because the message context '{MessageContextType}' didn't match the correct message handler's message context",
@@ -268,7 +243,6 @@
             }
 
             return false;
-<<<<<<< HEAD
         }
 
         private async Task<MessageResult> DeserializeMessageAsync(MessageHandler handler, string message, Type messageType)
@@ -285,8 +259,6 @@
             }
 
             return MessageResult.Failure($"Incoming message cannot be deserialized to type '{messageType.Name}' because it is not in the correct format");
-=======
->>>>>>> f8b1dd12
         }
 
         private async Task FallbackProcessMessageAsync<TMessageContext>(
