--- conflicted
+++ resolved
@@ -230,13 +230,9 @@
                     
                 }
 
-<<<<<<< HEAD
-                return await handler.ProcessMessageAsync(result, messageContext, correlationInfo, cancellationToken);
-=======
                 await PreProcessMessageAsync(handler, messageContext);
                 await handler.ProcessMessageAsync(result, messageContext, correlationInfo, cancellationToken);
                 return true;
->>>>>>> 0818b4d7
             }
 
             if (!canProcessMessage)
