﻿using System;
using System.Threading.Tasks;
using Arcus.Messaging.Pumps.ServiceBus;
using Arcus.Messaging.Tests.Integration.Fixture;
using GuardNet;
using Microsoft.Azure.Management.ServiceBus;
using Microsoft.Azure.Management.ServiceBus.Models;
using Microsoft.Extensions.Logging;
using Microsoft.IdentityModel.Clients.ActiveDirectory;
using Microsoft.Rest;
using Xunit.Abstractions;

namespace Arcus.Messaging.Tests.Integration.ServiceBus
{
    /// <summary>
    /// Represents the test client to interact with a Azure Service Bus resource.
    /// </summary>
    public class ServiceBusClient
    {
        private readonly KeyRotationConfig _configuration;
        private readonly ILogger _logger;

        /// <summary>
        /// Initializes a new instance of the <see cref="ServiceBusClient"/> class.
        /// </summary>
<<<<<<< HEAD
        public ServiceBusClient(KeyRotationConfig configuration, ILogger logger)
=======
        /// <param name="configuration">The configuration instance to provide the necessary information during authentication with the correct Azure Service Bus instance.</param>
        /// <param name="logger">The instance to log diagnostic messages during the interaction with the Azure Service Bus instance.</param>
        /// <exception cref="ArgumentNullException">Thrown when the <paramref name="configuration"/> or the <paramref name="logger"/> is <c>null</c>.</exception>
        public ServiceBusClient(KeyRotationConfig configuration, ITestOutputHelper logger)
>>>>>>> 8b464108
        {
            Guard.NotNull(configuration, nameof(configuration));
            Guard.NotNull(logger, nameof(logger));

            _configuration = configuration;
            _logger = logger;
        }

        /// <summary>
        /// 
        /// </summary>
        /// <param name="entity"></param>
        /// <returns></returns>
        public async Task<AccessKeys> GetConnectionStringKeysAsync(ServiceBusEntity entity)
        {
            using IServiceBusManagementClient client = await CreateServiceManagementClientAsync();

            return entity switch
            {
                ServiceBusEntity.Queue => await client.Queues.ListKeysAsync(
                    _configuration.ServiceBusNamespace.ResourceGroup,
                    _configuration.ServiceBusNamespace.Namespace,
                    _configuration.ServiceBusNamespace.TopicName,
                    _configuration.ServiceBusNamespace.AuthorizationRuleName),
                ServiceBusEntity.Topic => await client.Topics.ListKeysAsync(
                    _configuration.ServiceBusNamespace.ResourceGroup,
                    _configuration.ServiceBusNamespace.Namespace,
                    _configuration.ServiceBusNamespace.TopicName,
                    _configuration.ServiceBusNamespace.AuthorizationRuleName),
                _ => throw new ArgumentOutOfRangeException(nameof(entity), entity, "Unknown key type")
            };
        }

        /// <summary>
        /// Rotates the connection string key of the Azure Service Bus Queue, returning the new connection string as result.
        /// </summary>
        /// <param name="entity">The type of the entity of the Azure Service Bus.</param>
        /// <param name="keyType">The type of key to rotate.</param>
        /// <returns>
        ///     The new connection string according to the <paramref name="keyType"/>.
        /// </returns>
        public async Task<string> RotateConnectionStringKeysAsync(ServiceBusEntity entity, KeyType keyType)
        {
            var parameters = new RegenerateAccessKeyParameters(keyType);
            string queueName = _configuration.ServiceBusNamespace.QueueName;

            try
            {
                using IServiceBusManagementClient client = await CreateServiceManagementClientAsync();
                
                _logger.LogTrace(
                    "Start rotating {KeyType} connection string of Azure Service Bus {EntityType} '{EntityName}'...",
                    keyType, entity, queueName);
                
                AccessKeys keys = entity switch
                {
                    ServiceBusEntity.Topic =>
                        await client.Topics.RegenerateKeysAsync(
                            _configuration.ServiceBusNamespace.ResourceGroup,
                            _configuration.ServiceBusNamespace.Namespace,
                            queueName,
                            _configuration.ServiceBusNamespace.AuthorizationRuleName,
                            parameters),
                    ServiceBusEntity.Queue =>
                        await client.Queues.RegenerateKeysAsync(
                            _configuration.ServiceBusNamespace.ResourceGroup,
                            _configuration.ServiceBusNamespace.Namespace,
                            queueName,
                            _configuration.ServiceBusNamespace.AuthorizationRuleName,
                            parameters),
                    _ => throw new ArgumentOutOfRangeException(nameof(keyType), keyType, "Unknown key type")
                };

<<<<<<< HEAD
                _logger.LogInformation(
                    "Rotated {KeyType} connection string of Azure Service Bus {EntityType} '{EntityName}'",
                    keyType, entity, queueName);
                    
                return keys.SecondaryConnectionString;
=======
                    _logger.WriteLine(
                        "Rotated {0} connection string of Azure Service Bus Queue '{1}'",
                        keyType, queueName);

                    switch (keyType)
                    {
                        case KeyType.PrimaryKey: return keys.PrimaryConnectionString;
                        case KeyType.SecondaryKey: return keys.SecondaryConnectionString;
                        default:
                            throw new ArgumentOutOfRangeException(nameof(keyType), keyType, "Unknown key type");
                    }
                }
>>>>>>> 8b464108
            }
            catch (Exception exception)
            {
                _logger.LogError(
                    exception, "Failed to rotate the {KeyType} connection string of the Azure Service Bus {EntityType} '{EntityName}'", keyType, entity, queueName);
                
                throw;
            }
        }

        private async Task<IServiceBusManagementClient> CreateServiceManagementClientAsync()
        {
            string tenantId = _configuration.ServiceBusNamespace.TenantId;
            var context = new AuthenticationContext($"https://login.microsoftonline.com/{tenantId}");

            ClientCredential clientCredentials = _configuration.ServicePrincipal.CreateCredentials();
            AuthenticationResult result =
                await context.AcquireTokenAsync(
                    "https://management.azure.com/",
                    clientCredentials);

            var tokenCredentials = new TokenCredentials(result.AccessToken);
            string subscriptionId = _configuration.ServiceBusNamespace.SubscriptionId;

            var client = new ServiceBusManagementClient(tokenCredentials) { SubscriptionId = subscriptionId };
            return client;
        }
    }
}<|MERGE_RESOLUTION|>--- conflicted
+++ resolved
@@ -23,14 +23,10 @@
         /// <summary>
         /// Initializes a new instance of the <see cref="ServiceBusClient"/> class.
         /// </summary>
-<<<<<<< HEAD
-        public ServiceBusClient(KeyRotationConfig configuration, ILogger logger)
-=======
         /// <param name="configuration">The configuration instance to provide the necessary information during authentication with the correct Azure Service Bus instance.</param>
         /// <param name="logger">The instance to log diagnostic messages during the interaction with the Azure Service Bus instance.</param>
         /// <exception cref="ArgumentNullException">Thrown when the <paramref name="configuration"/> or the <paramref name="logger"/> is <c>null</c>.</exception>
-        public ServiceBusClient(KeyRotationConfig configuration, ITestOutputHelper logger)
->>>>>>> 8b464108
+        public ServiceBusClient(KeyRotationConfig configuration, ILogger logger)
         {
             Guard.NotNull(configuration, nameof(configuration));
             Guard.NotNull(logger, nameof(logger));
@@ -104,18 +100,18 @@
                     _ => throw new ArgumentOutOfRangeException(nameof(keyType), keyType, "Unknown key type")
                 };
 
-<<<<<<< HEAD
-                _logger.LogInformation(
-                    "Rotated {KeyType} connection string of Azure Service Bus {EntityType} '{EntityName}'",
-                    keyType, entity, queueName);
-                    
-                return keys.SecondaryConnectionString;
-=======
-                    _logger.WriteLine(
-                        "Rotated {0} connection string of Azure Service Bus Queue '{1}'",
-                        keyType, queueName);
+                    AccessKeys keys = await client.Queues.RegenerateKeysAsync(
+                        _configuration.ServiceBusQueue.ResourceGroup,
+                        _configuration.ServiceBusQueue.Namespace,
+                        queueName,
+                        _configuration.ServiceBusQueue.AuthorizationRuleName,
+                        new RegenerateAccessKeyParameters(keyType));
 
-                    switch (keyType)
+                    _logger.LogInformation(
+                        "Rotated {KeyType} connection string of Azure Service Bus {EntityType} '{EntityName}'",
+                        keyType, entity, queueName);
+
+                switch (keyType)
                     {
                         case KeyType.PrimaryKey: return keys.PrimaryConnectionString;
                         case KeyType.SecondaryKey: return keys.SecondaryConnectionString;
@@ -123,7 +119,6 @@
                             throw new ArgumentOutOfRangeException(nameof(keyType), keyType, "Unknown key type");
                     }
                 }
->>>>>>> 8b464108
             }
             catch (Exception exception)
             {
