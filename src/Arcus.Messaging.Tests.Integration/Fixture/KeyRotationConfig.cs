﻿using GuardNet;

namespace Arcus.Messaging.Tests.Integration.Fixture
{
    /// <summary>
    /// Represents all the configuration values related to testing key rotation.
    /// </summary>
    public class KeyRotationConfig
    {
        /// <summary>
        /// Initializes a new instance of the <see cref="KeyRotationConfig" /> class.
        /// </summary>
        /// <param name="keyVault">The config to represent a Azure Key Vault secret.</param>
        /// <param name="servicePrincipal">The config to authenticate to Azure resources.</param>
<<<<<<< HEAD
        /// <param name="serviceBusQueue">The config to represent a Azure Service Bus Queue.</param>
        public KeyRotationConfig(KeyVault keyVault, ServicePrincipal servicePrincipal, ServiceBusQueue serviceBusQueue)
=======
        /// <param name="serviceBusNamespace">The config to represent a Azure Service Bus Queue.</param>
        public KeyRotationConfig(KeyVaultSecret keyVaultSecret, ServicePrincipal servicePrincipal, ServiceBusNamespace serviceBusNamespace)
>>>>>>> 8141fdd1
        {
            Guard.NotNull(keyVault, nameof(keyVault));
            Guard.NotNull(servicePrincipal, nameof(servicePrincipal));
            Guard.NotNull(serviceBusNamespace, nameof(serviceBusNamespace));

            KeyVault = keyVault;
            ServicePrincipal = servicePrincipal;
            ServiceBusNamespace = serviceBusNamespace;
        }

        /// <summary>
        /// Gets the config representing a Azure Key Vault secret.
        /// </summary>
        public KeyVault KeyVault { get; }

        /// <summary>
        /// Gets the config to authenticate to Azure resources.
        /// </summary>
        public ServicePrincipal ServicePrincipal { get; }

        /// <summary>
        /// Gets the config to represent a Azure Service Bus Queue.
        /// </summary>
        public ServiceBusNamespace ServiceBusNamespace { get; }
    }
}<|MERGE_RESOLUTION|>--- conflicted
+++ resolved
@@ -12,13 +12,8 @@
         /// </summary>
         /// <param name="keyVault">The config to represent a Azure Key Vault secret.</param>
         /// <param name="servicePrincipal">The config to authenticate to Azure resources.</param>
-<<<<<<< HEAD
-        /// <param name="serviceBusQueue">The config to represent a Azure Service Bus Queue.</param>
-        public KeyRotationConfig(KeyVault keyVault, ServicePrincipal servicePrincipal, ServiceBusQueue serviceBusQueue)
-=======
-        /// <param name="serviceBusNamespace">The config to represent a Azure Service Bus Queue.</param>
-        public KeyRotationConfig(KeyVaultSecret keyVaultSecret, ServicePrincipal servicePrincipal, ServiceBusNamespace serviceBusNamespace)
->>>>>>> 8141fdd1
+        /// <param name="serviceBusNamespace">The config to represent a Azure Service Bus namespace.</param>
+        public KeyRotationConfig(KeyVault keyVault, ServicePrincipal servicePrincipal, ServiceBusNamespace serviceBusNamespace)
         {
             Guard.NotNull(keyVault, nameof(keyVault));
             Guard.NotNull(servicePrincipal, nameof(servicePrincipal));
