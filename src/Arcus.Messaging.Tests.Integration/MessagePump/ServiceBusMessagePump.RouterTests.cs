--- conflicted
+++ resolved
@@ -206,19 +206,5 @@
                 }); 
             }
         }
-<<<<<<< HEAD
-=======
-
-        [Fact]
-        public async Task ServiceBusMessagePumpWithFallback_PublishServiceBusMessage_MessageSuccessfullyProcessed()
-        {
-            await TestServiceBusMessageHandlingAsync(Queue, options =>
-            {
-                options.AddServiceBusQueueMessagePump(QueueName, HostName, new DefaultAzureCredential(), configureMessagePump: opt => opt.AutoComplete = true)
-                       .WithServiceBusMessageHandler<PassThruOrderMessageHandler, Order>(opt => opt.AddMessageContextFilter(_ => false))
-                       .WithFallbackMessageHandler<WriteOrderToDiskFallbackMessageHandler>();
-            });
-        }
->>>>>>> 48d83940
     }
 }