﻿using System;
using System.Linq;
using System.Threading.Tasks;
using Arcus.Messaging.Abstractions.MessageHandling;
using Arcus.Messaging.Pumps.ServiceBus;
using Arcus.Messaging.Tests.Core.Events.v1;
using Arcus.Messaging.Tests.Core.Generators;
using Arcus.Messaging.Tests.Core.Messages.v1;
using Arcus.Messaging.Tests.Integration.Fixture;
using Arcus.Messaging.Tests.Integration.Fixture.Logging;
using Arcus.Messaging.Tests.Integration.MessagePump.Fixture;
using Arcus.Messaging.Tests.Integration.MessagePump.ServiceBus;
using Arcus.Messaging.Tests.Workers.MessageHandlers;
using Arcus.Messaging.Tests.Workers.ServiceBus.MessageHandlers;
using Arcus.Testing;
using Azure.Identity;
using Azure.Messaging.ServiceBus;
using Microsoft.ApplicationInsights.Channel;
using Microsoft.ApplicationInsights.DataContracts;
using Microsoft.ApplicationInsights.Extensibility;
using Microsoft.Extensions.DependencyInjection;
using Microsoft.Extensions.Logging;
using Serilog;
using Serilog.Events;
using Serilog.Sinks.ApplicationInsights.TelemetryConverters;
using Xunit;
using static Arcus.Messaging.Tests.Integration.MessagePump.ServiceBus.DiskMessageEventConsumer;
using static Arcus.Observability.Telemetry.Core.ContextProperties.Correlation;
using static Arcus.Observability.Telemetry.Core.ContextProperties.RequestTracking.ServiceBus;
using static Microsoft.Extensions.Logging.ServiceBusEntityType;

namespace Arcus.Messaging.Tests.Integration.MessagePump
{
    public partial class ServiceBusMessagePumpTests
    {
        [Fact]
        public async Task ServiceBusMessagePump_WithW3CCorrelationFormat_AutomaticallyTracksMicrosoftDependencies()
        {
            // Arrange
            var options = new WorkerOptions();

            string operationName = Guid.NewGuid().ToString();
            options.AddServiceBusQueueMessagePump(QueueName, HostName, new DefaultAzureCredential(), configureMessagePump: opt => 
            {
                opt.AutoComplete = true;
                opt.Routing.Telemetry.OperationName = operationName;

            }).WithServiceBusMessageHandler<OrderWithAutoTrackingAzureServiceBusMessageHandler, Order>();
            
            var spySink = new InMemoryApplicationInsightsTelemetryConverter();
            var spyChannel = new InMemoryTelemetryChannel();
            WithTelemetryChannel(options, spyChannel);
            WithTelemetryConverter(options, spySink);

            ServiceBusMessage message = CreateOrderServiceBusMessageForW3C();

            // Act / Assert
            await TestServiceBusMessageHandlingAsync(options, Queue, message, async () =>
            {
                (string transactionId, string _) = message.ApplicationProperties.GetTraceParent();

                RequestTelemetry requestViaArcusServiceBus = await GetTelemetryRequestAsync(spySink, operationName, r => r.Context.Operation.Id == transactionId);
                DependencyTelemetry dependencyViaArcusKeyVault = await GetTelemetryDependencyAsync(spySink, "Azure key vault", d => d.Context.Operation.Id == transactionId);
                DependencyTelemetry dependencyViaMicrosoftSql = await GetTelemetryDependencyAsync(spyChannel, "SQL", d => d.Context.Operation.Id == transactionId);

                Assert.Equal(requestViaArcusServiceBus.Id, dependencyViaArcusKeyVault.Context.Operation.ParentId);
                Assert.Equal(requestViaArcusServiceBus.Id, dependencyViaMicrosoftSql.Context.Operation.ParentId);
            });
        }

        [Fact]
        public async Task ServiceBusMessagePump_WithW3CCorrelationFormatForNewParent_AutomaticallyTracksMicrosoftDependencies()
        {
             // Arrange
             var options = new WorkerOptions();
            
            string operationName = Guid.NewGuid().ToString();
            options.AddServiceBusQueueMessagePump(QueueName, HostName, new DefaultAzureCredential(), configureMessagePump: opt =>
            {
                opt.Routing.Telemetry.OperationName = operationName;
                opt.AutoComplete = true;

            }).WithServiceBusMessageHandler<OrderWithAutoTrackingAzureServiceBusMessageHandler, Order>();
            
            var spySink = new InMemoryApplicationInsightsTelemetryConverter();
            var spyChannel = new InMemoryTelemetryChannel();
            WithTelemetryConverter(options, spySink);
            WithTelemetryChannel(options, spyChannel);

            var message = ServiceBusMessageBuilder.CreateForBody(OrderGenerator.Generate()).Build();

            // Act / Assert
            await TestServiceBusMessageHandlingAsync(options, Queue, message, async () =>
            {
                RequestTelemetry requestViaArcusServiceBus = await GetTelemetryRequestAsync(spySink, operationName);
                DependencyTelemetry dependencyViaArcusKeyVault = await GetTelemetryDependencyAsync(spySink, "Azure key vault");
                DependencyTelemetry dependencyViaMicrosoftSql = await GetTelemetryDependencyAsync(spyChannel, "SQL");

                Assert.Equal(requestViaArcusServiceBus.Id, dependencyViaArcusKeyVault.Context.Operation.ParentId);
                Assert.Equal(requestViaArcusServiceBus.Id, dependencyViaMicrosoftSql.Context.Operation.ParentId);
            });
        }

        private static void WithTelemetryChannel(WorkerOptions options, ITelemetryChannel channel)
        {
            options.Services.Configure<TelemetryConfiguration>(conf => conf.TelemetryChannel = channel);
        }

        private static void WithTelemetryConverter(WorkerOptions options, ITelemetryConverter converter)
        {
            options.ConfigureSerilog(config => config.WriteTo.ApplicationInsights(converter));
        }

        private static async Task<RequestTelemetry> GetTelemetryRequestAsync(InMemoryApplicationInsightsTelemetryConverter spySink, string operationName, Func<RequestTelemetry, bool> filter = null)
        {
            return await Poll.Target(() => AssertX.GetRequestFrom(spySink.Telemetries, r => 
            {
                return r.Name == operationName 
                       && r.Properties[EntityType] == Queue.ToString() 
                       && (filter is null || filter(r));
            })).FailWith($"cannot find request telemetry in spied-upon Serilog sink with operation name: {operationName}");
        }

        private static async Task<DependencyTelemetry> GetTelemetryDependencyAsync(InMemoryTelemetryChannel spyChannel, string dependencyType, Func<DependencyTelemetry, bool> filter = null)
        {
            return await Poll.Target(() => AssertX.GetDependencyFrom(spyChannel.Telemetries, d =>
            {
                return d.Type == dependencyType 
                       && (filter is null || filter(d));
            })).FailWith($"cannot find dependency telemetry in spied-upon Application Insights channel with dependency type: {dependencyType}");
        }

        private static async Task<DependencyTelemetry> GetTelemetryDependencyAsync(InMemoryApplicationInsightsTelemetryConverter spySink, string dependencyType, Func<DependencyTelemetry, bool> filter = null)
        {
            return await Poll.Target(() => AssertX.GetDependencyFrom(spySink.Telemetries, d =>
            {
                return d.Type == dependencyType 
                       && (filter is null || filter(d));
            })).FailWith($"cannot find dependency telemetry in spied-upon Application Insights channel with dependency type: {dependencyType}");
        }
<<<<<<< HEAD

        [Fact]
        public async Task ServiceBusMessagePump_FailureDuringMessageHandling_TracksCorrelationInApplicationInsights()
        {
            // Arrange
            var spySink = new InMemoryLogSink();
            var options = new WorkerOptions();
            options.ConfigureSerilog(config => config.WriteTo.Sink(spySink))
                   .AddServiceBusQueueMessagePump(QueueName, HostName, new DefaultAzureCredential(), configureMessagePump: opt =>
                   {
                       opt.AutoComplete = true;
                       opt.Routing.Correlation.Format = MessageCorrelationFormat.Hierarchical;

                   }).WithServiceBusMessageHandler<OrdersSabotageAzureServiceBusMessageHandler, Order>();
            
            string operationId = $"operation-{Guid.NewGuid()}", transactionId = $"transaction-{Guid.NewGuid()}";
            Order order = OrderGenerator.Generate();
            ServiceBusMessage orderMessage =
                ServiceBusMessageBuilder.CreateForBody(order)
                                        .WithOperationId(operationId)
                                        .WithTransactionId(transactionId)
                                        .Build();

            // Act / Assert
            await TestServiceBusMessageHandlingAsync(options, Queue, orderMessage, async () =>
            {
                await Poll.Target(() => spySink.CurrentLogEmits)
                          .Until(logs => logs.Any(log =>
                          {
                              return log.Exception?.Message.Contains("Sabotage") is true
                                     && log.ContainsProperty(OperationId, operationId)
                                     && log.ContainsProperty(TransactionId, transactionId);
                          }))
                          .Every(TimeSpan.FromMilliseconds(200))
                          .Timeout(TimeSpan.FromMinutes(1))
                          .FailWith("cannot find sabotage exception in the tracked telemetry with the custom correlation properties within the time-frame");
            });
        }

        [Fact]
        public async Task ServiceBusQueueMessagePump_WithCustomOperationParentIdProperty_RetrievesCorrelationCorrectlyDuringMessageProcessing()
        {
            // Arrange
            var customOperationParentIdPropertyName = "MyOperationParentId";
            var options = new WorkerOptions();
            options.AddServiceBusQueueMessagePump(QueueName, HostName, new DefaultAzureCredential(),
                configureMessagePump: opt =>
                {
                    opt.AutoComplete = true;
                    opt.Routing.Correlation.Format = MessageCorrelationFormat.Hierarchical;
                    opt.Routing.Correlation.OperationParentIdPropertyName = customOperationParentIdPropertyName;

                }).WithServiceBusMessageHandler<WriteOrderToDiskAzureServiceBusMessageHandler, Order>();

            ServiceBusMessage message = CreateOrderServiceBusMessageForHierarchical(operationParentIdPropertyName: customOperationParentIdPropertyName);

            // Act / Assert
            await TestServiceBusMessageHandlingAsync(options, ServiceBusEntityType.Topic, message, async () =>
            {
                OrderCreatedEventData eventData = await ConsumeOrderCreatedAsync(message.MessageId);
                AssertReceivedOrderEventDataForHierarchical(message, eventData, operationParentIdPropertyName: customOperationParentIdPropertyName);
            });
        }
=======
>>>>>>> 9c7fc84d
    }
}<|MERGE_RESOLUTION|>--- conflicted
+++ resolved
@@ -138,71 +138,5 @@
                        && (filter is null || filter(d));
             })).FailWith($"cannot find dependency telemetry in spied-upon Application Insights channel with dependency type: {dependencyType}");
         }
-<<<<<<< HEAD
-
-        [Fact]
-        public async Task ServiceBusMessagePump_FailureDuringMessageHandling_TracksCorrelationInApplicationInsights()
-        {
-            // Arrange
-            var spySink = new InMemoryLogSink();
-            var options = new WorkerOptions();
-            options.ConfigureSerilog(config => config.WriteTo.Sink(spySink))
-                   .AddServiceBusQueueMessagePump(QueueName, HostName, new DefaultAzureCredential(), configureMessagePump: opt =>
-                   {
-                       opt.AutoComplete = true;
-                       opt.Routing.Correlation.Format = MessageCorrelationFormat.Hierarchical;
-
-                   }).WithServiceBusMessageHandler<OrdersSabotageAzureServiceBusMessageHandler, Order>();
-            
-            string operationId = $"operation-{Guid.NewGuid()}", transactionId = $"transaction-{Guid.NewGuid()}";
-            Order order = OrderGenerator.Generate();
-            ServiceBusMessage orderMessage =
-                ServiceBusMessageBuilder.CreateForBody(order)
-                                        .WithOperationId(operationId)
-                                        .WithTransactionId(transactionId)
-                                        .Build();
-
-            // Act / Assert
-            await TestServiceBusMessageHandlingAsync(options, Queue, orderMessage, async () =>
-            {
-                await Poll.Target(() => spySink.CurrentLogEmits)
-                          .Until(logs => logs.Any(log =>
-                          {
-                              return log.Exception?.Message.Contains("Sabotage") is true
-                                     && log.ContainsProperty(OperationId, operationId)
-                                     && log.ContainsProperty(TransactionId, transactionId);
-                          }))
-                          .Every(TimeSpan.FromMilliseconds(200))
-                          .Timeout(TimeSpan.FromMinutes(1))
-                          .FailWith("cannot find sabotage exception in the tracked telemetry with the custom correlation properties within the time-frame");
-            });
-        }
-
-        [Fact]
-        public async Task ServiceBusQueueMessagePump_WithCustomOperationParentIdProperty_RetrievesCorrelationCorrectlyDuringMessageProcessing()
-        {
-            // Arrange
-            var customOperationParentIdPropertyName = "MyOperationParentId";
-            var options = new WorkerOptions();
-            options.AddServiceBusQueueMessagePump(QueueName, HostName, new DefaultAzureCredential(),
-                configureMessagePump: opt =>
-                {
-                    opt.AutoComplete = true;
-                    opt.Routing.Correlation.Format = MessageCorrelationFormat.Hierarchical;
-                    opt.Routing.Correlation.OperationParentIdPropertyName = customOperationParentIdPropertyName;
-
-                }).WithServiceBusMessageHandler<WriteOrderToDiskAzureServiceBusMessageHandler, Order>();
-
-            ServiceBusMessage message = CreateOrderServiceBusMessageForHierarchical(operationParentIdPropertyName: customOperationParentIdPropertyName);
-
-            // Act / Assert
-            await TestServiceBusMessageHandlingAsync(options, ServiceBusEntityType.Topic, message, async () =>
-            {
-                OrderCreatedEventData eventData = await ConsumeOrderCreatedAsync(message.MessageId);
-                AssertReceivedOrderEventDataForHierarchical(message, eventData, operationParentIdPropertyName: customOperationParentIdPropertyName);
-            });
-        }
-=======
->>>>>>> 9c7fc84d
     }
 }