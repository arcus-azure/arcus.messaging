﻿using System;
using System.Collections.Generic;
using System.Diagnostics;
using System.Linq;
using System.Text;
using System.Threading;
using System.Threading.Tasks;
using Arcus.Messaging.Abstractions;
using Arcus.Messaging.Abstractions.EventHubs;
using Arcus.Messaging.Abstractions.EventHubs.MessageHandling;
using Arcus.Messaging.Abstractions.MessageHandling;
using Arcus.Messaging.Pumps.Abstractions;
using Arcus.Messaging.Pumps.EventHubs;
using Arcus.Messaging.Pumps.EventHubs.Configuration;
using Arcus.Messaging.Tests.Core.Correlation;
using Arcus.Messaging.Tests.Core.Events.v1;
using Arcus.Messaging.Tests.Core.Generators;
using Arcus.Messaging.Tests.Core.Messages.v1;
using Arcus.Messaging.Tests.Integration.Fixture;
using Arcus.Messaging.Tests.Integration.Fixture.Logging;
using Arcus.Messaging.Tests.Integration.MessagePump.EventHubs;
using Arcus.Messaging.Tests.Integration.MessagePump.Fixture;
using Arcus.Messaging.Tests.Integration.MessagePump.ServiceBus;
using Arcus.Messaging.Tests.Workers.EventHubs.Core.MessageHandlers;
using Arcus.Messaging.Tests.Workers.MessageBodyHandlers;
using Arcus.Messaging.Tests.Workers.MessageHandlers;
using Arcus.Testing.Logging;
using Azure.Messaging.EventGrid;
using Azure.Messaging.EventHubs;
using Bogus;
using Microsoft.ApplicationInsights;
using Microsoft.ApplicationInsights.DataContracts;
using Microsoft.ApplicationInsights.Extensibility;
using Microsoft.Extensions.Azure;
using Microsoft.Extensions.DependencyInjection;
using Microsoft.Extensions.Hosting;
using Microsoft.Extensions.Logging;
using Newtonsoft.Json;
using Serilog;
using Xunit;
using Xunit.Abstractions;
using ILogger = Microsoft.Extensions.Logging.ILogger;

namespace Arcus.Messaging.Tests.Integration.MessagePump
{
    [Collection("Integration")]
    [Trait("Category", "Integration")]
    public class EventHubsMessagePumpTests : IAsyncLifetime
    {
        private readonly ITestOutputHelper _outputWriter;
        private readonly TestConfig _config;
        private readonly ILogger _logger;

        private TemporaryBlobStorageContainer _blobStorageContainer;

        /// <summary>
        /// Initializes a new instance of the <see cref="EventHubsMessagePumpTests" /> class.
        /// </summary>
        public EventHubsMessagePumpTests(ITestOutputHelper outputWriter)
        {
            _outputWriter = outputWriter;
            _config = TestConfig.Create();
            _logger = new XunitTestLogger(outputWriter);
        }

        private string ContainerName => _blobStorageContainer.ContainerName;

        /// <summary>
        /// Called immediately after the class has been created, before it is used.
        /// </summary>
        public async Task InitializeAsync()
        {
            EventHubsConfig eventHubs = _config.GetEventHubsConfig();
            _blobStorageContainer = await TemporaryBlobStorageContainer.CreateAsync(eventHubs.StorageConnectionString, _logger);
        }

        [Fact]
        public async Task EventHubsMessagePump_PublishMessageForHierarchical_MessageSuccessfullyProcessed()
        {
            // Arrange
            EventHubsConfig eventHubs = _config.GetEventHubsConfig();
            var options = new WorkerOptions();
            AddEventHubsMessagePump(options, eventHubs, opt => opt.Routing.Correlation.Format = MessageCorrelationFormat.Hierarchical)
               .WithEventHubsMessageHandler<OrderEventHubsMessageHandler, Order>();

            // Act / Assert
            await TestEventHubsMessageHandlingForHierarchicalAsync(options, eventHubs);
        }

        [Fact]
        public async Task EventHubsMessagePump_PublishMessageForW3C_MessageSuccessfullyProcessed()
        {
            // Arrange
            EventHubsConfig eventHubs = _config.GetEventHubsConfig();
            var options = new WorkerOptions();
            AddEventHubsMessagePump(options, eventHubs, opt => opt.Routing.Correlation.Format = MessageCorrelationFormat.W3C)
                .WithEventHubsMessageHandler<OrderEventHubsMessageHandler, Order>();

            // Act / Assert
            await TestEventHubsMessageHandlingForW3CAsync(options, eventHubs);
        }

        [Fact]
        public async Task EventHubsMessagePumpWithoutSameJobId_PublishesMessage_MessageFailsToBeProcessed()
        {
            // Arrange
            EventHubsConfig eventHubs = _config.GetEventHubsConfig();
            var options = new WorkerOptions();
            EventHubsMessageHandlerCollection collection = AddEventHubsMessagePump(options, eventHubs);
            Assert.False(string.IsNullOrWhiteSpace(collection.JobId));

            var otherCollection = new EventHubsMessageHandlerCollection(new ServiceCollection());
            otherCollection.JobId = Guid.NewGuid().ToString();

            otherCollection.WithEventHubsMessageHandler<TestEventHubsMessageHandler<Order>, Order>(messageContextFilter: context => false)
                           .WithEventHubsMessageHandler<OrderEventHubsMessageHandler, Order>();

            // Act / Assert
            await TestFailedEventHubsMessageHandlingForW3CAsync(options, eventHubs);
        }

        [Fact]
        public async Task EventHubsMessagePumpWithMessageContextFilter_PublishesMessage_MessageSuccessfullyProcessed()
        {
            // Arrange
            EventHubsConfig eventHubs = _config.GetEventHubsConfig();
            var options = new WorkerOptions();
            AddEventHubsMessagePump(options, eventHubs)
                .WithEventHubsMessageHandler<TestEventHubsMessageHandler<Order>, Order>(messageContextFilter: context => false)
                .WithEventHubsMessageHandler<OrderEventHubsMessageHandler, Order>();

            // Act / Assert
            await TestEventHubsMessageHandlingForW3CAsync(options, eventHubs);
        }

        [Fact]
        public async Task EventHubsMessagePumpWithMessageFilter_PublishesMessage_MessageSuccessfullyProcessed()
        {
            // Arrange
            EventHubsConfig eventHubs = _config.GetEventHubsConfig();
            var options = new WorkerOptions();
            AddEventHubsMessagePump(options, eventHubs)
                .WithEventHubsMessageHandler<TestEventHubsMessageHandler<Order>, Order>(messageBodyFilter: body => false)
                .WithEventHubsMessageHandler<OrderEventHubsMessageHandler, Order>();

            // Act / Assert
            await TestEventHubsMessageHandlingForW3CAsync(options, eventHubs);
        }

        [Fact]
        public async Task EventHubsMessagePumpWithDifferentMessageType_PublishesMessage_MessageSuccessfullyProcessed()
        {
            // Arrange
            EventHubsConfig eventHubs = _config.GetEventHubsConfig();
            var options = new WorkerOptions();
            AddEventHubsMessagePump(options, eventHubs)
                .WithEventHubsMessageHandler<TestEventHubsMessageHandler<Shipment>, Shipment>()
                .WithEventHubsMessageHandler<OrderEventHubsMessageHandler, Order>();

            // Act / Assert
            await TestEventHubsMessageHandlingForW3CAsync(options, eventHubs);
        }

        [Fact]
        public async Task EventHubsMessagePumpWithMessageBodySerializer_PublishesMessage_MessageSuccessfullyProcessed()
        {
            // Arrange
            EventHubsConfig eventHubs = _config.GetEventHubsConfig();
            var options = new WorkerOptions();
            AddEventHubsMessagePump(options, eventHubs)
                .WithEventHubsMessageHandler<OrderEventHubsMessageHandler, Order>(messageBodySerializerImplementationFactory: provider =>
                {
                    var logger = provider.GetService<ILogger<OrderBatchMessageBodySerializer>>();
                    return new OrderBatchMessageBodySerializer(logger);
                });

            // Act / Assert
            await TestEventHubsMessageHandlingForW3CAsync(options, eventHubs);
        }

        [Fact]
        public async Task EventHubsMessagePumpWithFallback_PublishesMessage_MessageSuccessfullyProcessed()
        {
            // Arrange
            EventHubsConfig eventHubs = _config.GetEventHubsConfig();
            var options = new WorkerOptions();
            AddEventHubsMessagePump(options, eventHubs)
                .WithEventHubsMessageHandler<TestEventHubsMessageHandler<Shipment>, Shipment>()
                .WithFallbackMessageHandler<SabotageEventHubsFallbackMessageHandler, AzureEventHubsMessageContext>()
                .WithFallbackMessageHandler<OrderEventHubsFallbackMessageHandler>();

            // Act / Assert
            await TestEventHubsMessageHandlingForW3CAsync(options, eventHubs);
        }

        [Fact]
        public async Task RestartedEventHubsMessagePump_PublishMessage_MessageSuccessfullyProcessed()
        {
            // Arrange
            EventHubsConfig eventHubs = _config.GetEventHubsConfig();
            var options = new WorkerOptions();
            AddEventHubsMessagePump(options, eventHubs)
                .WithEventHubsMessageHandler<OrderEventHubsMessageHandler, Order>();

            var traceParent = TraceParent.Generate();
            EventData expected = CreateOrderEventDataMessageForW3C(traceParent);
            string eventHubsName = eventHubs.GetEventHubsName(IntegrationTestType.SelfContained);
            var producer = new TestEventHubsMessageProducer(eventHubs.EventHubsConnectionString, eventHubsName);

            await using (var worker = await Worker.StartNewAsync(options))
            await using (var consumer = await TestServiceBusMessageEventConsumer.StartNewAsync(_config, _logger))
            {
                IEnumerable<AzureEventHubsMessagePump> messagePumps = 
                    worker.Services.GetServices<IHostedService>()
                                   .OfType<AzureEventHubsMessagePump>();

                AzureEventHubsMessagePump messagePump = Assert.Single(messagePumps);
                Assert.NotNull(messagePump);

                await messagePump.RestartAsync(CancellationToken.None);

                // Act
                await producer.ProduceAsync(expected);

                // Assert
                OrderCreatedEventData actual = consumer.ConsumeOrderEventForW3C(traceParent.TransactionId);
                AssertReceivedOrderEventDataForW3C(expected, actual, traceParent);
            }
        }

        [Fact]
        public async Task EventHubsMessagePumpWithAll_PublishesMessage_MessageSuccessfullyProcessed()
        {
            // Arrange
            EventHubsConfig eventHubs = _config.GetEventHubsConfig();
            string eventHubsName = eventHubs.GetEventHubsName(IntegrationTestType.SelfContained);
            var properties = EventHubsConnectionStringProperties.Parse(eventHubs.EventHubsConnectionString);
            
            var options = new WorkerOptions();
            AddEventHubsMessagePump(options, eventHubs)
                .WithEventHubsMessageHandler<TestEventHubsMessageHandler<Shipment>, Shipment>()
                .WithEventHubsMessageHandler<TestEventHubsMessageHandler<Order>, Order>(messageBodyFilter: body => false)
                .WithEventHubsMessageHandler<TestEventHubsMessageHandler<Order>, Order>(messageContextFilter: body => false)
                .WithEventHubsMessageHandler<OrderEventHubsMessageHandler, Order>(
                    messageContextFilter: context => context.ConsumerGroup == "$Default" 
                                                     && context.EventHubsName == eventHubsName
                                                     && context.EventHubsNamespace == properties.FullyQualifiedNamespace,
                    messageBodySerializerImplementationFactory: provider =>
                    {
                        var logger = provider.GetService<ILogger<OrderBatchMessageBodySerializer>>();
                        return new OrderBatchMessageBodySerializer(logger);
                    },
                    messageBodyFilter: order => Guid.TryParse(order.Id, out Guid _),
                    messageHandlerImplementationFactory: provider =>
                    {
                        return new OrderEventHubsMessageHandler(
                            provider.GetRequiredService<IAzureClientFactory<EventGridPublisherClient>>(),
                            provider.GetRequiredService<IMessageCorrelationInfoAccessor>(),
                            provider.GetRequiredService<ILogger<OrderEventHubsMessageHandler>>());
                    });

            // Act / Assert
            await TestEventHubsMessageHandlingForW3CAsync(options, eventHubs);
        }

        [Fact]
        public async Task EventHubsMessagePump_WithCustomTransactionIdProperty_RetrievesCorrelationCorrectlyDuringMessageProcessing()
        {
            // Arrange
            EventHubsConfig eventHubs = _config.GetEventHubsConfig();
            var customTransactionIdPropertyName = "MyTransactionId";
            var options = new WorkerOptions();
            AddEventHubsMessagePump(options, eventHubs, opt =>
                {
                    opt.Routing.Correlation.Format = MessageCorrelationFormat.Hierarchical;
                    opt.Routing.Correlation.TransactionIdPropertyName = customTransactionIdPropertyName;
                })
                .WithEventHubsMessageHandler<OrderEventHubsMessageHandler, Order>();

            // Act / Assert
            await TestEventHubsMessageHandlingForHierarchicalAsync(options, eventHubs, customTransactionIdPropertyName);
        }

        [Fact]
        public async Task EventHubsMessagePump_WithCustomOperationParentIdProperty_RetrievesCorrelationCorrectlyDuringMessageProcessing()
        {
            // Arrange
            EventHubsConfig eventHubs = _config.GetEventHubsConfig();
            var customOperationParentIdPropertyName = "MyOperationParentId";
            var options = new WorkerOptions();
            AddEventHubsMessagePump(options, eventHubs, opt =>
                {
                    opt.Routing.Correlation.Format = MessageCorrelationFormat.Hierarchical;
                    opt.Routing.Correlation.OperationParentIdPropertyName = customOperationParentIdPropertyName;
                })
                .WithEventHubsMessageHandler<OrderEventHubsMessageHandler, Order>();

            // Act / Assert
            await TestEventHubsMessageHandlingForHierarchicalAsync(options, eventHubs, operationParentIdPropertyName: customOperationParentIdPropertyName);
        }

        [Fact]
        public async Task EventHubsMessagePump_PausesViaLifetime_RestartsAgain()
        {
            // Arrange
            EventHubsConfig eventHubs = _config.GetEventHubsConfig();
            string jobId = Guid.NewGuid().ToString();
            var options = new WorkerOptions();
            AddEventHubsMessagePump(options, eventHubs, opt => opt.JobId = jobId)
                .WithEventHubsMessageHandler<OrderEventHubsMessageHandler, Order>();

            var traceParent = TraceParent.Generate();
            EventData expected = CreateOrderEventDataMessageForW3C(traceParent);

            var producer = new TestEventHubsMessageProducer(
                eventHubs.EventHubsConnectionString, 
                eventHubs.GetEventHubsName(IntegrationTestType.SelfContained));

            await using (var worker = await Worker.StartNewAsync(options))
            await using (var consumer = await TestServiceBusMessageEventConsumer.StartNewAsync(_config, _logger))
            {
                var lifetime = worker.Services.GetRequiredService<IMessagePumpLifetime>();
                await lifetime.PauseProcessingMessagesAsync(jobId, TimeSpan.FromSeconds(5), CancellationToken.None);

                // Act
                await producer.ProduceAsync(expected);

                // Assert
                OrderCreatedEventData actual = consumer.ConsumeOrderEventForW3C(traceParent.TransactionId);
                AssertReceivedOrderEventDataForW3C(expected, actual, traceParent);
            }
        }

        [Fact]
        public async Task EventHubsMessagePump_WithW3CCorrelationFormat_AutomaticallyTracksMicrosoftDependencies()
        {
            // Arrange
            var spySink = new InMemoryApplicationInsightsTelemetryConverter();
            var spyChannel = new InMemoryTelemetryChannel();

            var options = new WorkerOptions();
<<<<<<< HEAD
            options.Configure(host => host.UseSerilog((context, config) =>
            {
                config.MinimumLevel.Debug()
                      .Enrich.FromLogContext()
                      .WriteTo.ApplicationInsights(spySink);
            }));
            string operationName = BogusGenerator.Lorem.Word();
            AddEventHubsMessagePump(options, eventHubs, opt => opt.Routing.Telemetry.OperationName = operationName)
=======
            options.ConfigureSerilog(config => config.WriteTo.ApplicationInsights(spySink));

            EventHubsConfig eventHubs = _config.GetEventHubsConfig();
            AddEventHubsMessagePump(options, eventHubs)
>>>>>>> 0e2ac225
                .WithEventHubsMessageHandler<OrderWithAutoTrackingEventHubsMessageHandler, Order>();

            var traceParent = TraceParent.Generate();
            var eventData = new EventData(BinaryData.FromObjectAsJson(OrderGenerator.Generate())).WithDiagnosticId(traceParent);

            var producer = new TestEventHubsMessageProducer(
                eventHubs.EventHubsConnectionString, 
                eventHubs.GetEventHubsName(IntegrationTestType.SelfContained));

            await using (var worker = await Worker.StartNewAsync(options))
            await using (var consumer = await TestServiceBusMessageEventConsumer.StartNewAsync(_config, _logger))
            {
                worker.Services.GetRequiredService<TelemetryConfiguration>().TelemetryChannel = spyChannel;

                // Act
                await producer.ProduceAsync(eventData);

                // Assert
                AssertX.RetryAssertUntilTelemetryShouldBeAvailable(() =>
                {
                    RequestTelemetry requestViaArcusEventHubs = AssertX.GetRequestFrom(spySink.Telemetries, r => r.Name == operationName && r.Context.Operation.Id == traceParent.TransactionId);
                    DependencyTelemetry dependencyViaArcusKeyVault = AssertX.GetDependencyFrom(spySink.Telemetries, d => d.Type == "Azure key vault" && d.Context.Operation.Id == traceParent.TransactionId);
                    DependencyTelemetry dependencyViaMicrosoftSql = AssertX.GetDependencyFrom(spyChannel.Telemetries, d => d.Type == "SQL" && d.Context.Operation.Id == traceParent.TransactionId);
                    
                    Assert.Equal(requestViaArcusEventHubs.Id, dependencyViaArcusKeyVault.Context.Operation.ParentId);
                    Assert.Equal(requestViaArcusEventHubs.Id, dependencyViaMicrosoftSql.Context.Operation.ParentId);
                }, timeout: TimeSpan.FromMinutes(1), _logger);
            }
        }

        [Fact]
        public async Task EventHubsMessagePump_WithW3CCorrelationFormatForNewParent_AutomaticallyTracksMicrosoftDependencies()
        {
            // Arrange
            var spySink = new InMemoryApplicationInsightsTelemetryConverter();
            var spyChannel = new InMemoryTelemetryChannel();

            var options = new WorkerOptions();
            options.ConfigureSerilog(config => config.WriteTo.ApplicationInsights(spySink));

            EventHubsConfig eventHubs = _config.GetEventHubsConfig();
            string operationName = BogusGenerator.Lorem.Word();
            AddEventHubsMessagePump(options, eventHubs, opt => opt.Routing.Telemetry.OperationName = operationName)
                .WithEventHubsMessageHandler<OrderWithAutoTrackingEventHubsMessageHandler, Order>();

            var eventData = new EventData(BinaryData.FromObjectAsJson(OrderGenerator.Generate()));
            var producer = new TestEventHubsMessageProducer(
                eventHubs.EventHubsConnectionString, 
                eventHubs.GetEventHubsName(IntegrationTestType.SelfContained));

            await using (var worker = await Worker.StartNewAsync(options))
            await using (var consumer = await TestServiceBusMessageEventConsumer.StartNewAsync(_config, _logger))
            {
                worker.Services.GetRequiredService<TelemetryConfiguration>().TelemetryChannel = spyChannel;

                // Act
                await producer.ProduceAsync(eventData);

                // Assert
                AssertX.RetryAssertUntilTelemetryShouldBeAvailable(() =>
                {
                    IEnumerable<DependencyTelemetry> dependenciesViaArcusKeyVault = spySink.Telemetries.OfType<DependencyTelemetry>().Where(d => d.Type == "Azure key vault");
                    IEnumerable<DependencyTelemetry> dependenciesViaMicrosoftSql = spyChannel.Telemetries.OfType<DependencyTelemetry>().Where(d => d.Type == "SQL");

                    bool correlationSuccess = spySink.Telemetries.Any(t =>
                    {
                        return t is RequestTelemetry r && r.Name == operationName 
                               && dependenciesViaArcusKeyVault.SingleOrDefault(d => d.Context.Operation.ParentId == r.Id) != null
                               && dependenciesViaMicrosoftSql.SingleOrDefault(d => d.Context.Operation.ParentId == r.Id) != null;
                    });
                    Assert.True(correlationSuccess);
                }, timeout: TimeSpan.FromMinutes(1), _logger);
            }
        }

        private EventHubsMessageHandlerCollection AddEventHubsMessagePump(WorkerOptions options, EventHubsConfig eventHubs, Action<AzureEventHubsMessagePumpOptions> configureOptions = null)
        {
            string eventHubsName = eventHubs.GetEventHubsName(IntegrationTestType.SelfContained);
            string eventHubsConnectionStringSecretName = "Arcus_EventHubs_ConnectionString",
                   storageAccountConnectionStringSecretName = "Arcus_StorageAccount_ConnectionString";

            return options.AddEventGridPublisher(_config)
                          .AddXunitTestLogging(_outputWriter)
                          .AddSecretStore(stores => stores.AddInMemory(new Dictionary<string, string>
                          {
                              [eventHubsConnectionStringSecretName] = eventHubs.EventHubsConnectionString,
                              [storageAccountConnectionStringSecretName] = eventHubs.StorageConnectionString
                          }))
                          .AddEventHubsMessagePump(eventHubsName, eventHubsConnectionStringSecretName, ContainerName, storageAccountConnectionStringSecretName, configureOptions);
        }

        private async Task TestEventHubsMessageHandlingForHierarchicalAsync(
            WorkerOptions options, 
            EventHubsConfig eventHubs, 
            string transactionIdPropertyName = PropertyNames.TransactionId, 
            string operationParentIdPropertyName = PropertyNames.OperationParentId)
        {
            EventData expected = CreateOrderEventDataMessageForHierarchical(transactionIdPropertyName, operationParentIdPropertyName);
            var producer = new TestEventHubsMessageProducer(
                eventHubs.EventHubsConnectionString, 
                eventHubs.GetEventHubsName(IntegrationTestType.SelfContained));

            await using (var worker = await Worker.StartNewAsync(options))
            await using (var consumer = await TestServiceBusMessageEventConsumer.StartNewAsync(_config, _logger))
            {
                // Act
                await producer.ProduceAsync(expected);

                // Assert
                OrderCreatedEventData actual = consumer.ConsumeOrderEventForHierarchical(expected.CorrelationId);
                AssertReceivedOrderEventDataForHierarchical(expected, actual, transactionIdPropertyName, operationParentIdPropertyName);
            }
        }

        private async Task TestEventHubsMessageHandlingForW3CAsync(
            WorkerOptions options,
            EventHubsConfig eventHubs)
        {
            var traceParent = TraceParent.Generate();
            EventData expected = CreateOrderEventDataMessageForW3C(traceParent);

            var producer = new TestEventHubsMessageProducer(
                eventHubs.EventHubsConnectionString, 
                eventHubs.GetEventHubsName(IntegrationTestType.SelfContained));

            await using (var worker = await Worker.StartNewAsync(options))
            await using (var consumer = await TestServiceBusMessageEventConsumer.StartNewAsync(_config, _logger))
            {
                // Act
                await producer.ProduceAsync(expected);

                // Assert
                OrderCreatedEventData actual = consumer.ConsumeOrderEventForW3C(traceParent.TransactionId);
                AssertReceivedOrderEventDataForW3C(expected, actual, traceParent);
            }
        }

        private async Task TestFailedEventHubsMessageHandlingForW3CAsync(
            WorkerOptions options,
            EventHubsConfig eventHubs)
        {
            var traceParent = TraceParent.Generate();
            EventData expected = CreateOrderEventDataMessageForW3C(traceParent);

            var producer = new TestEventHubsMessageProducer(
                eventHubs.EventHubsConnectionString, 
                eventHubs.GetEventHubsName(IntegrationTestType.SelfContained));

            await using (var worker = await Worker.StartNewAsync(options))
            await using (var consumer = await TestServiceBusMessageEventConsumer.StartNewAsync(_config, _logger))
            {
                // Act
                await producer.ProduceAsync(expected);

                // Assert
                Assert.Throws<TimeoutException>(() => consumer.ConsumeOrderEventForW3C(traceParent.TransactionId, timeoutInSeconds: 30));
            }
        }

        private static EventData CreateOrderEventDataMessageForHierarchical(
            string transactionIdPropertyName = PropertyNames.TransactionId, 
            string operationParentIdPropertyName = PropertyNames.OperationParentId)
        {
            Order order = OrderGenerator.Generate();
            var eventData = new EventData(JsonConvert.SerializeObject(order));
            eventData.MessageId = $"message-{Guid.NewGuid()}";
            eventData.CorrelationId = $"operation-{Guid.NewGuid()}";
            eventData.Properties[transactionIdPropertyName] = $"transaction-{Guid.NewGuid()}";
            eventData.Properties[operationParentIdPropertyName] = $"parent-{Guid.NewGuid()}";

            return eventData;
        }

        private static EventData CreateOrderEventDataMessageForW3C(TraceParent traceParent)
        {
            Order order = OrderGenerator.Generate();
            return new EventData(JsonConvert.SerializeObject(order)).WithDiagnosticId(traceParent);
        }

        private static void AssertReceivedOrderEventDataForHierarchical(
            EventData message,
            OrderCreatedEventData receivedEventData,
            string transactionIdPropertyName = PropertyNames.TransactionId,
            string operationParentIdPropertyName = PropertyNames.OperationParentId,
            Encoding encoding = null)
        {
            encoding = encoding ?? Encoding.UTF8;
            string json = encoding.GetString(message.EventBody);

            var order = JsonConvert.DeserializeObject<Order>(json);
            string operationId = message.CorrelationId;
            var transactionId = message.Properties[transactionIdPropertyName].ToString();
            var operationParentId = message.Properties[operationParentIdPropertyName].ToString();

            Assert.NotNull(receivedEventData);
            Assert.NotNull(receivedEventData.CorrelationInfo);
            Assert.Equal(order.Id, receivedEventData.Id);
            Assert.Equal(order.Amount, receivedEventData.Amount);
            Assert.Equal(order.ArticleNumber, receivedEventData.ArticleNumber);
            Assert.Equal(transactionId, receivedEventData.CorrelationInfo.TransactionId);
            Assert.Equal(operationId, receivedEventData.CorrelationInfo.OperationId);
            Assert.Equal(operationParentId, receivedEventData.CorrelationInfo.OperationParentId);
        }

        private static void AssertReceivedOrderEventDataForW3C(
            EventData message,
            OrderCreatedEventData receivedEventData,
            TraceParent traceParent,
            Encoding encoding = null)
        {
            encoding = encoding ?? Encoding.UTF8;
            string json = encoding.GetString(message.EventBody);
            var order = JsonConvert.DeserializeObject<Order>(json);

            Assert.NotNull(receivedEventData);
            Assert.NotNull(receivedEventData.CorrelationInfo);
            Assert.Equal(order.Id, receivedEventData.Id);
            Assert.Equal(order.Amount, receivedEventData.Amount);
            Assert.Equal(order.ArticleNumber, receivedEventData.ArticleNumber);
            Assert.Equal(traceParent.TransactionId, receivedEventData.CorrelationInfo.TransactionId);
            Assert.NotNull(receivedEventData.CorrelationInfo.OperationId);
            Assert.Equal(traceParent.OperationParentId, receivedEventData.CorrelationInfo.OperationParentId);
        }

        /// <summary>
        /// Called when an object is no longer needed. Called just before <see cref="M:System.IDisposable.Dispose" />
        /// if the class also implements that.
        /// </summary>
        public async Task DisposeAsync()
        {
            if (_blobStorageContainer != null)
            {
                await _blobStorageContainer.DisposeAsync();
            }
        }
    }
}<|MERGE_RESOLUTION|>--- conflicted
+++ resolved
@@ -339,21 +339,10 @@
             var spyChannel = new InMemoryTelemetryChannel();
 
             var options = new WorkerOptions();
-<<<<<<< HEAD
-            options.Configure(host => host.UseSerilog((context, config) =>
-            {
-                config.MinimumLevel.Debug()
-                      .Enrich.FromLogContext()
-                      .WriteTo.ApplicationInsights(spySink);
-            }));
-            string operationName = BogusGenerator.Lorem.Word();
+            options.ConfigureSerilog(config => config.WriteTo.ApplicationInsights(spySink));
+
+            EventHubsConfig eventHubs = _config.GetEventHubsConfig();
             AddEventHubsMessagePump(options, eventHubs, opt => opt.Routing.Telemetry.OperationName = operationName)
-=======
-            options.ConfigureSerilog(config => config.WriteTo.ApplicationInsights(spySink));
-
-            EventHubsConfig eventHubs = _config.GetEventHubsConfig();
-            AddEventHubsMessagePump(options, eventHubs)
->>>>>>> 0e2ac225
                 .WithEventHubsMessageHandler<OrderWithAutoTrackingEventHubsMessageHandler, Order>();
 
             var traceParent = TraceParent.Generate();
