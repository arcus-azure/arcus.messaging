--- conflicted
+++ resolved
@@ -215,11 +215,7 @@
                               [eventHubsConnectionStringSecretName] = eventHubs.EventHubsConnectionString,
                               [storageAccountConnectionStringSecretName] = eventHubs.StorageConnectionString
                           }))
-<<<<<<< HEAD
-                          .AddEventHubsMessagePump(eventHubs.EventHubsName, eventHubsConnectionStringSecretName, ContainerName, storageAccountConnectionStringSecretName, configureOptions);
-=======
-                          .AddEventHubsMessagePump(eventHubsName, eventHubsConnectionStringSecretName, ContainerName, storageAccountConnectionStringSecretName);
->>>>>>> b88b4500
+                          .AddEventHubsMessagePump(eventHubsName, eventHubsConnectionStringSecretName, ContainerName, storageAccountConnectionStringSecretName, configureOptions);
         }
 
         private async Task TestEventHubsMessageHandlingAsync(
@@ -228,14 +224,9 @@
             string transactionIdPropertyName = PropertyNames.TransactionId, 
             string operationParentIdPropertyName = PropertyNames.OperationParentId)
         {
-<<<<<<< HEAD
             EventData expected = CreateOrderEventDataMessage(transactionIdPropertyName, operationParentIdPropertyName);
-            var producer = new TestEventHubsMessageProducer(eventHubs.EventHubsConnectionString, eventHubs.EventHubsName);
-=======
-            EventData expected = CreateOrderEventDataMessage();
             string eventHubsName = eventHubs.GetEventHubsName(IntegrationTestType.SelfContained);
             var producer = new TestEventHubsMessageProducer(eventHubs.EventHubsConnectionString, eventHubsName);
->>>>>>> b88b4500
 
             await using (var worker = await Worker.StartNewAsync(options))
             await using (var consumer = await TestServiceBusMessageEventConsumer.StartNewAsync(_config, _logger))
