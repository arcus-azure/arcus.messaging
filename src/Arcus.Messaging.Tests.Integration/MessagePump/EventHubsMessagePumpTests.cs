--- conflicted
+++ resolved
@@ -340,13 +340,8 @@
             var options = new WorkerOptions();
             options.ConfigureSerilog(config => config.WriteTo.ApplicationInsights(spySink));
 
-<<<<<<< HEAD
-            EventHubsConfig eventHubs = _config.GetEventHubsConfig();
             string operationName = Guid.NewGuid().ToString();
-            AddEventHubsMessagePump(options, eventHubs, opt => opt.Routing.Telemetry.OperationName = operationName)
-=======
-            AddEventHubsMessagePump(options)
->>>>>>> 70a66473
+            AddEventHubsMessagePump(options, opt => opt.Routing.Telemetry.OperationName = operationName)
                 .WithEventHubsMessageHandler<OrderWithAutoTrackingEventHubsMessageHandler, Order>();
 
             var traceParent = TraceParent.Generate();
@@ -385,13 +380,8 @@
             var options = new WorkerOptions();
             options.ConfigureSerilog(config => config.WriteTo.ApplicationInsights(spySink));
 
-<<<<<<< HEAD
-            EventHubsConfig eventHubs = _config.GetEventHubsConfig();
             string operationName = Guid.NewGuid().ToString();
-            AddEventHubsMessagePump(options, eventHubs, opt => opt.Routing.Telemetry.OperationName = operationName)
-=======
-            AddEventHubsMessagePump(options)
->>>>>>> 70a66473
+            AddEventHubsMessagePump(options, opt => opt.Routing.Telemetry.OperationName = operationName)
                 .WithEventHubsMessageHandler<OrderWithAutoTrackingEventHubsMessageHandler, Order>();
 
             EventData eventData = CreateOrderEventDataMessageForW3C(traceParent: null);
@@ -413,15 +403,9 @@
 
                     bool correlationSuccess = spySink.Telemetries.Any(t =>
                     {
-<<<<<<< HEAD
                         return t is RequestTelemetry r && r.Name == operationName 
                                && dependenciesViaArcusKeyVault.SingleOrDefault(d => d.Context.Operation.ParentId == r.Id) != null
                                && dependenciesViaMicrosoftSql.SingleOrDefault(d => d.Context.Operation.ParentId == r.Id) != null;
-=======
-                        return t is RequestTelemetry r && r.Name == "Process" 
-                                                       && dependenciesViaArcusKeyVault.SingleOrDefault(d => d.Context.Operation.ParentId == r.Id) != null
-                                                       && dependenciesViaMicrosoftSql.SingleOrDefault(d => d.Context.Operation.ParentId == r.Id) != null;
->>>>>>> 70a66473
                     });
                     Assert.True(correlationSuccess);
                 }, timeout: TimeSpan.FromMinutes(1), _logger);
