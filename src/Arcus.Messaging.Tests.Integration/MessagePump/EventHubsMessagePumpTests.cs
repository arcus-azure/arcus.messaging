﻿using System;
using System.Collections.Generic;
using System.Text;
using System.Threading.Tasks;
using Arcus.EventGrid.Publishing.Interfaces;
using Arcus.Messaging.Abstractions;
using Arcus.Messaging.Abstractions.EventHubs.MessageHandling;
using Arcus.Messaging.Pumps.EventHubs.Configuration;
using Arcus.Messaging.Tests.Core.Events.v1;
using Arcus.Messaging.Tests.Core.Generators;
using Arcus.Messaging.Tests.Core.Messages.v1;
using Arcus.Messaging.Tests.Integration.Fixture;
using Arcus.Messaging.Tests.Integration.MessagePump.EventHubs;
using Arcus.Messaging.Tests.Integration.MessagePump.ServiceBus;
using Arcus.Messaging.Tests.Workers.MessageBodyHandlers;
using Arcus.Messaging.Tests.Workers.MessageHandlers;
using Arcus.Testing.Logging;
using Azure.Messaging.EventHubs;
using Microsoft.Extensions.DependencyInjection;
using Microsoft.Extensions.Hosting;
using Microsoft.Extensions.Logging;
using Newtonsoft.Json;
using Xunit;
using Xunit.Abstractions;

namespace Arcus.Messaging.Tests.Integration.MessagePump
{
    [Collection("Integration")]
    [Trait("Category", "Integration")]
    public class EventHubsMessagePumpTests : IAsyncLifetime
    {
        private readonly TestConfig _config;
        private readonly ILogger _logger;

        private TemporaryBlobStorageContainer _blobStorageContainer;

        /// <summary>
        /// Initializes a new instance of the <see cref="EventHubsMessagePumpTests" /> class.
        /// </summary>
        public EventHubsMessagePumpTests(ITestOutputHelper outputWriter)
        {
            _config = TestConfig.Create();
            _logger = new XunitTestLogger(outputWriter);
        }

        private string ContainerName => _blobStorageContainer.ContainerName;

        /// <summary>
        /// Called immediately after the class has been created, before it is used.
        /// </summary>
        public async Task InitializeAsync()
        {
            EventHubsConfig eventHubs = _config.GetEventHubsConfig();
            _blobStorageContainer = await TemporaryBlobStorageContainer.CreateAsync(eventHubs.StorageConnectionString, _logger);
        }

        [Fact]
        public async Task EventHubsMessagePump_PublishMessage_MessageSuccessfullyProcessed()
        {
            // Arrange
            EventHubsConfig eventHubs = _config.GetEventHubsConfig();
<<<<<<< HEAD
            string eventHubsName = eventHubs.GetEventHubsName(IntegrationTestType.SelfContained);
            string eventHubsConnectionStringSecretName = "Arcus_EventHubs_ConnectionString",
                   storageAccountConnectionStringSecretName = "Arcus_StorageAccount_ConnectionString";

            var options = new WorkerOptions();
            options.AddEventGridPublisher(_config)
                   .AddSecretStore(stores => stores.AddInMemory(new Dictionary<string, string>
                   {
                       [eventHubsConnectionStringSecretName] = eventHubs.EventHubsConnectionString,
                       [storageAccountConnectionStringSecretName] = eventHubs.StorageConnectionString
                   }))
                   .AddEventHubsMessagePump(eventHubsName, eventHubsConnectionStringSecretName, ContainerName, storageAccountConnectionStringSecretName)
                   .WithEventHubsMessageHandler<OrderEventHubsMessageHandler, Order>();
=======
            var options = new WorkerOptions();
            AddEventHubsMessagePump(options, eventHubs)
               .WithEventHubsMessageHandler<OrderEventHubsMessageHandler, Order>();

            // Act / Assert
            await TestEventHubsMessageHandlingAsync(options, eventHubs);
        }

        [Fact]
        public async Task EventHubsMessagePumpWithMessageContextFilter_PublishesMessage_MessageSuccessfullyProcessed()
        {
            // Arrange
            EventHubsConfig eventHubs = _config.GetEventHubsConfig();
            var options = new WorkerOptions();
            AddEventHubsMessagePump(options, eventHubs)
                .WithEventHubsMessageHandler<TestEventHubsMessageHandler<Order>, Order>(messageContextFilter: context => false)
                .WithEventHubsMessageHandler<OrderEventHubsMessageHandler, Order>();

            // Act / Assert
            await TestEventHubsMessageHandlingAsync(options, eventHubs);
        }

        [Fact]
        public async Task EventHubsMessagePumpWithMessageFilter_PublishesMessage_MessageSuccessfullyProcessed()
        {
            // Arrange
            EventHubsConfig eventHubs = _config.GetEventHubsConfig();
            var options = new WorkerOptions();
            AddEventHubsMessagePump(options, eventHubs)
                .WithEventHubsMessageHandler<TestEventHubsMessageHandler<Order>, Order>(messageBodyFilter: body => false)
                .WithEventHubsMessageHandler<OrderEventHubsMessageHandler, Order>();

            // Act / Assert
            await TestEventHubsMessageHandlingAsync(options, eventHubs);
        }

        [Fact]
        public async Task EventHubsMessagePumpWithDifferentMessageType_PublishesMessage_MessageSuccessfullyProcessed()
        {
            // Arrange
            EventHubsConfig eventHubs = _config.GetEventHubsConfig();
            var options = new WorkerOptions();
            AddEventHubsMessagePump(options, eventHubs)
                .WithEventHubsMessageHandler<TestEventHubsMessageHandler<Shipment>, Shipment>()
                .WithEventHubsMessageHandler<OrderEventHubsMessageHandler, Order>();

            // Act / Assert
            await TestEventHubsMessageHandlingAsync(options, eventHubs);
        }

        [Fact]
        public async Task EventHubsMessagePumpWithMessageBodySerializer_PublishesMessage_MessageSuccessfullyProcessed()
        {
            // Arrange
            EventHubsConfig eventHubs = _config.GetEventHubsConfig();
            var options = new WorkerOptions();
            AddEventHubsMessagePump(options, eventHubs)
                .WithEventHubsMessageHandler<OrderEventHubsMessageHandler, Order>(messageBodySerializerImplementationFactory: provider =>
                {
                    var logger = provider.GetService<ILogger<OrderBatchMessageBodySerializer>>();
                    return new OrderBatchMessageBodySerializer(logger);
                });

            // Act / Assert
            await TestEventHubsMessageHandlingAsync(options, eventHubs);
        }

        [Fact]
        public async Task EventHubsMessagePumpWithFallback_PublishesMessage_MessageSuccessfullyProcessed()
        {
            // Arrange
            EventHubsConfig eventHubs = _config.GetEventHubsConfig();
            var options = new WorkerOptions();
            AddEventHubsMessagePump(options, eventHubs)
                .WithEventHubsMessageHandler<TestEventHubsMessageHandler<Shipment>, Shipment>()
                .WithFallbackMessageHandler<OrderEventHubsFallbackMessageHandler>();

            // Act / Assert
            await TestEventHubsMessageHandlingAsync(options, eventHubs);
        }

        [Fact]
        public async Task EventHubsMessagePumpWithAll_PublishesMessage_MessageSuccessfullyProcessed()
        {
            // Arrange
            EventHubsConfig eventHubs = _config.GetEventHubsConfig();
            var properties = EventHubsConnectionStringProperties.Parse(eventHubs.EventHubsConnectionString);

            var options = new WorkerOptions();
            AddEventHubsMessagePump(options, eventHubs)
                .WithEventHubsMessageHandler<TestEventHubsMessageHandler<Shipment>, Shipment>()
                .WithEventHubsMessageHandler<TestEventHubsMessageHandler<Order>, Order>(messageBodyFilter: body => false)
                .WithEventHubsMessageHandler<TestEventHubsMessageHandler<Order>, Order>(messageContextFilter: body => false)
                .WithEventHubsMessageHandler<OrderEventHubsMessageHandler, Order>(
                    messageContextFilter: context => context.ConsumerGroup == "$Default" 
                                                     && context.EventHubsName == eventHubs.EventHubsName
                                                     && context.EventHubsNamespace == properties.FullyQualifiedNamespace,
                    messageBodySerializerImplementationFactory: provider =>
                    {
                        var logger = provider.GetService<ILogger<OrderBatchMessageBodySerializer>>();
                        return new OrderBatchMessageBodySerializer(logger);
                    },
                    messageBodyFilter: order => Guid.TryParse(order.Id, out Guid _),
                    messageHandlerImplementationFactory: provider =>
                    {
                        return new OrderEventHubsMessageHandler(
                            provider.GetRequiredService<IEventGridPublisher>(),
                            provider.GetRequiredService<IMessageCorrelationInfoAccessor>(),
                            provider.GetRequiredService<ILogger<OrderEventHubsMessageHandler>>());
                    });

            // Act / Assert
            await TestEventHubsMessageHandlingAsync(options, eventHubs);
        }

        private EventHubsMessageHandlerCollection AddEventHubsMessagePump(WorkerOptions options, EventHubsConfig eventHubs)
        {
            string eventHubsConnectionStringSecretName = "Arcus_EventHubs_ConnectionString",
                   storageAccountConnectionStringSecretName = "Arcus_StorageAccount_ConnectionString";

            return options.AddEventGridPublisher(_config)
                          .AddSecretStore(stores => stores.AddInMemory(new Dictionary<string, string>
                          {
                              [eventHubsConnectionStringSecretName] = eventHubs.EventHubsConnectionString,
                              [storageAccountConnectionStringSecretName] = eventHubs.StorageConnectionString
                          }))
                          .AddEventHubsMessagePump(eventHubs.EventHubsName, eventHubsConnectionStringSecretName, ContainerName, storageAccountConnectionStringSecretName);
        }
>>>>>>> ae653a6b

        private async Task TestEventHubsMessageHandlingAsync(WorkerOptions options, EventHubsConfig eventHubs)
        {
            EventData expected = CreateOrderEventDataMessage();
            var producer = new TestEventHubsMessageProducer(eventHubs.EventHubsConnectionString, eventHubsName);

            await using (var worker = await Worker.StartNewAsync(options))
            await using (var consumer = await TestServiceBusMessageEventConsumer.StartNewAsync(_config, _logger))
            {
                // Act
                await producer.ProduceAsync(expected);

                // Assert
                OrderCreatedEventData actual = consumer.ConsumeOrderEvent(expected.CorrelationId);
                AssertReceivedOrderEventData(expected, actual);
            }
        }

        private static EventData CreateOrderEventDataMessage()
        {
            Order order = OrderGenerator.Generate();
            var eventData = new EventData(JsonConvert.SerializeObject(order));
            eventData.MessageId = $"message-{Guid.NewGuid()}";
            eventData.CorrelationId = $"operation-{Guid.NewGuid()}";
            eventData.Properties[PropertyNames.TransactionId] = $"transaction-{Guid.NewGuid()}";
            eventData.Properties[PropertyNames.OperationParentId] = $"parent-{Guid.NewGuid()}";

            return eventData;
        }

        private static void AssertReceivedOrderEventData(
            EventData message,
            OrderCreatedEventData receivedEventData,
            string transactionIdPropertyName = PropertyNames.TransactionId,
            string operationParentIdPropertyName = PropertyNames.OperationParentId,
            Encoding encoding = null)
        {
            encoding = encoding ?? Encoding.UTF8;
            string json = encoding.GetString(message.EventBody);

            var order = JsonConvert.DeserializeObject<Order>(json);
            string operationId = message.CorrelationId;
            var transactionId = message.Properties[transactionIdPropertyName].ToString();
            var operationParentId = message.Properties[operationParentIdPropertyName].ToString();

            Assert.NotNull(receivedEventData);
            Assert.NotNull(receivedEventData.CorrelationInfo);
            Assert.Equal(order.Id, receivedEventData.Id);
            Assert.Equal(order.Amount, receivedEventData.Amount);
            Assert.Equal(order.ArticleNumber, receivedEventData.ArticleNumber);
            Assert.Equal(transactionId, receivedEventData.CorrelationInfo.TransactionId);
            Assert.Equal(operationId, receivedEventData.CorrelationInfo.OperationId);
            Assert.Equal(operationParentId, receivedEventData.CorrelationInfo.OperationParentId);
        }

        /// <summary>
        /// Called when an object is no longer needed. Called just before <see cref="M:System.IDisposable.Dispose" />
        /// if the class also implements that.
        /// </summary>
        public async Task DisposeAsync()
        {
            if (_blobStorageContainer != null)
            {
                await _blobStorageContainer.DisposeAsync();
            }
        }
    }
}<|MERGE_RESOLUTION|>--- conflicted
+++ resolved
@@ -59,21 +59,6 @@
         {
             // Arrange
             EventHubsConfig eventHubs = _config.GetEventHubsConfig();
-<<<<<<< HEAD
-            string eventHubsName = eventHubs.GetEventHubsName(IntegrationTestType.SelfContained);
-            string eventHubsConnectionStringSecretName = "Arcus_EventHubs_ConnectionString",
-                   storageAccountConnectionStringSecretName = "Arcus_StorageAccount_ConnectionString";
-
-            var options = new WorkerOptions();
-            options.AddEventGridPublisher(_config)
-                   .AddSecretStore(stores => stores.AddInMemory(new Dictionary<string, string>
-                   {
-                       [eventHubsConnectionStringSecretName] = eventHubs.EventHubsConnectionString,
-                       [storageAccountConnectionStringSecretName] = eventHubs.StorageConnectionString
-                   }))
-                   .AddEventHubsMessagePump(eventHubsName, eventHubsConnectionStringSecretName, ContainerName, storageAccountConnectionStringSecretName)
-                   .WithEventHubsMessageHandler<OrderEventHubsMessageHandler, Order>();
-=======
             var options = new WorkerOptions();
             AddEventHubsMessagePump(options, eventHubs)
                .WithEventHubsMessageHandler<OrderEventHubsMessageHandler, Order>();
@@ -160,8 +145,9 @@
         {
             // Arrange
             EventHubsConfig eventHubs = _config.GetEventHubsConfig();
+            string eventHubsName = eventHubs.GetEventHubsName(IntegrationTestType.SelfContained);
             var properties = EventHubsConnectionStringProperties.Parse(eventHubs.EventHubsConnectionString);
-
+            
             var options = new WorkerOptions();
             AddEventHubsMessagePump(options, eventHubs)
                 .WithEventHubsMessageHandler<TestEventHubsMessageHandler<Shipment>, Shipment>()
@@ -169,7 +155,7 @@
                 .WithEventHubsMessageHandler<TestEventHubsMessageHandler<Order>, Order>(messageContextFilter: body => false)
                 .WithEventHubsMessageHandler<OrderEventHubsMessageHandler, Order>(
                     messageContextFilter: context => context.ConsumerGroup == "$Default" 
-                                                     && context.EventHubsName == eventHubs.EventHubsName
+                                                     && context.EventHubsName == eventHubsName
                                                      && context.EventHubsNamespace == properties.FullyQualifiedNamespace,
                     messageBodySerializerImplementationFactory: provider =>
                     {
@@ -191,6 +177,7 @@
 
         private EventHubsMessageHandlerCollection AddEventHubsMessagePump(WorkerOptions options, EventHubsConfig eventHubs)
         {
+            string eventHubsName = eventHubs.GetEventHubsName(IntegrationTestType.SelfContained);
             string eventHubsConnectionStringSecretName = "Arcus_EventHubs_ConnectionString",
                    storageAccountConnectionStringSecretName = "Arcus_StorageAccount_ConnectionString";
 
@@ -200,13 +187,13 @@
                               [eventHubsConnectionStringSecretName] = eventHubs.EventHubsConnectionString,
                               [storageAccountConnectionStringSecretName] = eventHubs.StorageConnectionString
                           }))
-                          .AddEventHubsMessagePump(eventHubs.EventHubsName, eventHubsConnectionStringSecretName, ContainerName, storageAccountConnectionStringSecretName);
-        }
->>>>>>> ae653a6b
+                          .AddEventHubsMessagePump(eventHubsName, eventHubsConnectionStringSecretName, ContainerName, storageAccountConnectionStringSecretName);
+        }
 
         private async Task TestEventHubsMessageHandlingAsync(WorkerOptions options, EventHubsConfig eventHubs)
         {
             EventData expected = CreateOrderEventDataMessage();
+            string eventHubsName = eventHubs.GetEventHubsName(IntegrationTestType.SelfContained);
             var producer = new TestEventHubsMessageProducer(eventHubs.EventHubsConnectionString, eventHubsName);
 
             await using (var worker = await Worker.StartNewAsync(options))
