﻿using System;
<<<<<<< HEAD
using System.Collections.Generic;
using System.Linq;
=======
using System.Runtime.CompilerServices;
>>>>>>> 0e5790b5
using System.Text;
using System.Threading.Tasks;
using Arcus.Messaging.Abstractions;
using Arcus.Messaging.Abstractions.MessageHandling;
using Arcus.Messaging.Tests.Core.Correlation;
using Arcus.Messaging.Tests.Core.Events.v1;
using Arcus.Messaging.Tests.Core.Generators;
using Arcus.Messaging.Tests.Core.Messages.v1;
using Arcus.Messaging.Tests.Integration.Fixture;
using Arcus.Messaging.Tests.Integration.MessagePump.Fixture;
using Arcus.Messaging.Tests.Integration.MessagePump.ServiceBus;
using Arcus.Messaging.Tests.Workers.MessageHandlers;
<<<<<<< HEAD
using Arcus.Messaging.Tests.Workers.ServiceBus.MessageHandlers;
using Arcus.Observability.Telemetry.Core;
using Arcus.Security.Core.Caching.Configuration;
using Arcus.Testing;
using Arcus.Messaging.Pumps.Abstractions.Resiliency;
using Bogus;
using Azure;
using Azure.Identity;
using Azure.Messaging.ServiceBus;
using Azure.Messaging.ServiceBus.Administration;
using Azure.Security.KeyVault.Secrets;
using Microsoft.ApplicationInsights.DataContracts;
using Microsoft.ApplicationInsights.Extensibility;
using Microsoft.Azure.Management.ServiceBus.Models;
=======
using Azure.Messaging.ServiceBus;
>>>>>>> 0e5790b5
using Microsoft.Extensions.DependencyInjection;
using Microsoft.Extensions.Logging;
using Newtonsoft.Json;
using Xunit;
using Xunit.Abstractions;
<<<<<<< HEAD
using ILogger = Microsoft.Extensions.Logging.ILogger;
using TestConfig = Arcus.Messaging.Tests.Integration.Fixture.TestConfig;
=======
using ArgumentOutOfRangeException = System.ArgumentOutOfRangeException;
using TestConfig = Arcus.Messaging.Tests.Integration.Fixture.TestConfig;
using XunitTestLogger = Arcus.Testing.Logging.XunitTestLogger;
using static Microsoft.Extensions.Logging.ServiceBusEntityType;
using static Arcus.Messaging.Tests.Integration.MessagePump.ServiceBus.DiskMessageEventConsumer;
>>>>>>> 0e5790b5

namespace Arcus.Messaging.Tests.Integration.MessagePump
{
    [Collection("Integration")]
    [Trait("Category", "Integration")]
    public partial class ServiceBusMessagePumpTests
    {
        private readonly TestConfig _config;
        private readonly ILogger _logger;
        private readonly ITestOutputHelper _outputWriter;

        /// <summary>
        /// Initializes a new instance of the <see cref="ServiceBusMessagePumpTests"/> class.
        /// </summary>
        public ServiceBusMessagePumpTests(ITestOutputHelper outputWriter)
        {
            _config = TestConfig.Create();
            _outputWriter = outputWriter;
            _logger = new XunitTestLogger(outputWriter);
        }

<<<<<<< HEAD
        public static IEnumerable<object[]> Encodings
        {
            get
            {
                yield return new object[] { Encoding.UTF8 };
                yield return new object[] { Encoding.UTF32 };
                yield return new object[] { Encoding.ASCII };
                yield return new object[] { Encoding.Unicode };
                yield return new object[] { Encoding.BigEndianUnicode };
            }
        }

        [Theory]
        [MemberData(nameof(Encodings))]
        public async Task ServiceBusQueueMessagePump_PublishesEncodedServiceBusMessage_MessageSuccessfullyProcessed(Encoding encoding)
        {
            // Arrange
            string connectionString = _config.GetServiceBusQueueConnectionString();
            var options = new WorkerOptions();
            options.AddEventGridPublisher(_config)
                   .AddServiceBusQueueMessagePump(_ => connectionString, opt => opt.AutoComplete = true)
                   .WithServiceBusMessageHandler<OrdersAzureServiceBusMessageHandler, Order>();

            var traceParent = TraceParent.Generate();
            ServiceBusMessage message = CreateOrderServiceBusMessageForW3C(traceParent, encoding);

            var producer = TestServiceBusMessageProducer.CreateForQueue(_config);
            await using (var _ = await Worker.StartNewAsync(options))
            await using (var consumer = await TestServiceBusMessageEventConsumer.StartNewAsync(_config, _logger))
            {
                // Act
                await producer.ProduceAsync(message);

                // Assert
                OrderCreatedEventData eventData = await consumer.ConsumeOrderEventForW3CAsync(traceParent.TransactionId);
                AssertReceivedOrderEventDataForW3C(message, eventData, traceParent, encoding);
            }
        }

        [Theory]
        [MemberData(nameof(Encodings))]
        public async Task ServiceBusTopicMessagePump_PublishesEncodedServiceBusMessage_MessageSuccessfullyProcessed(Encoding encoding)
        {
            // Arrange
            string connectionString = _config.GetServiceBusTopicConnectionString();
            var options = new WorkerOptions();
            options.AddEventGridPublisher(_config)
                   .AddServiceBusTopicMessagePump(connectionString)
                   .WithServiceBusMessageHandler<OrdersAzureServiceBusMessageHandler, Order>();

            var traceParnet = TraceParent.Generate();
            ServiceBusMessage message = CreateOrderServiceBusMessageForW3C(traceParnet, encoding);

            var producer = TestServiceBusMessageProducer.CreateForTopic(_config);
            await using (var _ = await Worker.StartNewAsync(options)) 
            await using (var consumer = await TestServiceBusMessageEventConsumer.StartNewAsync(_config, _logger))
            {
                // Act
                await producer.ProduceAsync(message);

                // Assert
                OrderCreatedEventData eventData = await consumer.ConsumeOrderEventForW3CAsync(traceParnet.TransactionId);
                AssertReceivedOrderEventDataForW3C(message, eventData, traceParnet, encoding);
            }
        }

        [Fact]
        public async Task ServiceBusQueueMessagePumpWithEntityScopedConnectionString_PublishServiceBusMessageForHierarchical_MessageSuccessfullyProcessed()
        {
            // Arrange
            string connectionString = _config.GetServiceBusQueueConnectionString();
            var options = new WorkerOptions();
            options.AddEventGridPublisher(_config)
                   .AddServiceBusQueueMessagePump(_ => connectionString, opt =>
                   {
                       opt.AutoComplete = true;
                       opt.Routing.Correlation.Format = MessageCorrelationFormat.Hierarchical;
                   })
                   .WithServiceBusMessageHandler<OrdersAzureServiceBusMessageHandler, Order>();

            // Act / Assert
            await TestServiceBusQueueMessageHandlingForHierarchicalAsync(options);
        }

        [Fact]
        public async Task ServiceBusQueueMessagePumpWithEntityScopedConnectionString_PublishServiceBusMessage_MessageSuccessfullyProcessed()
        {
            // Arrange
            string connectionString = _config.GetServiceBusQueueConnectionString();
            var options = new WorkerOptions();
            options.AddEventGridPublisher(_config)
                   .AddServiceBusQueueMessagePump(_ => connectionString, opt => opt.AutoComplete = true)
                   .WithServiceBusMessageHandler<OrdersAzureServiceBusMessageHandler, Order>();

            // Act / Assert
            await TestServiceBusQueueMessageHandlingForW3CAsync(options);
        }

        [Fact]
        public async Task ServiceBusQueueMessagePumpWithNamespaceScopedConnectionString_PublishesServiceBusMessage_MessageSuccessfullyProcessed()
        {
            // Arrange
            string entityConnectionString = _config.GetServiceBusQueueConnectionString();
            var properties = ServiceBusConnectionStringProperties.Parse(entityConnectionString);
            string namespaceConnectionString = properties.GetNamespaceConnectionString();

            var options = new WorkerOptions();
            options.AddEventGridPublisher(_config)
                   .AddServiceBusQueueMessagePump(properties.EntityPath, _ => namespaceConnectionString, opt => opt.AutoComplete = true)
                   .WithServiceBusMessageHandler<OrdersAzureServiceBusMessageHandler, Order>();
            
            // Act / Assert
            await TestServiceBusQueueMessageHandlingForW3CAsync(options);
        }

        [Fact]
        public async Task ServiceBusTopicMessagePumpWithEntityScopedConnectionString_PublishServiceBusMessage_MessageSuccessfullyProcessed()
        {
            // Arrange
            string connectionString = _config.GetServiceBusTopicConnectionString();
            var options = new WorkerOptions();
            options.AddEventGridPublisher(_config)
                   .AddServiceBusTopicMessagePump(connectionString)
                   .WithServiceBusMessageHandler<OrdersAzureServiceBusMessageHandler, Order>();
            
            // Act / Assert
            await TestServiceBusTopicMessageHandlingForW3CAsync(options);
        }

        [Theory]
        [InlineData(TopicSubscription.None, false)]
        [InlineData(TopicSubscription.Automatic, true)]
        public async Task ServiceBusTopicMessagePump_WithNoneTopicSubscription_DoesntCreateTopicSubscription(TopicSubscription topicSubscription, bool doesSubscriptionExists)
        {
            // Arrange
            string connectionString = _config.GetServiceBusTopicConnectionString();
            var options = new WorkerOptions();
            var subscriptionName = $"Subscription-{Guid.NewGuid():N}";
            options.AddEventGridPublisher(_config)
                   .AddServiceBusTopicMessagePump(
                       subscriptionName, 
                       _ => connectionString, 
                       opt => opt.TopicSubscription = topicSubscription)
                   .WithServiceBusMessageHandler<OrdersAzureServiceBusMessageHandler, Order>();
            
            // Act
            await using (var worker = await Worker.StartNewAsync(options))
            {
                var client = new ServiceBusAdministrationClient(connectionString);
                var properties = ServiceBusConnectionStringProperties.Parse(connectionString);
                
                Response<bool> subscriptionExistsResponse = await client.SubscriptionExistsAsync(properties.EntityPath, subscriptionName);
                Assert.Equal(doesSubscriptionExists, subscriptionExistsResponse.Value);
            }
        }

        [Fact]
        public async Task ServiceBusTopicMessagePump_WithCustomTransactionIdProperty_RetrievesCorrelationCorrectlyDuringMessageProcessing()
        {
            // Arrange
            var entityType = ServiceBusEntityType.Topic;
            var customTransactionIdPropertyName = "MyTransactionId";
            var options = new WorkerOptions();
            options.AddEventGridPublisher(_config)
                   .AddServiceBusTopicMessagePump(
                       $"MySubscription-{Guid.NewGuid():N}",
                       _ => _config.GetServiceBusConnectionString(entityType),
                       opt =>
                       {
                           opt.AutoComplete = true;
                           opt.TopicSubscription = TopicSubscription.Automatic;
                           opt.Routing.Correlation.Format = MessageCorrelationFormat.Hierarchical;
                           opt.Routing.Correlation.TransactionIdPropertyName = customTransactionIdPropertyName;
                       })
                   .WithServiceBusMessageHandler<OrdersAzureServiceBusMessageHandler, Order>();

            ServiceBusMessage message = CreateOrderServiceBusMessageForHierarchical(customTransactionIdPropertyName);
            
            var producer = TestServiceBusMessageProducer.CreateFor(_config, entityType);
            await using (var worker = await Worker.StartNewAsync(options))
            await using (var consumer = await TestServiceBusMessageEventConsumer.StartNewAsync(_config, _logger))
            {
                // Act
                await producer.ProduceAsync(message);

                // Assert
                OrderCreatedEventData eventData = consumer.ConsumeOrderEventForHierarchical(message.CorrelationId);
                AssertReceivedOrderEventDataForHierarchical(message, eventData, transactionIdPropertyName: customTransactionIdPropertyName);
            }
        }

        [Fact]
        public async Task ServiceBusTopicMessagePumpWithSubscriptionNameOver50_PublishServiceBusMessage_MessageSuccessfullyProcessed()
        {
            // Arrange
            string connectionString = _config.GetServiceBusTopicConnectionString();
            var options = new WorkerOptions();
            options.AddEventGridPublisher(_config)
                   .AddServiceBusTopicMessagePump(
                       "Test-Receive-All-Topic-Only-with-an-azure-servicebus-topic-subscription-name-over-50-characters", 
                       _ => connectionString, 
                       opt =>
                       {
                           opt.AutoComplete = true;
                           opt.TopicSubscription = TopicSubscription.Automatic;
                       })
                   .WithServiceBusMessageHandler<OrdersAzureServiceBusMessageHandler, Order>();
            
            // Act / Assert
            await TestServiceBusTopicMessageHandlingForW3CAsync(options);
        }

        [Fact]
        public async Task ServiceBusTopicMessagePumpWithNamespaceScopedConnectionString_PublishesServiceBusMessage_MessageSuccessfullyProcessed()
        {
            // Arrange
            string topicConnectionString = _config.GetServiceBusTopicConnectionString();
            var properties = ServiceBusConnectionStringProperties.Parse(topicConnectionString);
            string namespaceConnectionString = properties.GetNamespaceConnectionString();

            var options = new WorkerOptions();
            options.AddEventGridPublisher(_config)
                   .AddServiceBusTopicMessagePump(
                       topicName: properties.EntityPath,
                       subscriptionName: Guid.NewGuid().ToString(),
                       getConnectionStringFromConfigurationFunc: _ => namespaceConnectionString,
                       configureMessagePump: opt =>
                       {
                           opt.AutoComplete = true;
                           opt.TopicSubscription = TopicSubscription.Automatic;
                       })
                   .WithServiceBusMessageHandler<OrdersAzureServiceBusMessageHandler, Order>();

            // Act / Assert
            await TestServiceBusTopicMessageHandlingForW3CAsync(options);
        }

        [Fact]
        public async Task ServiceBusQueueMessagePumpWithIgnoringMissingMembersDeserialization_PublishesServiceBusMessage_MessageGetsProcessedByDifferentMessageHandler()
        {
            // Arrange
            string connectionString = _config.GetServiceBusQueueConnectionString();

            var options = new WorkerOptions();
            options.AddEventGridPublisher(_config)
                   .AddServiceBusQueueMessagePump(
                       _ => connectionString, 
                       opt => opt.Routing.Deserialization.AdditionalMembers = AdditionalMemberHandling.Ignore)
                   .WithServiceBusMessageHandler<OrderV2AzureServiceBusMessageHandler, OrderV2>();

            // Act / Assert
            await TestServiceBusQueueMessageHandlingForW3CAsync(options);
        }

        [Fact]
        public async Task ServiceBusTopicMessagePumpUsingManagedIdentity_PublishServiceBusMessage_MessageSuccessfullyProcessed()
        {
            // Arrange
            string connectionString = _config.GetServiceBusTopicConnectionString();
            ServiceBusConnectionStringProperties properties = ServiceBusConnectionStringProperties.Parse(connectionString);

            using var auth = TemporaryManagedIdentityConnection.Create(_config, _logger);
            
            var options = new WorkerOptions();
            options.AddEventGridPublisher(_config)
                   .AddServiceBusTopicMessagePumpUsingManagedIdentity(
                       topicName: properties.EntityPath,
                       subscriptionName: Guid.NewGuid().ToString(),
                       serviceBusNamespace: properties.FullyQualifiedNamespace,
                       clientId: auth.ClientId,
                       configureMessagePump: opt =>
                       {
                           opt.AutoComplete = true;
                           opt.TopicSubscription = TopicSubscription.Automatic;
                       })
                   .WithServiceBusMessageHandler<OrdersAzureServiceBusMessageHandler, Order>();

            // Act / Assert
            await TestServiceBusTopicMessageHandlingForW3CAsync(options);
        }

        [Fact]
        public async Task ServiceBusTopicMessagePumpWithCustomComplete_PublishServiceBusMessage_MessageSuccessfullyProcessed()
        {
            // Arrange
            string connectionString = _config.GetServiceBusTopicConnectionString();
            var options = new WorkerOptions();
            options.AddEventGridPublisher(_config)
                   .AddServiceBusTopicMessagePump(connectionString)
                   .WithServiceBusMessageHandler<OrdersAzureServiceBusCompleteMessageHandler, Order>();
            
            // Act / Assert
            await TestServiceBusTopicMessageHandlingForW3CAsync(options);
        }

        [Fact]
        public async Task ServiceBusTopicMessagePumpWithCustomCompleteOnFallback_PublishServiceBusMessage_MessageSuccessfullyProcessed()
        {
            // Arrange
            string connectionString = _config.GetServiceBusQueueConnectionString();
            var options = new WorkerOptions();
            options.AddEventGridPublisher(_config)
                   .AddServiceBusQueueMessagePump(
                       _ => connectionString, 
                       opt => opt.AutoComplete = false)
                   .WithServiceBusMessageHandler<ShipmentAzureServiceBusMessageHandler, Shipment>()
                   .WithServiceBusFallbackMessageHandler<OrdersFallbackCompleteMessageHandler>();
            
            // Act / Assert
            await TestServiceBusQueueMessageHandlingForW3CAsync(options);
        }

        [Fact]
        public async Task ServiceBusQueueMessagePump_WithCustomOperationParentIdProperty_RetrievesCorrelationCorrectlyDuringMessageProcessing()
        {
            // Arrange
            var customOperationParentIdPropertyName = "MyOperationParentId";
            string connectionString = _config.GetServiceBusQueueConnectionString();
            var options = new WorkerOptions();
            options.AddEventGridPublisher(_config)
                   .AddServiceBusQueueMessagePump(
                       _ => connectionString,
                       opt =>
                       {
                           opt.AutoComplete = true;
                           opt.Routing.Correlation.Format = MessageCorrelationFormat.Hierarchical;
                           opt.Routing.Correlation.OperationParentIdPropertyName = customOperationParentIdPropertyName;
                       })
                   .WithServiceBusMessageHandler<OrdersAzureServiceBusMessageHandler, Order>();

            ServiceBusMessage message =
                CreateOrderServiceBusMessageForHierarchical(operationParentIdPropertyName: customOperationParentIdPropertyName);

            var producer = TestServiceBusMessageProducer.CreateForQueue(_config);
            await using (var worker = await Worker.StartNewAsync(options))
            await using (var consumer = await TestServiceBusMessageEventConsumer.StartNewAsync(_config, _logger))
            {
                // Act
                await producer.ProduceAsync(message);

                // Assert
                OrderCreatedEventData eventData = consumer.ConsumeOrderEventForHierarchical(message.CorrelationId);
                AssertReceivedOrderEventDataForHierarchical(message, eventData, operationParentIdPropertyName: customOperationParentIdPropertyName);
            }
        }

        [Fact]
        public async Task ServiceBusQueueMessagePumpUsingManagedIdentity_PublishServiceBusMessage_MessageSuccessfullyProcessed()
        {
            // Arrange
            string connectionString = _config.GetServiceBusQueueConnectionString();
            ServiceBusConnectionStringProperties properties = ServiceBusConnectionStringProperties.Parse(connectionString);

            using var auth = TemporaryManagedIdentityConnection.Create(_config, _logger);
            
            var options = new WorkerOptions();
            options.AddEventGridPublisher(_config)
                   .AddServiceBusQueueMessagePumpUsingManagedIdentity(
                       queueName: properties.EntityPath,
                       serviceBusNamespace: properties.FullyQualifiedNamespace,
                       clientId: auth.ClientId,
                       configureMessagePump: opt => opt.AutoComplete = true)
                   .WithServiceBusMessageHandler<OrdersAzureServiceBusMessageHandler, Order>();

            // Act / Assert
            await TestServiceBusQueueMessageHandlingForW3CAsync(options);
        }

        [Fact]
        public async Task ServiceBusQueueMessagePumpWithCustomCompleteOnFallback_PublishServiceBusMessage_MessageSuccessfullyProcessed()
        {
            // Arrange
            string connectionString = _config.GetServiceBusQueueConnectionString();
            var options = new WorkerOptions();
            options.AddEventGridPublisher(_config)
                   .AddServiceBusQueueMessagePump(
                        _ => connectionString, 
                        opt => opt.AutoComplete = false)
                   .WithServiceBusMessageHandler<CustomerMessageHandler, Customer>()
                   .WithServiceBusFallbackMessageHandler<OrdersFallbackCompleteMessageHandler>();
            
            // Act / Assert
            await TestServiceBusQueueMessageHandlingForW3CAsync(options);
        }

        [Fact]
        public async Task ServiceBusQueueMessagePumpWithBatchedMessages_PublishServiceBusMessage_MessageSuccessfullyProcessed()
        {
            // Arrange
            string connectionString = _config.GetServiceBusQueueConnectionString();
            var options = new WorkerOptions();
            options.AddEventGridPublisher(_config)
                   .AddServiceBusQueueMessagePump(_ => connectionString, opt => opt.AutoComplete = true)
                    .WithServiceBusMessageHandler<OrderBatchMessageHandler, OrderBatch>(messageBodySerializerImplementationFactory: serviceProvider =>
                    {
                        var logger = serviceProvider.GetService<ILogger<OrderBatchMessageBodySerializer>>();
                        return new OrderBatchMessageBodySerializer(logger);
                    });
            
            // Act / Assert
            await TestServiceBusQueueMessageHandlingForW3CAsync(options);
        }

        [Fact]
        public async Task ServiceBusQueueMessagePumpWithContextTypeFiltering_RoutesServiceBusMessage_MessageSuccessfullyProcessed()
        {
            // Arrange
            string connectionString = _config.GetServiceBusQueueConnectionString();
            var options = new WorkerOptions();
            options.AddEventGridPublisher(_config)
                   .AddServiceBusQueueMessagePump(_ => connectionString, opt => opt.AutoComplete = true)
                   .WithServiceBusMessageHandler<ShipmentAzureServiceBusMessageHandler, Shipment>()
                   .WithServiceBusMessageHandler<OrdersAzureServiceBusMessageHandler, Order>();

            // Act / Assert
            await TestServiceBusQueueMessageHandlingForW3CAsync(options);
        }

        [Fact]
        public async Task ServiceBusQueueMessagePumpWithContextAndBodyFiltering_RoutesServiceBusMessage_MessageSuccessfullyProcessed()
        {
            // Arrange
            string connectionString = _config.GetServiceBusQueueConnectionString();
            var options = new WorkerOptions();
            options.AddEventGridPublisher(_config)
                   .AddServiceBusQueueMessagePump(_ => connectionString, opt => opt.AutoComplete = true)
                   .WithServiceBusMessageHandler<CustomerMessageHandler, Customer>(context => context.Properties.ContainsKey("NotExisting"), _ => false)
                   .WithServiceBusMessageHandler<OrdersAzureServiceBusMessageHandler, Order>(
                        context => context.Properties["Topic"].ToString() == "Orders", 
                        body => body.Id != null);

            var traceParent = TraceParent.Generate();
            ServiceBusMessage message = CreateOrderServiceBusMessageForW3C(traceParent);
            message.ApplicationProperties["Topic"] = "Orders";

            var producer = TestServiceBusMessageProducer.CreateForQueue(_config);
            await using (var worker = await Worker.StartNewAsync(options))
            await using (var consumer = await TestServiceBusMessageEventConsumer.StartNewAsync(_config, _logger))
            {
                // Act
                await producer.ProduceAsync(message);

                // Assert
                OrderCreatedEventData eventData = await consumer.ConsumeOrderEventForW3CAsync(traceParent.TransactionId);
                AssertReceivedOrderEventDataForW3C(message, eventData, traceParent);
            }
        }

        [Fact]
        public async Task ServiceBusTopicMessagePumpWithContextFiltering_RoutesServiceBusMessage_MessageSuccessfullyProcessed()
        {
            // Arrange
            string connectionString = _config.GetServiceBusTopicConnectionString();
            var options = new WorkerOptions();
            options.AddEventGridPublisher(_config)
                   .AddServiceBusTopicMessagePump(connectionString)
                   .WithServiceBusMessageHandler<CustomerMessageHandler, Customer>(context => context.Properties.TryGetValue("Topic", out object value) && value.ToString() == "Customers")
                   .WithServiceBusMessageHandler<OrdersAzureServiceBusMessageHandler, Order>(context => context.Properties.TryGetValue("Topic", out object value) && value.ToString() == "Orders")
                   .WithMessageHandler<PassThruOrderMessageHandler, Order, AzureServiceBusMessageContext>((AzureServiceBusMessageContext _) => false);

            var traceParent = TraceParent.Generate();
            ServiceBusMessage message = CreateOrderServiceBusMessageForW3C(traceParent);
            message.ApplicationProperties["Topic"] = "Orders";

            var producer = TestServiceBusMessageProducer.CreateForTopic(_config);
            await using (var worker = await Worker.StartNewAsync(options))
            await using (var consumer = await TestServiceBusMessageEventConsumer.StartNewAsync(_config, _logger))
            {
                // Act
                await producer.ProduceAsync(message);

                // Assert
                OrderCreatedEventData eventData = await consumer.ConsumeOrderEventForW3CAsync(traceParent.TransactionId);
                AssertReceivedOrderEventDataForW3C(message, eventData, traceParent);
            }
        }

        [Fact]
        public async Task ServiceBusTopicMessagePumpWithBodyFiltering_RoutesServiceBusMessage_MessageSuccessfullyProcessed()
        {
            // Arrange
            string connectionString = _config.GetServiceBusTopicConnectionString();
            var options = new WorkerOptions();
            options.AddEventGridPublisher(_config)
                   .AddServiceBusTopicMessagePump(connectionString)
                   .WithServiceBusMessageHandler<CustomerMessageHandler, Customer>((Customer body) => body is null)
                   .WithServiceBusMessageHandler<OrdersAzureServiceBusMessageHandler, Order>((Order body) => body.Id != null)
                   .WithMessageHandler<PassThruOrderMessageHandler, Order, AzureServiceBusMessageContext>((Order _) => false);

            // Act / Assert
            await TestServiceBusTopicMessageHandlingForW3CAsync(options);
        }

        [Fact]
        public async Task ServiceBusQueueMessagePumpWithContextAndBodyFilteringWithSerializer_RoutesServiceBusMessage_MessageSuccessfullyProcessed()
        {
            // Arrange
            string connectionString = _config.GetServiceBusQueueConnectionString();
            var options = new WorkerOptions();
            options.AddEventGridPublisher(_config)
                   .AddServiceBusQueueMessagePump(_ => connectionString, opt => opt.AutoComplete = true)
                   .WithServiceBusMessageHandler<PassThruOrderMessageHandler, Order>(messageContextFilter: _ => false)
                   .WithServiceBusMessageHandler<CustomerMessageHandler, Customer>(messageBodyFilter: _ => true)
                   .WithServiceBusMessageHandler<OrderBatchMessageHandler, OrderBatch>(
                       messageContextFilter: context => context != null,
                       messageBodySerializerImplementationFactory: serviceProvider =>
                       {
                           var logger = serviceProvider.GetService<ILogger<OrderBatchMessageBodySerializer>>();
                           return new OrderBatchMessageBodySerializer(logger);
                       },
                       messageBodyFilter: message => message.Orders.Length == 1);

            // Act / Assert
            await TestServiceBusQueueMessageHandlingForW3CAsync(options);
        }
=======
        private string QueueConnectionString => _config.GetServiceBusQueueConnectionString();
        private string TopicConnectionString => _config.GetServiceBusTopicConnectionString();
>>>>>>> 0e5790b5

        [Fact(Skip = ".NET application cannot start multiple blocking background tasks, see https://github.com/dotnet/runtime/issues/36063")]
        public async Task ServiceBusMessagePumpWithQueueAndTopic_PublishServiceBusMessage_MessageSuccessfullyProcessed()
        {
            // Arrange
            string connectionString = _config.GetServiceBusQueueConnectionString();
            var options = new WorkerOptions();
            options.AddEventGridPublisher(_config);
            options.AddServiceBusQueueMessagePump(_ => connectionString, opt => opt.AutoComplete = true)
                   .WithServiceBusMessageHandler<WriteOrderToDiskAzureServiceBusMessageHandler, Order>();
            options.AddServiceBusTopicMessagePump(
                subscriptionName: Guid.NewGuid().ToString(),
                _ => _config.GetServiceBusConnectionString(Topic),
                opt => opt.AutoComplete = true)
                   .WithServiceBusMessageHandler<WriteOrderToDiskAzureServiceBusMessageHandler, Order>();

            // Act / Assert
            await TestServiceBusMessageHandlingAsync(options, Queue);
            await TestServiceBusMessageHandlingAsync(options, Topic);
        }

        private async Task TestServiceBusMessageHandlingAsync(
            WorkerOptions options, 
            ServiceBusEntityType entityType, 
            [CallerMemberName] string memberName = null)
        {
<<<<<<< HEAD
            // Arrange
            string connectionString = _config.GetServiceBusQueueConnectionString();
            var options = new WorkerOptions();
            options.AddEventGridPublisher(_config)
                   .AddServiceBusQueueMessagePump(_ => connectionString, opt => opt.AutoComplete = true)
                   .WithServiceBusMessageHandler<PassThruOrderMessageHandler, Order>((AzureServiceBusMessageContext _) => false)
                   .WithFallbackMessageHandler<OrdersFallbackMessageHandler>();
            
            // Act / Assert
            await TestServiceBusQueueMessageHandlingForW3CAsync(options);
        }

        [Fact]
        public async Task ServiceBusMessagePumpWithServiceBusFallback_PublishServiceBusMessage_MessageSuccessfullyProcessed()
        {
            // Arrange
            string connectionString = _config.GetServiceBusQueueConnectionString();
            var options = new WorkerOptions();
            options.AddEventGridPublisher(_config)
                   .AddServiceBusQueueMessagePump(_ => connectionString, opt => opt.AutoComplete = true)
                   .WithServiceBusMessageHandler<PassThruOrderMessageHandler, Order>((AzureServiceBusMessageContext _) => false)
                   .WithServiceBusFallbackMessageHandler<OrdersServiceBusFallbackMessageHandler>();

            // Act / Assert
            await TestServiceBusQueueMessageHandlingForW3CAsync(options);
        }

        [Fact]
        public async Task ServiceBusQueueMessagePumpWithServiceBusDeadLetter_PublishServiceBusMessage_MessageSuccessfullyProcessed()
        {
            // Arrange
            string connectionString = _config.GetServiceBusQueueConnectionString();
            var options = new WorkerOptions();
            options.AddServiceBusQueueMessagePump(_ => connectionString, opt => opt.AutoComplete = false)
                   .WithServiceBusMessageHandler<OrdersAzureServiceBusDeadLetterMessageHandler, Order>();

            var traceParent = TraceParent.Generate();
            ServiceBusMessage message = CreateOrderServiceBusMessageForW3C(traceParent);

            // Act
            var producer = TestServiceBusMessageProducer.CreateForQueue(_config);
            var consumer = TestServiceBusDeadLetterMessageConsumer.CreateForQueue(_config, _logger);
            await using (var worker = await Worker.StartNewAsync(options))
            {
                // Act
                await producer.ProduceAsync(message);

                // Assert
                await consumer.AssertDeadLetterMessageAsync();
            }
        }

        [Fact]
        public async Task ServiceBusQueueMessagePumpWithServiceBusDeadLetterOnFallback_PublishServiceBusMessage_MessageSuccessfullyProcessed()
        {
            // Arrange
            string connectionString = _config.GetServiceBusQueueConnectionString();
            var options = new WorkerOptions();
            options.AddServiceBusQueueMessagePump(
                       _ => connectionString, 
                       opt => opt.AutoComplete = false)
                   .WithServiceBusMessageHandler<ShipmentAzureServiceBusMessageHandler, Shipment>((AzureServiceBusMessageContext _) => true)
                   .WithServiceBusFallbackMessageHandler<OrdersAzureServiceBusDeadLetterFallbackMessageHandler>();

            var traceParent = TraceParent.Generate();
            ServiceBusMessage message = CreateOrderServiceBusMessageForW3C(traceParent);

            var producer = TestServiceBusMessageProducer.CreateForQueue(_config);
            var consumer = TestServiceBusDeadLetterMessageConsumer.CreateForQueue(_config, _logger);
            await using (var worker = await Worker.StartNewAsync(options))
            {
                // Act
                await producer.ProduceAsync(message);

                // Assert
                await consumer.AssertDeadLetterMessageAsync();
            }
        }

        [Fact]
        public async Task ServiceBusQueueMessagePumpWithServiceBusDeadLetterAfterContextPredicate_PublishServiceBusMessage_MessageSuccessfullyProcessed()
        {
            // Arrange
            string connectionString = _config.GetServiceBusQueueConnectionString();
            var options = new WorkerOptions();
            options.AddServiceBusQueueMessagePump(_ => connectionString, opt => opt.AutoComplete = false)
                   .WithServiceBusMessageHandler<CustomerMessageHandler, Customer>(context => context.Properties["Topic"].ToString() == "Customers")
                   .WithServiceBusMessageHandler<OrdersAzureServiceBusDeadLetterMessageHandler, Order>(context => context.Properties["Topic"].ToString() == "Orders")
                   .WithMessageHandler<PassThruOrderMessageHandler, Order, AzureServiceBusMessageContext>((AzureServiceBusMessageContext _) => false);

            var traceParent = TraceParent.Generate();
            ServiceBusMessage message = CreateOrderServiceBusMessageForW3C(traceParent);

            var producer = TestServiceBusMessageProducer.CreateForQueue(_config);
            var consumer = TestServiceBusDeadLetterMessageConsumer.CreateForQueue(_config, _logger);
            await using (var worker = await Worker.StartNewAsync(options))
            {
                // Act
                await producer.ProduceAsync(message);

                // Assert
                await consumer.AssertDeadLetterMessageAsync();
            }
        }

        [Fact]
        public async Task ServiceBusTopicMessagePumpWithServiceBusAbandon_PublishServiceBusMessage_MessageSuccessfullyProcessed()
        {
            // Arrange
            string connectionString = _config.GetServiceBusTopicConnectionString();
            var options = new WorkerOptions();
            options.AddEventGridPublisher(_config)
                   .AddServiceBusTopicMessagePump(connectionString)
                   .WithServiceBusMessageHandler<OrdersAzureServiceBusAbandonMessageHandler, Order>();
            
            // Act / Assert
            await TestServiceBusTopicMessageHandlingForW3CAsync(options);
        }

        [Fact]
        public async Task ServiceBusTopicMessagePumpWithServiceBusAbandonOnFallback_PublishServiceBusMessage_MessageSuccessfullyProcessed()
        {
            // Arrange
            string connectionString = _config.GetServiceBusTopicConnectionString();
            var options = new WorkerOptions();
            options.AddEventGridPublisher(_config)
                   .AddServiceBusTopicMessagePump(connectionString)
                   .WithServiceBusMessageHandler<ShipmentAzureServiceBusMessageHandler, Shipment>()
                   .WithServiceBusFallbackMessageHandler<OrdersAzureServiceBusAbandonFallbackMessageHandler>();
            
            // Act / Assert
            await TestServiceBusTopicMessageHandlingForW3CAsync(options);
        }

        [Fact]
        public async Task ServiceBusTopicMessagePumpWithServiceBusAbandonAfterContextPredicate_PublishServiceBusMessage_MessageSuccessfullyProcessed()
        {
            // Arrange
            string connectionString = _config.GetServiceBusTopicConnectionString();
            var options = new WorkerOptions();
            options.AddEventGridPublisher(_config)
                   .AddServiceBusTopicMessagePump(connectionString)
                   .WithServiceBusMessageHandler<PassThruOrderMessageHandler, Order>((AzureServiceBusMessageContext _) => false)
                   .WithServiceBusMessageHandler<OrdersAzureServiceBusAbandonMessageHandler, Order>((AzureServiceBusMessageContext _) => true);
            
            // Act / Assert
            await TestServiceBusTopicMessageHandlingForW3CAsync(options);
        }

        [Fact]
        public async Task ServiceBusTopicMessagePump_PauseViaCircuitBreaker_RestartsAgainWithOneMessage()
        {
            // Arrange
            var options = new WorkerOptions();
            ServiceBusMessage[] messages = GenerateShipmentMessages(1);
            TimeSpan recoveryTime = TimeSpan.FromSeconds(10);
            TimeSpan messageInterval = TimeSpan.FromSeconds(2);

            options.AddXunitTestLogging(_outputWriter)
                   .AddServiceBusTopicMessagePump(
                       subscriptionName: "circuit-breaker-" + Guid.NewGuid(),
                       _ => _config.GetServiceBusTopicConnectionString(),
                       opt => opt.TopicSubscription = TopicSubscription.Automatic)
                   .WithServiceBusMessageHandler<TestCircuitBreakerAzureServiceBusMessageHandler, Shipment>(
                        implementationFactory: provider => new TestCircuitBreakerAzureServiceBusMessageHandler(
                            targetMessageIds: messages.Select(m => m.MessageId).ToArray(),
                            configureOptions: opt =>
                            {
                                opt.MessageRecoveryPeriod = recoveryTime;
                                opt.MessageIntervalDuringRecovery = messageInterval;
                            },
                            provider.GetRequiredService<IMessagePumpCircuitBreaker>(),
                            provider.GetRequiredService<ILogger<TestCircuitBreakerAzureServiceBusMessageHandler>>()));

            var producer = TestServiceBusMessageProducer.CreateFor(_config, ServiceBusEntityType.Topic);
            await using var worker = await Worker.StartNewAsync(options);

            // Act
            await producer.ProduceAsync(messages);

            // Assert
            var handler = GetMessageHandler<TestCircuitBreakerAzureServiceBusMessageHandler>(worker);
            AssertX.RetryAssertUntil(() =>
            {
                DateTimeOffset[] arrivals = handler.GetMessageArrivals();

                TimeSpan faultMargin = TimeSpan.FromSeconds(1);
                _outputWriter.WriteLine("Arrivals: {0}", string.Join(", ", arrivals));
                Assert.Collection(arrivals.SkipLast(1).Zip(arrivals.Skip(1)),
                    dates => AssertDateDiff(dates.First, dates.Second, recoveryTime, recoveryTime.Add(faultMargin)),
                    dates => AssertDateDiff(dates.First, dates.Second, messageInterval, messageInterval.Add(faultMargin)));

            }, timeout: TimeSpan.FromMinutes(2), _logger);

            var pump = Assert.IsType<AzureServiceBusMessagePump>(worker.Services.GetService<IHostedService>());
            Assert.True(pump.IsStarted, "pump should be started after circuit breaker scenario");
        }

        private static TMessageHandler GetMessageHandler<TMessageHandler>(Worker worker)
        {
            return Assert.IsType<TMessageHandler>(
                worker.Services.GetRequiredService<MessageHandler>()
                               .GetMessageHandlerInstance());
        }

        private static void AssertDateDiff(DateTimeOffset left, DateTimeOffset right, TimeSpan expectedMin, TimeSpan expectedMax)
        {
            left = new DateTimeOffset(left.Year, left.Month, left.Day, left.Hour, left.Minute, left.Second, 0, left.Offset);
            right = new DateTimeOffset(right.Year, right.Month, right.Day, right.Hour, right.Minute, right.Second, 0, right.Offset);

            TimeSpan actual = right - left;
            Assert.InRange(actual, expectedMin, expectedMax);
=======
            ServiceBusMessage message = CreateOrderServiceBusMessageForW3C();

            await TestServiceBusMessageHandlingAsync(options, entityType, message, async () =>
            {
                OrderCreatedEventData eventData = await ConsumeOrderCreatedAsync(message.MessageId);
                AssertReceivedOrderEventDataForW3C(message, eventData);
            }, memberName);
>>>>>>> 0e5790b5
        }

        private async Task TestServiceBusMessageHandlingAsync(
            ServiceBusEntityType entityType, 
            Action<WorkerOptions> configureOptions, 
            MessageCorrelationFormat format = MessageCorrelationFormat.W3C,
            [CallerMemberName] string memberName = null)
        {
            ServiceBusMessage message = format switch
            {
                MessageCorrelationFormat.W3C => CreateOrderServiceBusMessageForW3C(),
                MessageCorrelationFormat.Hierarchical => CreateOrderServiceBusMessageForHierarchical(),
            };

            var options = new WorkerOptions();
            configureOptions(options);

            await TestServiceBusMessageHandlingAsync(options, entityType, message, async () =>
            {
                OrderCreatedEventData eventData = await ConsumeOrderCreatedAsync(message.MessageId);
                switch (format)
                {
                    case MessageCorrelationFormat.W3C:
                        AssertReceivedOrderEventDataForW3C(message, eventData);
                        break;
                
<<<<<<< HEAD
                // Assert
                AssertX.RetryAssertUntil(() =>
                {
                    Assert.Contains(spySink.CurrentLogEmits,
                        log => log.Exception?.Message.Contains("Sabotage") is true 
                               && log.ContainsProperty(ContextProperties.Correlation.OperationId, operationId) 
                               && log.ContainsProperty(ContextProperties.Correlation.TransactionId, transactionId));
                },
                timeout: TimeSpan.FromMinutes(1), _logger);
            }
        }

        [Fact]
        public async Task ServiceBusMessagePump_RotateServiceBusConnectionKeys_MessagePumpRestartsThenMessageSuccessfullyProcessed()
        {
            // Arrange
            string tenantId = _config.GetTenantId();
            KeyRotationConfig keyRotationConfig = _config.GetKeyRotationConfig();
            _logger.LogInformation("Using Service Principal [ClientID: '{ClientId}']", keyRotationConfig.ServicePrincipal.ClientId);

            var client = new ServiceBusConfiguration(keyRotationConfig, _logger);
            string freshConnectionString = await client.RotateConnectionStringKeysForQueueAsync(KeyType.PrimaryKey);

            SecretClient secretClient = CreateSecretClient(tenantId, keyRotationConfig);
            await SetConnectionStringInKeyVaultAsync(secretClient, keyRotationConfig, freshConnectionString);

            var options = new WorkerOptions();
            options.AddEventGridPublisher(_config)
                   .AddSecretStore(stores => stores.AddAzureKeyVaultWithServicePrincipal(
                       rawVaultUri: keyRotationConfig.KeyVault.VaultUri,
                       tenantId: tenantId,
                       clientId: keyRotationConfig.ServicePrincipal.ClientId,
                       clientKey: keyRotationConfig.ServicePrincipal.ClientSecret,
                       cacheConfiguration: CacheConfiguration.Default))
                   .AddServiceBusQueueMessagePump(keyRotationConfig.KeyVault.SecretName, opt => opt.AutoComplete = true)
                   .WithServiceBusMessageHandler<OrdersAzureServiceBusMessageHandler, Order>();

            var traceParent = TraceParent.Generate();
            ServiceBusMessage message = CreateOrderServiceBusMessageForW3C(traceParent);

            await using (var worker = await Worker.StartNewAsync(options))
            {
                string newSecondaryConnectionString = await client.RotateConnectionStringKeysForQueueAsync(KeyType.SecondaryKey);
                await SetConnectionStringInKeyVaultAsync(secretClient, keyRotationConfig, newSecondaryConnectionString);

                await using (var consumer = await TestServiceBusMessageEventConsumer.StartNewAsync(_config, _logger))
                {
                    // Act
                    string newPrimaryConnectionString = await client.RotateConnectionStringKeysForQueueAsync(KeyType.PrimaryKey);

                    // Assert
                    var producer = new TestServiceBusMessageProducer(newPrimaryConnectionString);
                    await producer.ProduceAsync(message);

                    OrderCreatedEventData eventData = await consumer.ConsumeOrderEventForW3CAsync(traceParent.TransactionId);
                    AssertReceivedOrderEventDataForW3C(message, eventData, traceParent);
=======
                    case MessageCorrelationFormat.Hierarchical:
                        AssertReceivedOrderEventDataForHierarchical(message, eventData);
                        break;
                
                    default:
                        throw new ArgumentOutOfRangeException(nameof(format), format, null);
>>>>>>> 0e5790b5
                }
            }, memberName);
        }

        private async Task TestServiceBusMessageHandlingAsync(
            WorkerOptions options,
            ServiceBusEntityType entityType,
            ServiceBusMessage message,
            Func<Task> assertionAsync,
            [CallerMemberName] string memberName = null)
        {
            // Arrange
            options.AddXunitTestLogging(_outputWriter);

            await using var worker = await Worker.StartNewAsync(options, memberName);
            var producer = TestServiceBusMessageProducer.CreateFor(_config, entityType);

            // Act
            await producer.ProduceAsync(message);

            // Assert
            await assertionAsync();
        }

        private static ServiceBusMessage CreateOrderServiceBusMessageForHierarchical(
            string transactionIdPropertyName = PropertyNames.TransactionId,
            string operationParentIdPropertyName = PropertyNames.OperationParentId,
            Encoding encoding = null)
        {
            var operationId = $"operation-{Guid.NewGuid()}";
            var transactionId = $"transaction-{Guid.NewGuid()}";
            var operationParentId = $"operation-parent-{Guid.NewGuid()}";

            Order order = OrderGenerator.Generate();
            ServiceBusMessage message =
                ServiceBusMessageBuilder.CreateForBody(order, encoding ?? Encoding.UTF8)
                                        .WithOperationId(operationId)
                                        .WithTransactionId(transactionId, transactionIdPropertyName)
                                        .WithOperationParentId(operationParentId, operationParentIdPropertyName)
                                        .Build();

            message.MessageId = order.Id;
            return message;
        }

        private static ServiceBusMessage CreateOrderServiceBusMessageForW3C(Encoding encoding = null)
        {
            encoding ??= Encoding.UTF8;
            TraceParent traceParent = TraceParent.Generate();

            Order order = OrderGenerator.Generate();
            string json = JsonConvert.SerializeObject(order);
            byte[] raw = encoding.GetBytes(json);

            var message = new ServiceBusMessage(raw)
            {
                MessageId = order.Id,
                ApplicationProperties =
                {
                    { PropertyNames.ContentType, "application/json" },
                    { PropertyNames.Encoding, encoding.WebName }
                }
            };

            return message.WithDiagnosticId(traceParent);
        }

        private static void AssertReceivedOrderEventDataForHierarchical(
            ServiceBusMessage message,
            OrderCreatedEventData receivedEventData,
            string transactionIdPropertyName = PropertyNames.TransactionId,
            string operationParentIdPropertyName = PropertyNames.OperationParentId,
            Encoding encoding = null)
        {
            encoding ??= Encoding.UTF8;
            string json = encoding.GetString(message.Body);

            var order = JsonConvert.DeserializeObject<Order>(json);
            string operationId = message.CorrelationId;
            var transactionId = message.ApplicationProperties[transactionIdPropertyName].ToString();
            var operationParentId = message.ApplicationProperties[operationParentIdPropertyName].ToString();

            Assert.NotNull(receivedEventData);
            Assert.NotNull(receivedEventData.CorrelationInfo);
            Assert.Equal(order.Id, receivedEventData.Id);
            Assert.Equal(order.Amount, receivedEventData.Amount);
            Assert.Equal(order.ArticleNumber, receivedEventData.ArticleNumber);
            Assert.Equal(transactionId, receivedEventData.CorrelationInfo.TransactionId);
            Assert.Equal(operationId, receivedEventData.CorrelationInfo.OperationId);
            Assert.Equal(operationParentId, receivedEventData.CorrelationInfo.OperationParentId);
        }

        private static void AssertReceivedOrderEventDataForW3C(
            ServiceBusMessage message,
            OrderCreatedEventData receivedEventData)
        {
            var encoding = Encoding.GetEncoding(message.ApplicationProperties[PropertyNames.Encoding].ToString() ?? Encoding.UTF8.WebName);
            string json = encoding.GetString(message.Body);

            var order = JsonConvert.DeserializeObject<Order>(json);

            (string transactionId, string operationParentId) = message.ApplicationProperties.GetTraceParent();
            Assert.NotNull(receivedEventData);
            Assert.NotNull(receivedEventData.CorrelationInfo);
            Assert.Equal(order.Id, receivedEventData.Id);
            Assert.Equal(order.Amount, receivedEventData.Amount);
            Assert.Equal(order.ArticleNumber, receivedEventData.ArticleNumber);
            Assert.Equal(transactionId, receivedEventData.CorrelationInfo.TransactionId);
            Assert.NotNull(receivedEventData.CorrelationInfo.OperationId);
            Assert.Equal(operationParentId, receivedEventData.CorrelationInfo.OperationParentId);
        }
    }
}<|MERGE_RESOLUTION|>--- conflicted
+++ resolved
@@ -1,10 +1,5 @@
-﻿using System;
-<<<<<<< HEAD
-using System.Collections.Generic;
-using System.Linq;
-=======
+﻿﻿using System;
 using System.Runtime.CompilerServices;
->>>>>>> 0e5790b5
 using System.Text;
 using System.Threading.Tasks;
 using Arcus.Messaging.Abstractions;
@@ -17,39 +12,17 @@
 using Arcus.Messaging.Tests.Integration.MessagePump.Fixture;
 using Arcus.Messaging.Tests.Integration.MessagePump.ServiceBus;
 using Arcus.Messaging.Tests.Workers.MessageHandlers;
-<<<<<<< HEAD
-using Arcus.Messaging.Tests.Workers.ServiceBus.MessageHandlers;
-using Arcus.Observability.Telemetry.Core;
-using Arcus.Security.Core.Caching.Configuration;
-using Arcus.Testing;
-using Arcus.Messaging.Pumps.Abstractions.Resiliency;
-using Bogus;
-using Azure;
-using Azure.Identity;
 using Azure.Messaging.ServiceBus;
-using Azure.Messaging.ServiceBus.Administration;
-using Azure.Security.KeyVault.Secrets;
-using Microsoft.ApplicationInsights.DataContracts;
-using Microsoft.ApplicationInsights.Extensibility;
-using Microsoft.Azure.Management.ServiceBus.Models;
-=======
-using Azure.Messaging.ServiceBus;
->>>>>>> 0e5790b5
 using Microsoft.Extensions.DependencyInjection;
 using Microsoft.Extensions.Logging;
 using Newtonsoft.Json;
 using Xunit;
 using Xunit.Abstractions;
-<<<<<<< HEAD
-using ILogger = Microsoft.Extensions.Logging.ILogger;
-using TestConfig = Arcus.Messaging.Tests.Integration.Fixture.TestConfig;
-=======
 using ArgumentOutOfRangeException = System.ArgumentOutOfRangeException;
 using TestConfig = Arcus.Messaging.Tests.Integration.Fixture.TestConfig;
 using XunitTestLogger = Arcus.Testing.Logging.XunitTestLogger;
 using static Microsoft.Extensions.Logging.ServiceBusEntityType;
 using static Arcus.Messaging.Tests.Integration.MessagePump.ServiceBus.DiskMessageEventConsumer;
->>>>>>> 0e5790b5
 
 namespace Arcus.Messaging.Tests.Integration.MessagePump
 {
@@ -71,526 +44,8 @@
             _logger = new XunitTestLogger(outputWriter);
         }
 
-<<<<<<< HEAD
-        public static IEnumerable<object[]> Encodings
-        {
-            get
-            {
-                yield return new object[] { Encoding.UTF8 };
-                yield return new object[] { Encoding.UTF32 };
-                yield return new object[] { Encoding.ASCII };
-                yield return new object[] { Encoding.Unicode };
-                yield return new object[] { Encoding.BigEndianUnicode };
-            }
-        }
-
-        [Theory]
-        [MemberData(nameof(Encodings))]
-        public async Task ServiceBusQueueMessagePump_PublishesEncodedServiceBusMessage_MessageSuccessfullyProcessed(Encoding encoding)
-        {
-            // Arrange
-            string connectionString = _config.GetServiceBusQueueConnectionString();
-            var options = new WorkerOptions();
-            options.AddEventGridPublisher(_config)
-                   .AddServiceBusQueueMessagePump(_ => connectionString, opt => opt.AutoComplete = true)
-                   .WithServiceBusMessageHandler<OrdersAzureServiceBusMessageHandler, Order>();
-
-            var traceParent = TraceParent.Generate();
-            ServiceBusMessage message = CreateOrderServiceBusMessageForW3C(traceParent, encoding);
-
-            var producer = TestServiceBusMessageProducer.CreateForQueue(_config);
-            await using (var _ = await Worker.StartNewAsync(options))
-            await using (var consumer = await TestServiceBusMessageEventConsumer.StartNewAsync(_config, _logger))
-            {
-                // Act
-                await producer.ProduceAsync(message);
-
-                // Assert
-                OrderCreatedEventData eventData = await consumer.ConsumeOrderEventForW3CAsync(traceParent.TransactionId);
-                AssertReceivedOrderEventDataForW3C(message, eventData, traceParent, encoding);
-            }
-        }
-
-        [Theory]
-        [MemberData(nameof(Encodings))]
-        public async Task ServiceBusTopicMessagePump_PublishesEncodedServiceBusMessage_MessageSuccessfullyProcessed(Encoding encoding)
-        {
-            // Arrange
-            string connectionString = _config.GetServiceBusTopicConnectionString();
-            var options = new WorkerOptions();
-            options.AddEventGridPublisher(_config)
-                   .AddServiceBusTopicMessagePump(connectionString)
-                   .WithServiceBusMessageHandler<OrdersAzureServiceBusMessageHandler, Order>();
-
-            var traceParnet = TraceParent.Generate();
-            ServiceBusMessage message = CreateOrderServiceBusMessageForW3C(traceParnet, encoding);
-
-            var producer = TestServiceBusMessageProducer.CreateForTopic(_config);
-            await using (var _ = await Worker.StartNewAsync(options)) 
-            await using (var consumer = await TestServiceBusMessageEventConsumer.StartNewAsync(_config, _logger))
-            {
-                // Act
-                await producer.ProduceAsync(message);
-
-                // Assert
-                OrderCreatedEventData eventData = await consumer.ConsumeOrderEventForW3CAsync(traceParnet.TransactionId);
-                AssertReceivedOrderEventDataForW3C(message, eventData, traceParnet, encoding);
-            }
-        }
-
-        [Fact]
-        public async Task ServiceBusQueueMessagePumpWithEntityScopedConnectionString_PublishServiceBusMessageForHierarchical_MessageSuccessfullyProcessed()
-        {
-            // Arrange
-            string connectionString = _config.GetServiceBusQueueConnectionString();
-            var options = new WorkerOptions();
-            options.AddEventGridPublisher(_config)
-                   .AddServiceBusQueueMessagePump(_ => connectionString, opt =>
-                   {
-                       opt.AutoComplete = true;
-                       opt.Routing.Correlation.Format = MessageCorrelationFormat.Hierarchical;
-                   })
-                   .WithServiceBusMessageHandler<OrdersAzureServiceBusMessageHandler, Order>();
-
-            // Act / Assert
-            await TestServiceBusQueueMessageHandlingForHierarchicalAsync(options);
-        }
-
-        [Fact]
-        public async Task ServiceBusQueueMessagePumpWithEntityScopedConnectionString_PublishServiceBusMessage_MessageSuccessfullyProcessed()
-        {
-            // Arrange
-            string connectionString = _config.GetServiceBusQueueConnectionString();
-            var options = new WorkerOptions();
-            options.AddEventGridPublisher(_config)
-                   .AddServiceBusQueueMessagePump(_ => connectionString, opt => opt.AutoComplete = true)
-                   .WithServiceBusMessageHandler<OrdersAzureServiceBusMessageHandler, Order>();
-
-            // Act / Assert
-            await TestServiceBusQueueMessageHandlingForW3CAsync(options);
-        }
-
-        [Fact]
-        public async Task ServiceBusQueueMessagePumpWithNamespaceScopedConnectionString_PublishesServiceBusMessage_MessageSuccessfullyProcessed()
-        {
-            // Arrange
-            string entityConnectionString = _config.GetServiceBusQueueConnectionString();
-            var properties = ServiceBusConnectionStringProperties.Parse(entityConnectionString);
-            string namespaceConnectionString = properties.GetNamespaceConnectionString();
-
-            var options = new WorkerOptions();
-            options.AddEventGridPublisher(_config)
-                   .AddServiceBusQueueMessagePump(properties.EntityPath, _ => namespaceConnectionString, opt => opt.AutoComplete = true)
-                   .WithServiceBusMessageHandler<OrdersAzureServiceBusMessageHandler, Order>();
-            
-            // Act / Assert
-            await TestServiceBusQueueMessageHandlingForW3CAsync(options);
-        }
-
-        [Fact]
-        public async Task ServiceBusTopicMessagePumpWithEntityScopedConnectionString_PublishServiceBusMessage_MessageSuccessfullyProcessed()
-        {
-            // Arrange
-            string connectionString = _config.GetServiceBusTopicConnectionString();
-            var options = new WorkerOptions();
-            options.AddEventGridPublisher(_config)
-                   .AddServiceBusTopicMessagePump(connectionString)
-                   .WithServiceBusMessageHandler<OrdersAzureServiceBusMessageHandler, Order>();
-            
-            // Act / Assert
-            await TestServiceBusTopicMessageHandlingForW3CAsync(options);
-        }
-
-        [Theory]
-        [InlineData(TopicSubscription.None, false)]
-        [InlineData(TopicSubscription.Automatic, true)]
-        public async Task ServiceBusTopicMessagePump_WithNoneTopicSubscription_DoesntCreateTopicSubscription(TopicSubscription topicSubscription, bool doesSubscriptionExists)
-        {
-            // Arrange
-            string connectionString = _config.GetServiceBusTopicConnectionString();
-            var options = new WorkerOptions();
-            var subscriptionName = $"Subscription-{Guid.NewGuid():N}";
-            options.AddEventGridPublisher(_config)
-                   .AddServiceBusTopicMessagePump(
-                       subscriptionName, 
-                       _ => connectionString, 
-                       opt => opt.TopicSubscription = topicSubscription)
-                   .WithServiceBusMessageHandler<OrdersAzureServiceBusMessageHandler, Order>();
-            
-            // Act
-            await using (var worker = await Worker.StartNewAsync(options))
-            {
-                var client = new ServiceBusAdministrationClient(connectionString);
-                var properties = ServiceBusConnectionStringProperties.Parse(connectionString);
-                
-                Response<bool> subscriptionExistsResponse = await client.SubscriptionExistsAsync(properties.EntityPath, subscriptionName);
-                Assert.Equal(doesSubscriptionExists, subscriptionExistsResponse.Value);
-            }
-        }
-
-        [Fact]
-        public async Task ServiceBusTopicMessagePump_WithCustomTransactionIdProperty_RetrievesCorrelationCorrectlyDuringMessageProcessing()
-        {
-            // Arrange
-            var entityType = ServiceBusEntityType.Topic;
-            var customTransactionIdPropertyName = "MyTransactionId";
-            var options = new WorkerOptions();
-            options.AddEventGridPublisher(_config)
-                   .AddServiceBusTopicMessagePump(
-                       $"MySubscription-{Guid.NewGuid():N}",
-                       _ => _config.GetServiceBusConnectionString(entityType),
-                       opt =>
-                       {
-                           opt.AutoComplete = true;
-                           opt.TopicSubscription = TopicSubscription.Automatic;
-                           opt.Routing.Correlation.Format = MessageCorrelationFormat.Hierarchical;
-                           opt.Routing.Correlation.TransactionIdPropertyName = customTransactionIdPropertyName;
-                       })
-                   .WithServiceBusMessageHandler<OrdersAzureServiceBusMessageHandler, Order>();
-
-            ServiceBusMessage message = CreateOrderServiceBusMessageForHierarchical(customTransactionIdPropertyName);
-            
-            var producer = TestServiceBusMessageProducer.CreateFor(_config, entityType);
-            await using (var worker = await Worker.StartNewAsync(options))
-            await using (var consumer = await TestServiceBusMessageEventConsumer.StartNewAsync(_config, _logger))
-            {
-                // Act
-                await producer.ProduceAsync(message);
-
-                // Assert
-                OrderCreatedEventData eventData = consumer.ConsumeOrderEventForHierarchical(message.CorrelationId);
-                AssertReceivedOrderEventDataForHierarchical(message, eventData, transactionIdPropertyName: customTransactionIdPropertyName);
-            }
-        }
-
-        [Fact]
-        public async Task ServiceBusTopicMessagePumpWithSubscriptionNameOver50_PublishServiceBusMessage_MessageSuccessfullyProcessed()
-        {
-            // Arrange
-            string connectionString = _config.GetServiceBusTopicConnectionString();
-            var options = new WorkerOptions();
-            options.AddEventGridPublisher(_config)
-                   .AddServiceBusTopicMessagePump(
-                       "Test-Receive-All-Topic-Only-with-an-azure-servicebus-topic-subscription-name-over-50-characters", 
-                       _ => connectionString, 
-                       opt =>
-                       {
-                           opt.AutoComplete = true;
-                           opt.TopicSubscription = TopicSubscription.Automatic;
-                       })
-                   .WithServiceBusMessageHandler<OrdersAzureServiceBusMessageHandler, Order>();
-            
-            // Act / Assert
-            await TestServiceBusTopicMessageHandlingForW3CAsync(options);
-        }
-
-        [Fact]
-        public async Task ServiceBusTopicMessagePumpWithNamespaceScopedConnectionString_PublishesServiceBusMessage_MessageSuccessfullyProcessed()
-        {
-            // Arrange
-            string topicConnectionString = _config.GetServiceBusTopicConnectionString();
-            var properties = ServiceBusConnectionStringProperties.Parse(topicConnectionString);
-            string namespaceConnectionString = properties.GetNamespaceConnectionString();
-
-            var options = new WorkerOptions();
-            options.AddEventGridPublisher(_config)
-                   .AddServiceBusTopicMessagePump(
-                       topicName: properties.EntityPath,
-                       subscriptionName: Guid.NewGuid().ToString(),
-                       getConnectionStringFromConfigurationFunc: _ => namespaceConnectionString,
-                       configureMessagePump: opt =>
-                       {
-                           opt.AutoComplete = true;
-                           opt.TopicSubscription = TopicSubscription.Automatic;
-                       })
-                   .WithServiceBusMessageHandler<OrdersAzureServiceBusMessageHandler, Order>();
-
-            // Act / Assert
-            await TestServiceBusTopicMessageHandlingForW3CAsync(options);
-        }
-
-        [Fact]
-        public async Task ServiceBusQueueMessagePumpWithIgnoringMissingMembersDeserialization_PublishesServiceBusMessage_MessageGetsProcessedByDifferentMessageHandler()
-        {
-            // Arrange
-            string connectionString = _config.GetServiceBusQueueConnectionString();
-
-            var options = new WorkerOptions();
-            options.AddEventGridPublisher(_config)
-                   .AddServiceBusQueueMessagePump(
-                       _ => connectionString, 
-                       opt => opt.Routing.Deserialization.AdditionalMembers = AdditionalMemberHandling.Ignore)
-                   .WithServiceBusMessageHandler<OrderV2AzureServiceBusMessageHandler, OrderV2>();
-
-            // Act / Assert
-            await TestServiceBusQueueMessageHandlingForW3CAsync(options);
-        }
-
-        [Fact]
-        public async Task ServiceBusTopicMessagePumpUsingManagedIdentity_PublishServiceBusMessage_MessageSuccessfullyProcessed()
-        {
-            // Arrange
-            string connectionString = _config.GetServiceBusTopicConnectionString();
-            ServiceBusConnectionStringProperties properties = ServiceBusConnectionStringProperties.Parse(connectionString);
-
-            using var auth = TemporaryManagedIdentityConnection.Create(_config, _logger);
-            
-            var options = new WorkerOptions();
-            options.AddEventGridPublisher(_config)
-                   .AddServiceBusTopicMessagePumpUsingManagedIdentity(
-                       topicName: properties.EntityPath,
-                       subscriptionName: Guid.NewGuid().ToString(),
-                       serviceBusNamespace: properties.FullyQualifiedNamespace,
-                       clientId: auth.ClientId,
-                       configureMessagePump: opt =>
-                       {
-                           opt.AutoComplete = true;
-                           opt.TopicSubscription = TopicSubscription.Automatic;
-                       })
-                   .WithServiceBusMessageHandler<OrdersAzureServiceBusMessageHandler, Order>();
-
-            // Act / Assert
-            await TestServiceBusTopicMessageHandlingForW3CAsync(options);
-        }
-
-        [Fact]
-        public async Task ServiceBusTopicMessagePumpWithCustomComplete_PublishServiceBusMessage_MessageSuccessfullyProcessed()
-        {
-            // Arrange
-            string connectionString = _config.GetServiceBusTopicConnectionString();
-            var options = new WorkerOptions();
-            options.AddEventGridPublisher(_config)
-                   .AddServiceBusTopicMessagePump(connectionString)
-                   .WithServiceBusMessageHandler<OrdersAzureServiceBusCompleteMessageHandler, Order>();
-            
-            // Act / Assert
-            await TestServiceBusTopicMessageHandlingForW3CAsync(options);
-        }
-
-        [Fact]
-        public async Task ServiceBusTopicMessagePumpWithCustomCompleteOnFallback_PublishServiceBusMessage_MessageSuccessfullyProcessed()
-        {
-            // Arrange
-            string connectionString = _config.GetServiceBusQueueConnectionString();
-            var options = new WorkerOptions();
-            options.AddEventGridPublisher(_config)
-                   .AddServiceBusQueueMessagePump(
-                       _ => connectionString, 
-                       opt => opt.AutoComplete = false)
-                   .WithServiceBusMessageHandler<ShipmentAzureServiceBusMessageHandler, Shipment>()
-                   .WithServiceBusFallbackMessageHandler<OrdersFallbackCompleteMessageHandler>();
-            
-            // Act / Assert
-            await TestServiceBusQueueMessageHandlingForW3CAsync(options);
-        }
-
-        [Fact]
-        public async Task ServiceBusQueueMessagePump_WithCustomOperationParentIdProperty_RetrievesCorrelationCorrectlyDuringMessageProcessing()
-        {
-            // Arrange
-            var customOperationParentIdPropertyName = "MyOperationParentId";
-            string connectionString = _config.GetServiceBusQueueConnectionString();
-            var options = new WorkerOptions();
-            options.AddEventGridPublisher(_config)
-                   .AddServiceBusQueueMessagePump(
-                       _ => connectionString,
-                       opt =>
-                       {
-                           opt.AutoComplete = true;
-                           opt.Routing.Correlation.Format = MessageCorrelationFormat.Hierarchical;
-                           opt.Routing.Correlation.OperationParentIdPropertyName = customOperationParentIdPropertyName;
-                       })
-                   .WithServiceBusMessageHandler<OrdersAzureServiceBusMessageHandler, Order>();
-
-            ServiceBusMessage message =
-                CreateOrderServiceBusMessageForHierarchical(operationParentIdPropertyName: customOperationParentIdPropertyName);
-
-            var producer = TestServiceBusMessageProducer.CreateForQueue(_config);
-            await using (var worker = await Worker.StartNewAsync(options))
-            await using (var consumer = await TestServiceBusMessageEventConsumer.StartNewAsync(_config, _logger))
-            {
-                // Act
-                await producer.ProduceAsync(message);
-
-                // Assert
-                OrderCreatedEventData eventData = consumer.ConsumeOrderEventForHierarchical(message.CorrelationId);
-                AssertReceivedOrderEventDataForHierarchical(message, eventData, operationParentIdPropertyName: customOperationParentIdPropertyName);
-            }
-        }
-
-        [Fact]
-        public async Task ServiceBusQueueMessagePumpUsingManagedIdentity_PublishServiceBusMessage_MessageSuccessfullyProcessed()
-        {
-            // Arrange
-            string connectionString = _config.GetServiceBusQueueConnectionString();
-            ServiceBusConnectionStringProperties properties = ServiceBusConnectionStringProperties.Parse(connectionString);
-
-            using var auth = TemporaryManagedIdentityConnection.Create(_config, _logger);
-            
-            var options = new WorkerOptions();
-            options.AddEventGridPublisher(_config)
-                   .AddServiceBusQueueMessagePumpUsingManagedIdentity(
-                       queueName: properties.EntityPath,
-                       serviceBusNamespace: properties.FullyQualifiedNamespace,
-                       clientId: auth.ClientId,
-                       configureMessagePump: opt => opt.AutoComplete = true)
-                   .WithServiceBusMessageHandler<OrdersAzureServiceBusMessageHandler, Order>();
-
-            // Act / Assert
-            await TestServiceBusQueueMessageHandlingForW3CAsync(options);
-        }
-
-        [Fact]
-        public async Task ServiceBusQueueMessagePumpWithCustomCompleteOnFallback_PublishServiceBusMessage_MessageSuccessfullyProcessed()
-        {
-            // Arrange
-            string connectionString = _config.GetServiceBusQueueConnectionString();
-            var options = new WorkerOptions();
-            options.AddEventGridPublisher(_config)
-                   .AddServiceBusQueueMessagePump(
-                        _ => connectionString, 
-                        opt => opt.AutoComplete = false)
-                   .WithServiceBusMessageHandler<CustomerMessageHandler, Customer>()
-                   .WithServiceBusFallbackMessageHandler<OrdersFallbackCompleteMessageHandler>();
-            
-            // Act / Assert
-            await TestServiceBusQueueMessageHandlingForW3CAsync(options);
-        }
-
-        [Fact]
-        public async Task ServiceBusQueueMessagePumpWithBatchedMessages_PublishServiceBusMessage_MessageSuccessfullyProcessed()
-        {
-            // Arrange
-            string connectionString = _config.GetServiceBusQueueConnectionString();
-            var options = new WorkerOptions();
-            options.AddEventGridPublisher(_config)
-                   .AddServiceBusQueueMessagePump(_ => connectionString, opt => opt.AutoComplete = true)
-                    .WithServiceBusMessageHandler<OrderBatchMessageHandler, OrderBatch>(messageBodySerializerImplementationFactory: serviceProvider =>
-                    {
-                        var logger = serviceProvider.GetService<ILogger<OrderBatchMessageBodySerializer>>();
-                        return new OrderBatchMessageBodySerializer(logger);
-                    });
-            
-            // Act / Assert
-            await TestServiceBusQueueMessageHandlingForW3CAsync(options);
-        }
-
-        [Fact]
-        public async Task ServiceBusQueueMessagePumpWithContextTypeFiltering_RoutesServiceBusMessage_MessageSuccessfullyProcessed()
-        {
-            // Arrange
-            string connectionString = _config.GetServiceBusQueueConnectionString();
-            var options = new WorkerOptions();
-            options.AddEventGridPublisher(_config)
-                   .AddServiceBusQueueMessagePump(_ => connectionString, opt => opt.AutoComplete = true)
-                   .WithServiceBusMessageHandler<ShipmentAzureServiceBusMessageHandler, Shipment>()
-                   .WithServiceBusMessageHandler<OrdersAzureServiceBusMessageHandler, Order>();
-
-            // Act / Assert
-            await TestServiceBusQueueMessageHandlingForW3CAsync(options);
-        }
-
-        [Fact]
-        public async Task ServiceBusQueueMessagePumpWithContextAndBodyFiltering_RoutesServiceBusMessage_MessageSuccessfullyProcessed()
-        {
-            // Arrange
-            string connectionString = _config.GetServiceBusQueueConnectionString();
-            var options = new WorkerOptions();
-            options.AddEventGridPublisher(_config)
-                   .AddServiceBusQueueMessagePump(_ => connectionString, opt => opt.AutoComplete = true)
-                   .WithServiceBusMessageHandler<CustomerMessageHandler, Customer>(context => context.Properties.ContainsKey("NotExisting"), _ => false)
-                   .WithServiceBusMessageHandler<OrdersAzureServiceBusMessageHandler, Order>(
-                        context => context.Properties["Topic"].ToString() == "Orders", 
-                        body => body.Id != null);
-
-            var traceParent = TraceParent.Generate();
-            ServiceBusMessage message = CreateOrderServiceBusMessageForW3C(traceParent);
-            message.ApplicationProperties["Topic"] = "Orders";
-
-            var producer = TestServiceBusMessageProducer.CreateForQueue(_config);
-            await using (var worker = await Worker.StartNewAsync(options))
-            await using (var consumer = await TestServiceBusMessageEventConsumer.StartNewAsync(_config, _logger))
-            {
-                // Act
-                await producer.ProduceAsync(message);
-
-                // Assert
-                OrderCreatedEventData eventData = await consumer.ConsumeOrderEventForW3CAsync(traceParent.TransactionId);
-                AssertReceivedOrderEventDataForW3C(message, eventData, traceParent);
-            }
-        }
-
-        [Fact]
-        public async Task ServiceBusTopicMessagePumpWithContextFiltering_RoutesServiceBusMessage_MessageSuccessfullyProcessed()
-        {
-            // Arrange
-            string connectionString = _config.GetServiceBusTopicConnectionString();
-            var options = new WorkerOptions();
-            options.AddEventGridPublisher(_config)
-                   .AddServiceBusTopicMessagePump(connectionString)
-                   .WithServiceBusMessageHandler<CustomerMessageHandler, Customer>(context => context.Properties.TryGetValue("Topic", out object value) && value.ToString() == "Customers")
-                   .WithServiceBusMessageHandler<OrdersAzureServiceBusMessageHandler, Order>(context => context.Properties.TryGetValue("Topic", out object value) && value.ToString() == "Orders")
-                   .WithMessageHandler<PassThruOrderMessageHandler, Order, AzureServiceBusMessageContext>((AzureServiceBusMessageContext _) => false);
-
-            var traceParent = TraceParent.Generate();
-            ServiceBusMessage message = CreateOrderServiceBusMessageForW3C(traceParent);
-            message.ApplicationProperties["Topic"] = "Orders";
-
-            var producer = TestServiceBusMessageProducer.CreateForTopic(_config);
-            await using (var worker = await Worker.StartNewAsync(options))
-            await using (var consumer = await TestServiceBusMessageEventConsumer.StartNewAsync(_config, _logger))
-            {
-                // Act
-                await producer.ProduceAsync(message);
-
-                // Assert
-                OrderCreatedEventData eventData = await consumer.ConsumeOrderEventForW3CAsync(traceParent.TransactionId);
-                AssertReceivedOrderEventDataForW3C(message, eventData, traceParent);
-            }
-        }
-
-        [Fact]
-        public async Task ServiceBusTopicMessagePumpWithBodyFiltering_RoutesServiceBusMessage_MessageSuccessfullyProcessed()
-        {
-            // Arrange
-            string connectionString = _config.GetServiceBusTopicConnectionString();
-            var options = new WorkerOptions();
-            options.AddEventGridPublisher(_config)
-                   .AddServiceBusTopicMessagePump(connectionString)
-                   .WithServiceBusMessageHandler<CustomerMessageHandler, Customer>((Customer body) => body is null)
-                   .WithServiceBusMessageHandler<OrdersAzureServiceBusMessageHandler, Order>((Order body) => body.Id != null)
-                   .WithMessageHandler<PassThruOrderMessageHandler, Order, AzureServiceBusMessageContext>((Order _) => false);
-
-            // Act / Assert
-            await TestServiceBusTopicMessageHandlingForW3CAsync(options);
-        }
-
-        [Fact]
-        public async Task ServiceBusQueueMessagePumpWithContextAndBodyFilteringWithSerializer_RoutesServiceBusMessage_MessageSuccessfullyProcessed()
-        {
-            // Arrange
-            string connectionString = _config.GetServiceBusQueueConnectionString();
-            var options = new WorkerOptions();
-            options.AddEventGridPublisher(_config)
-                   .AddServiceBusQueueMessagePump(_ => connectionString, opt => opt.AutoComplete = true)
-                   .WithServiceBusMessageHandler<PassThruOrderMessageHandler, Order>(messageContextFilter: _ => false)
-                   .WithServiceBusMessageHandler<CustomerMessageHandler, Customer>(messageBodyFilter: _ => true)
-                   .WithServiceBusMessageHandler<OrderBatchMessageHandler, OrderBatch>(
-                       messageContextFilter: context => context != null,
-                       messageBodySerializerImplementationFactory: serviceProvider =>
-                       {
-                           var logger = serviceProvider.GetService<ILogger<OrderBatchMessageBodySerializer>>();
-                           return new OrderBatchMessageBodySerializer(logger);
-                       },
-                       messageBodyFilter: message => message.Orders.Length == 1);
-
-            // Act / Assert
-            await TestServiceBusQueueMessageHandlingForW3CAsync(options);
-        }
-=======
         private string QueueConnectionString => _config.GetServiceBusQueueConnectionString();
         private string TopicConnectionString => _config.GetServiceBusTopicConnectionString();
->>>>>>> 0e5790b5
 
         [Fact(Skip = ".NET application cannot start multiple blocking background tasks, see https://github.com/dotnet/runtime/issues/36063")]
         public async Task ServiceBusMessagePumpWithQueueAndTopic_PublishServiceBusMessage_MessageSuccessfullyProcessed()
@@ -617,220 +72,6 @@
             ServiceBusEntityType entityType, 
             [CallerMemberName] string memberName = null)
         {
-<<<<<<< HEAD
-            // Arrange
-            string connectionString = _config.GetServiceBusQueueConnectionString();
-            var options = new WorkerOptions();
-            options.AddEventGridPublisher(_config)
-                   .AddServiceBusQueueMessagePump(_ => connectionString, opt => opt.AutoComplete = true)
-                   .WithServiceBusMessageHandler<PassThruOrderMessageHandler, Order>((AzureServiceBusMessageContext _) => false)
-                   .WithFallbackMessageHandler<OrdersFallbackMessageHandler>();
-            
-            // Act / Assert
-            await TestServiceBusQueueMessageHandlingForW3CAsync(options);
-        }
-
-        [Fact]
-        public async Task ServiceBusMessagePumpWithServiceBusFallback_PublishServiceBusMessage_MessageSuccessfullyProcessed()
-        {
-            // Arrange
-            string connectionString = _config.GetServiceBusQueueConnectionString();
-            var options = new WorkerOptions();
-            options.AddEventGridPublisher(_config)
-                   .AddServiceBusQueueMessagePump(_ => connectionString, opt => opt.AutoComplete = true)
-                   .WithServiceBusMessageHandler<PassThruOrderMessageHandler, Order>((AzureServiceBusMessageContext _) => false)
-                   .WithServiceBusFallbackMessageHandler<OrdersServiceBusFallbackMessageHandler>();
-
-            // Act / Assert
-            await TestServiceBusQueueMessageHandlingForW3CAsync(options);
-        }
-
-        [Fact]
-        public async Task ServiceBusQueueMessagePumpWithServiceBusDeadLetter_PublishServiceBusMessage_MessageSuccessfullyProcessed()
-        {
-            // Arrange
-            string connectionString = _config.GetServiceBusQueueConnectionString();
-            var options = new WorkerOptions();
-            options.AddServiceBusQueueMessagePump(_ => connectionString, opt => opt.AutoComplete = false)
-                   .WithServiceBusMessageHandler<OrdersAzureServiceBusDeadLetterMessageHandler, Order>();
-
-            var traceParent = TraceParent.Generate();
-            ServiceBusMessage message = CreateOrderServiceBusMessageForW3C(traceParent);
-
-            // Act
-            var producer = TestServiceBusMessageProducer.CreateForQueue(_config);
-            var consumer = TestServiceBusDeadLetterMessageConsumer.CreateForQueue(_config, _logger);
-            await using (var worker = await Worker.StartNewAsync(options))
-            {
-                // Act
-                await producer.ProduceAsync(message);
-
-                // Assert
-                await consumer.AssertDeadLetterMessageAsync();
-            }
-        }
-
-        [Fact]
-        public async Task ServiceBusQueueMessagePumpWithServiceBusDeadLetterOnFallback_PublishServiceBusMessage_MessageSuccessfullyProcessed()
-        {
-            // Arrange
-            string connectionString = _config.GetServiceBusQueueConnectionString();
-            var options = new WorkerOptions();
-            options.AddServiceBusQueueMessagePump(
-                       _ => connectionString, 
-                       opt => opt.AutoComplete = false)
-                   .WithServiceBusMessageHandler<ShipmentAzureServiceBusMessageHandler, Shipment>((AzureServiceBusMessageContext _) => true)
-                   .WithServiceBusFallbackMessageHandler<OrdersAzureServiceBusDeadLetterFallbackMessageHandler>();
-
-            var traceParent = TraceParent.Generate();
-            ServiceBusMessage message = CreateOrderServiceBusMessageForW3C(traceParent);
-
-            var producer = TestServiceBusMessageProducer.CreateForQueue(_config);
-            var consumer = TestServiceBusDeadLetterMessageConsumer.CreateForQueue(_config, _logger);
-            await using (var worker = await Worker.StartNewAsync(options))
-            {
-                // Act
-                await producer.ProduceAsync(message);
-
-                // Assert
-                await consumer.AssertDeadLetterMessageAsync();
-            }
-        }
-
-        [Fact]
-        public async Task ServiceBusQueueMessagePumpWithServiceBusDeadLetterAfterContextPredicate_PublishServiceBusMessage_MessageSuccessfullyProcessed()
-        {
-            // Arrange
-            string connectionString = _config.GetServiceBusQueueConnectionString();
-            var options = new WorkerOptions();
-            options.AddServiceBusQueueMessagePump(_ => connectionString, opt => opt.AutoComplete = false)
-                   .WithServiceBusMessageHandler<CustomerMessageHandler, Customer>(context => context.Properties["Topic"].ToString() == "Customers")
-                   .WithServiceBusMessageHandler<OrdersAzureServiceBusDeadLetterMessageHandler, Order>(context => context.Properties["Topic"].ToString() == "Orders")
-                   .WithMessageHandler<PassThruOrderMessageHandler, Order, AzureServiceBusMessageContext>((AzureServiceBusMessageContext _) => false);
-
-            var traceParent = TraceParent.Generate();
-            ServiceBusMessage message = CreateOrderServiceBusMessageForW3C(traceParent);
-
-            var producer = TestServiceBusMessageProducer.CreateForQueue(_config);
-            var consumer = TestServiceBusDeadLetterMessageConsumer.CreateForQueue(_config, _logger);
-            await using (var worker = await Worker.StartNewAsync(options))
-            {
-                // Act
-                await producer.ProduceAsync(message);
-
-                // Assert
-                await consumer.AssertDeadLetterMessageAsync();
-            }
-        }
-
-        [Fact]
-        public async Task ServiceBusTopicMessagePumpWithServiceBusAbandon_PublishServiceBusMessage_MessageSuccessfullyProcessed()
-        {
-            // Arrange
-            string connectionString = _config.GetServiceBusTopicConnectionString();
-            var options = new WorkerOptions();
-            options.AddEventGridPublisher(_config)
-                   .AddServiceBusTopicMessagePump(connectionString)
-                   .WithServiceBusMessageHandler<OrdersAzureServiceBusAbandonMessageHandler, Order>();
-            
-            // Act / Assert
-            await TestServiceBusTopicMessageHandlingForW3CAsync(options);
-        }
-
-        [Fact]
-        public async Task ServiceBusTopicMessagePumpWithServiceBusAbandonOnFallback_PublishServiceBusMessage_MessageSuccessfullyProcessed()
-        {
-            // Arrange
-            string connectionString = _config.GetServiceBusTopicConnectionString();
-            var options = new WorkerOptions();
-            options.AddEventGridPublisher(_config)
-                   .AddServiceBusTopicMessagePump(connectionString)
-                   .WithServiceBusMessageHandler<ShipmentAzureServiceBusMessageHandler, Shipment>()
-                   .WithServiceBusFallbackMessageHandler<OrdersAzureServiceBusAbandonFallbackMessageHandler>();
-            
-            // Act / Assert
-            await TestServiceBusTopicMessageHandlingForW3CAsync(options);
-        }
-
-        [Fact]
-        public async Task ServiceBusTopicMessagePumpWithServiceBusAbandonAfterContextPredicate_PublishServiceBusMessage_MessageSuccessfullyProcessed()
-        {
-            // Arrange
-            string connectionString = _config.GetServiceBusTopicConnectionString();
-            var options = new WorkerOptions();
-            options.AddEventGridPublisher(_config)
-                   .AddServiceBusTopicMessagePump(connectionString)
-                   .WithServiceBusMessageHandler<PassThruOrderMessageHandler, Order>((AzureServiceBusMessageContext _) => false)
-                   .WithServiceBusMessageHandler<OrdersAzureServiceBusAbandonMessageHandler, Order>((AzureServiceBusMessageContext _) => true);
-            
-            // Act / Assert
-            await TestServiceBusTopicMessageHandlingForW3CAsync(options);
-        }
-
-        [Fact]
-        public async Task ServiceBusTopicMessagePump_PauseViaCircuitBreaker_RestartsAgainWithOneMessage()
-        {
-            // Arrange
-            var options = new WorkerOptions();
-            ServiceBusMessage[] messages = GenerateShipmentMessages(1);
-            TimeSpan recoveryTime = TimeSpan.FromSeconds(10);
-            TimeSpan messageInterval = TimeSpan.FromSeconds(2);
-
-            options.AddXunitTestLogging(_outputWriter)
-                   .AddServiceBusTopicMessagePump(
-                       subscriptionName: "circuit-breaker-" + Guid.NewGuid(),
-                       _ => _config.GetServiceBusTopicConnectionString(),
-                       opt => opt.TopicSubscription = TopicSubscription.Automatic)
-                   .WithServiceBusMessageHandler<TestCircuitBreakerAzureServiceBusMessageHandler, Shipment>(
-                        implementationFactory: provider => new TestCircuitBreakerAzureServiceBusMessageHandler(
-                            targetMessageIds: messages.Select(m => m.MessageId).ToArray(),
-                            configureOptions: opt =>
-                            {
-                                opt.MessageRecoveryPeriod = recoveryTime;
-                                opt.MessageIntervalDuringRecovery = messageInterval;
-                            },
-                            provider.GetRequiredService<IMessagePumpCircuitBreaker>(),
-                            provider.GetRequiredService<ILogger<TestCircuitBreakerAzureServiceBusMessageHandler>>()));
-
-            var producer = TestServiceBusMessageProducer.CreateFor(_config, ServiceBusEntityType.Topic);
-            await using var worker = await Worker.StartNewAsync(options);
-
-            // Act
-            await producer.ProduceAsync(messages);
-
-            // Assert
-            var handler = GetMessageHandler<TestCircuitBreakerAzureServiceBusMessageHandler>(worker);
-            AssertX.RetryAssertUntil(() =>
-            {
-                DateTimeOffset[] arrivals = handler.GetMessageArrivals();
-
-                TimeSpan faultMargin = TimeSpan.FromSeconds(1);
-                _outputWriter.WriteLine("Arrivals: {0}", string.Join(", ", arrivals));
-                Assert.Collection(arrivals.SkipLast(1).Zip(arrivals.Skip(1)),
-                    dates => AssertDateDiff(dates.First, dates.Second, recoveryTime, recoveryTime.Add(faultMargin)),
-                    dates => AssertDateDiff(dates.First, dates.Second, messageInterval, messageInterval.Add(faultMargin)));
-
-            }, timeout: TimeSpan.FromMinutes(2), _logger);
-
-            var pump = Assert.IsType<AzureServiceBusMessagePump>(worker.Services.GetService<IHostedService>());
-            Assert.True(pump.IsStarted, "pump should be started after circuit breaker scenario");
-        }
-
-        private static TMessageHandler GetMessageHandler<TMessageHandler>(Worker worker)
-        {
-            return Assert.IsType<TMessageHandler>(
-                worker.Services.GetRequiredService<MessageHandler>()
-                               .GetMessageHandlerInstance());
-        }
-
-        private static void AssertDateDiff(DateTimeOffset left, DateTimeOffset right, TimeSpan expectedMin, TimeSpan expectedMax)
-        {
-            left = new DateTimeOffset(left.Year, left.Month, left.Day, left.Hour, left.Minute, left.Second, 0, left.Offset);
-            right = new DateTimeOffset(right.Year, right.Month, right.Day, right.Hour, right.Minute, right.Second, 0, right.Offset);
-
-            TimeSpan actual = right - left;
-            Assert.InRange(actual, expectedMin, expectedMax);
-=======
             ServiceBusMessage message = CreateOrderServiceBusMessageForW3C();
 
             await TestServiceBusMessageHandlingAsync(options, entityType, message, async () =>
@@ -838,7 +79,6 @@
                 OrderCreatedEventData eventData = await ConsumeOrderCreatedAsync(message.MessageId);
                 AssertReceivedOrderEventDataForW3C(message, eventData);
             }, memberName);
->>>>>>> 0e5790b5
         }
 
         private async Task TestServiceBusMessageHandlingAsync(
@@ -865,71 +105,12 @@
                         AssertReceivedOrderEventDataForW3C(message, eventData);
                         break;
                 
-<<<<<<< HEAD
-                // Assert
-                AssertX.RetryAssertUntil(() =>
-                {
-                    Assert.Contains(spySink.CurrentLogEmits,
-                        log => log.Exception?.Message.Contains("Sabotage") is true 
-                               && log.ContainsProperty(ContextProperties.Correlation.OperationId, operationId) 
-                               && log.ContainsProperty(ContextProperties.Correlation.TransactionId, transactionId));
-                },
-                timeout: TimeSpan.FromMinutes(1), _logger);
-            }
-        }
-
-        [Fact]
-        public async Task ServiceBusMessagePump_RotateServiceBusConnectionKeys_MessagePumpRestartsThenMessageSuccessfullyProcessed()
-        {
-            // Arrange
-            string tenantId = _config.GetTenantId();
-            KeyRotationConfig keyRotationConfig = _config.GetKeyRotationConfig();
-            _logger.LogInformation("Using Service Principal [ClientID: '{ClientId}']", keyRotationConfig.ServicePrincipal.ClientId);
-
-            var client = new ServiceBusConfiguration(keyRotationConfig, _logger);
-            string freshConnectionString = await client.RotateConnectionStringKeysForQueueAsync(KeyType.PrimaryKey);
-
-            SecretClient secretClient = CreateSecretClient(tenantId, keyRotationConfig);
-            await SetConnectionStringInKeyVaultAsync(secretClient, keyRotationConfig, freshConnectionString);
-
-            var options = new WorkerOptions();
-            options.AddEventGridPublisher(_config)
-                   .AddSecretStore(stores => stores.AddAzureKeyVaultWithServicePrincipal(
-                       rawVaultUri: keyRotationConfig.KeyVault.VaultUri,
-                       tenantId: tenantId,
-                       clientId: keyRotationConfig.ServicePrincipal.ClientId,
-                       clientKey: keyRotationConfig.ServicePrincipal.ClientSecret,
-                       cacheConfiguration: CacheConfiguration.Default))
-                   .AddServiceBusQueueMessagePump(keyRotationConfig.KeyVault.SecretName, opt => opt.AutoComplete = true)
-                   .WithServiceBusMessageHandler<OrdersAzureServiceBusMessageHandler, Order>();
-
-            var traceParent = TraceParent.Generate();
-            ServiceBusMessage message = CreateOrderServiceBusMessageForW3C(traceParent);
-
-            await using (var worker = await Worker.StartNewAsync(options))
-            {
-                string newSecondaryConnectionString = await client.RotateConnectionStringKeysForQueueAsync(KeyType.SecondaryKey);
-                await SetConnectionStringInKeyVaultAsync(secretClient, keyRotationConfig, newSecondaryConnectionString);
-
-                await using (var consumer = await TestServiceBusMessageEventConsumer.StartNewAsync(_config, _logger))
-                {
-                    // Act
-                    string newPrimaryConnectionString = await client.RotateConnectionStringKeysForQueueAsync(KeyType.PrimaryKey);
-
-                    // Assert
-                    var producer = new TestServiceBusMessageProducer(newPrimaryConnectionString);
-                    await producer.ProduceAsync(message);
-
-                    OrderCreatedEventData eventData = await consumer.ConsumeOrderEventForW3CAsync(traceParent.TransactionId);
-                    AssertReceivedOrderEventDataForW3C(message, eventData, traceParent);
-=======
                     case MessageCorrelationFormat.Hierarchical:
                         AssertReceivedOrderEventDataForHierarchical(message, eventData);
                         break;
                 
                     default:
                         throw new ArgumentOutOfRangeException(nameof(format), format, null);
->>>>>>> 0e5790b5
                 }
             }, memberName);
         }
