--- conflicted
+++ resolved
@@ -821,23 +821,14 @@
             var options = new WorkerOptions();
             options.ConfigureSerilog(config =>
             {
-<<<<<<< HEAD
-                config.MinimumLevel.Debug()
-                      .Enrich.FromLogContext()
-                      .WriteTo.ApplicationInsights(spySink);
-            }));
-            string operationName = BogusGenerator.Lorem.Word();
-            options.AddServiceBusQueueMessagePump(conf => connectionString, opt =>
-                   {
-                       ((AzureServiceBusMessagePumpOptions) opt).Routing.Telemetry.OperationName = operationName;
-                       opt.AutoComplete = true;
-                   })
-=======
                 config.WriteTo.ApplicationInsights(spySink);
             });
-            options.AddServiceBusQueueMessagePump(_ => connectionString, opt => opt.AutoComplete = true)
->>>>>>> 0e2ac225
-                   .WithServiceBusMessageHandler<OrderWithAutoTrackingAzureServiceBusMessageHandler, Order>();
+            options.AddServiceBusQueueMessagePump(_ => connectionString, opt => 
+            {
+                opt.AutoComplete = true;
+                ((AzureServiceBusMessagePumpOptions) opt).Routing.Telemetry.OperationName = operationName;
+            }).WithServiceBusMessageHandler<OrderWithAutoTrackingAzureServiceBusMessageHandler, Order>();
+            
             options.Services.Configure<TelemetryConfiguration>(conf => conf.TelemetryChannel = spyChannel);
 
             Order order = OrderGenerator.Generate();
@@ -875,23 +866,14 @@
             var options = new WorkerOptions();
             options.ConfigureSerilog(config =>
             {
-<<<<<<< HEAD
-                config.MinimumLevel.Debug()
-                      .Enrich.FromLogContext()
-                      .WriteTo.ApplicationInsights(spySink);
-            }));
-            string operationName = BogusGenerator.Lorem.Word();
-            options.AddServiceBusQueueMessagePump(conf => connectionString, opt =>
-                   {
-                       ((AzureServiceBusMessagePumpOptions) opt).Routing.Telemetry.OperationName = operationName;
-                       opt.AutoComplete = true;
-                   })
-=======
                 config.WriteTo.ApplicationInsights(spySink);
             });
-            options.AddServiceBusQueueMessagePump(_ => connectionString, opt => opt.AutoComplete = true)
->>>>>>> 0e2ac225
-                   .WithServiceBusMessageHandler<OrderWithAutoTrackingAzureServiceBusMessageHandler, Order>();
+            options.AddServiceBusQueueMessagePump(_ => connectionString, opt =>
+            {
+                ((AzureServiceBusMessagePumpOptions) opt).Routing.Telemetry.OperationName = operationName;
+                opt.AutoComplete = true;                                      
+            }).WithServiceBusMessageHandler<OrderWithAutoTrackingAzureServiceBusMessageHandler, Order>();
+            
             options.Services.Configure<TelemetryConfiguration>(conf => conf.TelemetryChannel = spyChannel);
 
             Order order = OrderGenerator.Generate();
