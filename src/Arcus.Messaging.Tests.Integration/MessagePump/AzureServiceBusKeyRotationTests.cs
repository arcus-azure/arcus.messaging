--- conflicted
+++ resolved
@@ -16,11 +16,7 @@
 namespace Arcus.Messaging.Tests.Integration.MessagePump
 {
     [Collection("Integration")]
-<<<<<<< HEAD
-    [Trait("Category", "Integration")]
-=======
     [Trait(name: "Category", value: "Integration")]
->>>>>>> 5f936978
     public class AzureServiceBusKeyRotationTests
     {
         private readonly ILogger _logger;
