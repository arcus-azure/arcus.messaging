﻿using System;
using System.Collections.Generic;
using System.Linq;
using System.Threading;
using System.Threading.Tasks;
using Arcus.Messaging.Abstractions.Telemetry;
using GuardNet;
using Microsoft.Extensions.DependencyInjection;
using Microsoft.Extensions.Logging;
using Microsoft.Extensions.Logging.Abstractions;
using Newtonsoft.Json;
using Newtonsoft.Json.Linq;
using Newtonsoft.Json.Serialization;
using Serilog.Context;

namespace Arcus.Messaging.Abstractions.MessageHandling
{
    /// <summary>
    /// Represents how incoming messages gets routed through registered <see cref="IMessageHandler{TMessage,TMessageContext}"/> instances.
    /// </summary>
    public class MessageRouter : IMessageRouter
    {
        /// <summary>
        /// Initializes a new instance of the <see cref="MessageRouter"/> class.
        /// </summary>
        /// <param name="serviceProvider">The service provider instance to retrieve all the <see cref="IMessageHandler{TMessage,TMessageContext}"/> instances.</param>
        /// <param name="options">The consumer-configurable options to change the behavior of the router.</param>
        /// <param name="logger">The logger instance to write diagnostic trace messages during the routing of the message.</param>
        /// <exception cref="ArgumentNullException">Thrown when the <paramref name="serviceProvider"/> is <c>null</c>.</exception>
        public MessageRouter(IServiceProvider serviceProvider, MessageRouterOptions options, ILogger<MessageRouter> logger)
            : this(serviceProvider, options, (ILogger) logger)
        {
            Guard.NotNull(serviceProvider, nameof(serviceProvider), "Requires a service provider instance to retrieve all the registered message handlers");
        }
        
        /// <summary>
        /// Initializes a new instance of the <see cref="MessageRouter"/> class.
        /// </summary>
        /// <param name="serviceProvider">The service provider instance to retrieve all the <see cref="IMessageHandler{TMessage,TMessageContext}"/> instances.</param>
        /// <param name="options">The consumer-configurable options to change the behavior of the router.</param>
        /// <exception cref="ArgumentNullException">Thrown when the <paramref name="serviceProvider"/> is <c>null</c>.</exception>
        public MessageRouter(IServiceProvider serviceProvider, MessageRouterOptions options)
            : this(serviceProvider, options, NullLogger.Instance)
        {
            Guard.NotNull(serviceProvider, nameof(serviceProvider), "Requires a service provider instance to retrieve all the registered message handlers");
        }

        /// <summary>
        /// Initializes a new instance of the <see cref="MessageRouter"/> class.
        /// </summary>
        /// <param name="serviceProvider">The service provider instance to retrieve all the <see cref="IMessageHandler{TMessage,TMessageContext}"/> instances.</param>
        /// <param name="logger">The logger instance to write diagnostic trace messages during the routing of the message.</param>
        /// <exception cref="ArgumentNullException">Thrown when the <paramref name="serviceProvider"/> is <c>null</c>.</exception>
        public MessageRouter(IServiceProvider serviceProvider, ILogger<MessageRouter> logger)
            : this(serviceProvider, new MessageRouterOptions(), (ILogger) logger)
        {
            Guard.NotNull(serviceProvider, nameof(serviceProvider), "Requires a service provider instance to retrieve all the registered message handlers");
        }

        /// <summary>
        /// Initializes a new instance of the <see cref="MessageRouter"/> class.
        /// </summary>
        /// <param name="serviceProvider">The service provider instance to retrieve all the <see cref="IMessageHandler{TMessage,TMessageContext}"/> instances.</param>
        /// <exception cref="ArgumentNullException">Thrown when the <paramref name="serviceProvider"/> is <c>null</c>.</exception>
        public MessageRouter(IServiceProvider serviceProvider)
            : this(serviceProvider, new MessageRouterOptions(), NullLogger.Instance)
        {
            Guard.NotNull(serviceProvider, nameof(serviceProvider), "Requires a service provider instance to retrieve all the registered message handlers");
        }
        
        /// <summary>
        /// Initializes a new instance of the <see cref="MessageRouter"/> class.
        /// </summary>
        /// <param name="serviceProvider">The service provider instance to retrieve all the <see cref="IMessageHandler{TMessage,TMessageContext}"/> instances.</param>
        /// <param name="logger">The logger instance to write diagnostic trace messages during the routing of the message.</param>
        /// <exception cref="ArgumentNullException">Thrown when the <paramref name="serviceProvider"/> is <c>null</c>.</exception>
        protected MessageRouter(IServiceProvider serviceProvider, ILogger logger)
            : this(serviceProvider, new MessageRouterOptions(), logger)
        {
            Guard.NotNull(serviceProvider, nameof(serviceProvider), "Requires a service provider instance to retrieve all the registered message handlers");
        }

        /// <summary>
        /// Initializes a new instance of the <see cref="MessageRouter"/> class.
        /// </summary>
        /// <param name="serviceProvider">The service provider instance to retrieve all the <see cref="IMessageHandler{TMessage,TMessageContext}"/> instances.</param>
        /// <param name="options">The consumer-configurable options to change the behavior of the router.</param>
        /// <param name="logger">The logger instance to write diagnostic trace messages during the routing of the message.</param>
        /// <exception cref="ArgumentNullException">Thrown when the <paramref name="serviceProvider"/> is <c>null</c>.</exception>
        protected MessageRouter(IServiceProvider serviceProvider, MessageRouterOptions options, ILogger logger)
        {
            Guard.NotNull(serviceProvider, nameof(serviceProvider), "Requires a service provider instance to retrieve all the registered message handlers");

            ServiceProvider = serviceProvider;
            Options = options ?? new MessageRouterOptions();
            Logger = logger ?? NullLogger<MessageRouter>.Instance;
        }

        /// <summary>
        /// Gets the flag indicating whether or not the router can fallback to an <see cref="IFallbackMessageHandler"/> instance.
        /// </summary>
        [Obsolete("Use the " + nameof(GetAvailableFallbackMessageHandlersByContext) + " instead to determine whether a fallback message handler is available for your message context")]
        protected bool HasFallbackMessageHandler => 
            throw new NotImplementedException(
                "Because the message handlers are now registered within the scope of the message pump/router, " 
                + "determining whether a fallback message handler is available or not is only possible when providing a Job ID to identify the message pump/router, " 
                + $"please use the {nameof(GetAvailableFallbackMessageHandlersByContext)} to determine the available fallback message handlers for your message context");

        /// <summary>
        /// Gets the instance that provides all the registered services in the current application.
        /// </summary>
        protected IServiceProvider ServiceProvider { get; }
        
        /// <summary>
        /// Gets the consumer-configurable options to change the behavior of the router.
        /// </summary>
        protected MessageRouterOptions Options { get; }
        
        /// <summary>
        /// Gets the logger instance that writes diagnostic trace messages during the routing of the messages.
        /// </summary>
        protected ILogger Logger { get; }

        /// <summary>
        /// Handle a new <paramref name="message"/> that was received by routing them through registered <see cref="IMessageHandler{TMessage,TMessageContext}"/>s
        /// and optionally through an registered <see cref="IFallbackMessageHandler"/> if none of the message handlers were able to process the <paramref name="message"/>.
        /// </summary>
        /// <param name="message">The message that was received.</param>
        /// <param name="messageContext">The context providing more information concerning the processing.</param>
        /// <param name="correlationInfo">The information concerning correlation of telemetry and processes by using a variety of unique identifiers.</param>
        /// <param name="cancellationToken">The token to cancel the message processing.</param>
        /// <exception cref="ArgumentNullException">
        ///     Thrown when the <paramref name="message"/>, <paramref name="messageContext"/>, or <paramref name="correlationInfo"/> is <c>null</c>.
        /// </exception>
        /// <exception cref="InvalidOperationException">Thrown when no message handlers or none matching message handlers are found to process the message.</exception>
        /// <returns>
        ///     [true] if the router was able to process the message through one of the registered <see cref="IMessageHandler{TMessage,TMessageContext}"/>s; [false] otherwise.
        /// </returns>
        protected async Task<bool> RouteMessageWithoutFallbackAsync<TMessageContext>(
            string message,
            TMessageContext messageContext,
            MessageCorrelationInfo correlationInfo,
            CancellationToken cancellationToken)
            where TMessageContext : MessageContext
        {
            Guard.NotNull(message, nameof(message), "Requires message content to deserialize and process the message");
            Guard.NotNull(messageContext, nameof(messageContext), "Requires a message context to send to the message handler");
            Guard.NotNull(correlationInfo, nameof(correlationInfo), "Requires correlation information to send to the message handler");

            using (IServiceScope serviceScope = ServiceProvider.CreateScope())
            using (LogContext.Push(new MessageCorrelationInfoEnricher(correlationInfo, Options.CorrelationEnricher)))
            {
                var accessor = serviceScope.ServiceProvider.GetService<IMessageCorrelationInfoAccessor>();
                accessor?.SetCorrelationInfo(correlationInfo);

                bool isProcessed = await TryProcessMessageAsync(serviceScope.ServiceProvider, message, messageContext, correlationInfo, cancellationToken);
                return isProcessed; 
            }
        }

        /// <summary>
        /// Handle a new <paramref name="message"/> that was received by routing them through registered <see cref="IMessageHandler{TMessage,TMessageContext}"/>s
        /// and optionally through an registered <see cref="IFallbackMessageHandler"/> if none of the message handlers were able to process the <paramref name="message"/>.
        /// </summary>
        /// <param name="message">The message that was received.</param>
        /// <param name="messageContext">The context providing more information concerning the processing.</param>
        /// <param name="correlationInfo">The information concerning correlation of telemetry and processes by using a variety of unique identifiers.</param>
        /// <param name="cancellationToken">The token to cancel the message processing.</param>
        /// <exception cref="ArgumentNullException">
        ///     Thrown when the <paramref name="message"/>, <paramref name="messageContext"/>, or <paramref name="correlationInfo"/> is <c>null</c>.
        /// </exception>
        /// <exception cref="InvalidOperationException">Thrown when no message handlers or none matching message handlers are found to process the message.</exception>
        public virtual async Task RouteMessageAsync<TMessageContext>(
            string message,
            TMessageContext messageContext,
            MessageCorrelationInfo correlationInfo,
            CancellationToken cancellationToken)
            where TMessageContext : MessageContext
        {
            Guard.NotNull(message, nameof(message), "Requires message content to deserialize and process the message");
            Guard.NotNull(messageContext, nameof(messageContext), "Requires a message context to send to the message handler");
            Guard.NotNull(correlationInfo, nameof(correlationInfo), "Requires correlation information to send to the message handler");

            using (IServiceScope serviceScope = ServiceProvider.CreateScope())
            using (LogContext.Push(new MessageCorrelationInfoEnricher(correlationInfo, Options.CorrelationEnricher)))
            {
                var accessor = serviceScope.ServiceProvider.GetService<IMessageCorrelationInfoAccessor>();
                accessor?.SetCorrelationInfo(correlationInfo);

                await RouteMessageAsync(serviceScope.ServiceProvider, message, messageContext, correlationInfo, cancellationToken);
            }
        }

<<<<<<< HEAD
        private async Task RouteMessageAsync<TMessageContext>(
=======
        /// <summary>
        /// Creates a Serilog message correlation enricher on the Serilog <see cref="LogContext"/> during the the course of the returned <see cref="IDisposable"/>.
        /// </summary>
        /// <param name="serviceProvider">The scoped service provider to extract the <see cref="IMessageCorrelationInfoAccessor"/>.</param>
        /// <param name="correlationInfo">The message correlation to be set on the <see cref="IMessageCorrelationInfoAccessor"/>.</param>
        /// <returns>
        ///     A temporary set of a Serilog message correlation enricher on the Serilog <see cref="LogContext"/>.
        /// </returns>
        /// <exception cref="ArgumentNullException">Thrown when the <paramref name="serviceProvider"/> or <paramref name="correlationInfo"/> is <c>null</c>.</exception>
        [Obsolete("Use the " + nameof(MessageCorrelationInfoAccessor) + " directly with the message correlation model")]
        protected IDisposable UsingMessageCorrelationEnricher(IServiceProvider serviceProvider, MessageCorrelationInfo correlationInfo)
        {
            Guard.NotNull(serviceProvider, nameof(serviceProvider), "Requires a scoped service provider to extract the message correlation accessor");
            Guard.NotNull(correlationInfo, nameof(correlationInfo), "Requires a message correlation instance to set on the message correlation accessor");

            var correlationInfoAccessor = serviceProvider.GetService<IMessageCorrelationInfoAccessor>();
            if (correlationInfoAccessor is null)
            {
                return null;
            }

            correlationInfoAccessor.SetCorrelationInfo(correlationInfo);
            return LogContext.Push(new MessageCorrelationInfoEnricher(correlationInfoAccessor));
        }

        /// <summary>
        /// Handle a new <paramref name="message"/> that was received by routing them through registered <see cref="IMessageHandler{TMessage,TMessageContext}"/>s
        /// and optionally through an registered <see cref="IFallbackMessageHandler"/> if none of the message handlers were able to process the <paramref name="message"/>.
        /// </summary>
        /// <param name="serviceProvider">The available services from which the message handlers should be retrieved.</param>
        /// <param name="message">The message that was received.</param>
        /// <param name="messageContext">The context providing more information concerning the processing.</param>
        /// <param name="correlationInfo">The information concerning correlation of telemetry and processes by using a variety of unique identifiers.</param>
        /// <param name="cancellationToken">The token to cancel the message processing.</param>
        /// <exception cref="ArgumentNullException">
        ///     Thrown when the <paramref name="message"/>, <paramref name="messageContext"/>, or <paramref name="correlationInfo"/> is <c>null</c>.
        /// </exception>
        /// <exception cref="InvalidOperationException">Thrown when no message handlers or none matching message handlers are found to process the message.</exception>
        protected async Task RouteMessageAsync<TMessageContext>(
>>>>>>> 23c58b62
            IServiceProvider serviceProvider,
            string message,
            TMessageContext messageContext,
            MessageCorrelationInfo correlationInfo,
            CancellationToken cancellationToken)
            where TMessageContext : MessageContext
        {
           bool isProcessed = await TryProcessMessageAsync(serviceProvider, message, messageContext, correlationInfo, cancellationToken);
            if (isProcessed)
            {
                return;
            }

            bool isFallbackProcessed = await TryFallbackProcessMessageAsync(message, messageContext, correlationInfo, cancellationToken);
            if (!isFallbackProcessed)
            {
                throw new InvalidOperationException(
                    $"Message pump cannot correctly process the message in the '{typeof(TMessageContext).Name}' "
                    + "because none of the registered 'IMessageHandler<,>' implementations in the dependency injection container matches the incoming message type and context. "
                    + $"Make sure you call the correct '.With...' extension on the {nameof(IServiceCollection)} during the registration of the message pump or message router to register a message handler");
            } 
        }

        private async Task<bool> TryProcessMessageAsync<TMessageContext>(
            IServiceProvider serviceProvider,
            string message,
            TMessageContext messageContext,
            MessageCorrelationInfo correlationInfo,
            CancellationToken cancellationToken)
            where TMessageContext : MessageContext
        {
            MessageHandler[] handlers = GetRegisteredMessageHandlers(serviceProvider).ToArray();
            FallbackMessageHandler<string, TMessageContext>[] fallbackHandlers = 
                GetAvailableFallbackMessageHandlersByContext<string, TMessageContext>(messageContext);

            if (handlers.Length <= 0 && fallbackHandlers.Length <= 0)
            {
                throw new InvalidOperationException(
                    $"Message pump cannot correctly process the message in the '{typeof(TMessageContext).Name}' "
                    + "because no 'IMessageHandler<,>' was registered in the dependency injection container. "
                    + $"Make sure you call the correct '.With...' extension on the {nameof(IServiceCollection)} during the registration of the message pump or message router to register a message handler");
            }

            foreach (MessageHandler handler in handlers)
            {
                MessageResult result = await DeserializeMessageForHandlerAsync(message, messageContext, handler);
                if (result.IsSuccess)
                {
                    bool isProcessed = await handler.ProcessMessageAsync(result.DeserializedMessage, messageContext, correlationInfo, cancellationToken);
                    if (!isProcessed)
                    {
                        continue;
                    }

                    return true;
                }
            }

            return false;
        }

        /// <summary>
        /// Gets all the registered <see cref="IMessageHandler{TMessage,TMessageContext}"/> instances in the application.
        /// </summary>
        [Obsolete("Use the overload with a dedicated scoped " + nameof(IServiceProvider) + ": " + nameof(GetRegisteredMessageHandlers) + " so that the correlation information is enriched during the message routing")]
        protected IEnumerable<MessageHandler> GetRegisteredMessageHandlers()
        {
            IEnumerable<MessageHandler> handlers = MessageHandler.SubtractFrom(ServiceProvider, Logger);
            return handlers;
        }

        /// <summary>
        /// Gets all the registered <see cref="IMessageHandler{TMessage,TMessageContext}"/> instances in the application.
        /// </summary>
        /// <param name="serviceProvider">The scoped service provider from which the registered message handlers will be extracted.</param>
        /// <exception cref="ArgumentNullException">Thrown when the <paramref name="serviceProvider"/> is <c>null</c>.</exception>
        protected IEnumerable<MessageHandler> GetRegisteredMessageHandlers(IServiceProvider serviceProvider)
        {
            Guard.NotNull(serviceProvider, nameof(serviceProvider), "Requires a service provider to extract the registered services from");
            
            IEnumerable<MessageHandler> handlers = MessageHandler.SubtractFrom(serviceProvider, Logger);
            return handlers;
        }

        /// <summary>
        /// Deserializes the incoming <paramref name="message"/> within the <paramref name="messageContext"/> for a specific <paramref name="handler"/>.
        /// </summary>
        /// <param name="message">The incoming message that needs to be deserialized so it can be processed by the <paramref name="handler"/>.</param>
        /// <param name="messageContext">The message context in which the <paramref name="message"/> was received.</param>
        /// <param name="handler">The specific <see cref="IMessageHandler{TMessage,TMessageContext}"/> for which the incoming <paramref name="message"/> should be deserialized.</param>
        /// <returns>
        ///     [<see cref="MessageResult.Success"/>] when the incoming <paramref name="message"/> within the <paramref name="messageContext"/> was successfully deserialized for the <paramref name="handler"/>
        ///     and all the required predicates that the <paramref name="handler"/> requires are met; [<see cref="MessageResult.Failure(string)"/>] otherwise.
        /// </returns>
        /// <exception cref="ArgumentNullException">Thrown when the <paramref name="handler"/> is <c>null</c>.</exception>
        protected async Task<MessageResult> DeserializeMessageForHandlerAsync<TMessageContext>(
            string message,
            TMessageContext messageContext,
            MessageHandler handler)
            where TMessageContext : MessageContext
        {
            Guard.NotNull(handler, nameof(handler), "Requires an message handler instance for which the incoming message can be deserialized");

            Type messageHandlerType = handler.GetMessageHandlerType();
            Logger.LogTrace("Determine if message handler '{MessageHandlerType}' can process the message...", messageHandlerType.Name);

            bool canProcessMessageBasedOnContext = handler.CanProcessMessageBasedOnContext(messageContext);
            if (!canProcessMessageBasedOnContext)
            {
                Logger.LogTrace("Message handler '{MessageHandlerType}' is not able to process the message because the message context '{MessageContextType}' didn't match the correct message handler's message context and/or filter", messageHandlerType.Name, handler.MessageContextType.Name);
                return MessageResult.Failure($"Message handler '{messageHandlerType.Name}' can't process message with message context '{handler.MessageContextType.Name}'");
            }

            MessageResult deserializationResult = await DeserializeMessageAsync(handler, message, handler.MessageType);
            if (!deserializationResult.IsSuccess)
            {
                Logger.LogTrace("Message handler '{MessageHandlerType}' is not able to process the message because the incoming message cannot be deserialized to the message '{MessageType}' that the message handler can handle", messageHandlerType.Name, handler.MessageType.Name);
                return MessageResult.Failure($"Message handler '{messageHandlerType.Name}' can't process message because it can't be deserialized to message type '{handler.MessageType.Name}'");
            }

            bool canProcessDeserializedMessage = handler.CanProcessMessageBasedOnMessage(deserializationResult.DeserializedMessage);
            if (canProcessDeserializedMessage)
            {
                return deserializationResult;
            }

            Logger.LogTrace("Message handler '{MessageHandlerType}' is not able to process the message because the incoming message '{MessageType}' doesn't match the registered message filter", messageHandlerType.Name, handler.MessageType.Name);
            return MessageResult.Failure($"Message handler '{messageHandlerType.Name}' can't process message because it fails the '{handler.MessageType.Name}' filter");
        }

        private async Task<MessageResult> DeserializeMessageAsync(MessageHandler handler, string message, Type handlerMessageType)
        {
            MessageResult result = await handler.TryCustomDeserializeMessageAsync(message);
            if (result.IsSuccess)
            {
                return result;
            }

            if (TryDeserializeToMessageFormat(message, handlerMessageType, out object deserializedByType) && deserializedByType != null)
            {
                return MessageResult.Success(deserializedByType);
            }

            return MessageResult.Failure($"Incoming message cannot be deserialized to type '{handlerMessageType.Name}' because it is not in the correct format");
        }

        /// <summary>
        /// Handle the original <paramref name="message"/> that was received through an registered <see cref="IFallbackMessageHandler"/>.
        /// </summary>
        /// <param name="message">The message that was received.</param>
        /// <param name="messageContext">The context providing more information concerning the processing.</param>
        /// <param name="correlationInfo">The information concerning correlation of telemetry and processes by using a variety of unique identifiers.</param>
        /// <param name="cancellationToken">The token to cancel the message processing.</param>
        /// <exception cref="ArgumentNullException">
        ///     Thrown when the <paramref name="messageContext"/>, or <paramref name="correlationInfo"/> is <c>null</c>.
        /// </exception>
        /// <returns>
        ///     [true] if the received <paramref name="message"/> was handled by the registered <see cref="IFallbackMessageHandler"/>; [false] otherwise.
        /// </returns>
        protected async Task<bool> TryFallbackProcessMessageAsync<TMessageContext>(
            string message,
            TMessageContext messageContext,
            MessageCorrelationInfo correlationInfo,
            CancellationToken cancellationToken)
            where TMessageContext : MessageContext
        {
            Guard.NotNull(messageContext, nameof(messageContext), "Requires a message context to send to the message handler");
            Guard.NotNull(correlationInfo, nameof(correlationInfo), "Requires correlation information to send to the message handler");

            bool isProcessedByTypedContext = await TryFallbackProcessMessageByContextAsync(message, messageContext, correlationInfo, cancellationToken);
            if (isProcessedByTypedContext)
            {
                return true;
            }

            bool isProcessedByGeneralContext = await TryFallbackProcessMessageByContextAsync<MessageContext>(message, messageContext, correlationInfo, cancellationToken);
            return isProcessedByGeneralContext;
        }

        private async Task<bool> TryFallbackProcessMessageByContextAsync<TMessageContext>(
            string message,
            TMessageContext messageContext,
            MessageCorrelationInfo correlationInfo,
            CancellationToken cancellationToken)
            where TMessageContext : MessageContext
        {
            FallbackMessageHandler<string, TMessageContext>[] fallbackHandlers =
                GetAvailableFallbackMessageHandlersByContext<string, TMessageContext>(messageContext);

            if (fallbackHandlers.Length <= 0)
            {
                Logger.LogTrace("No fallback message handlers found within message context '{Type}' (JobId: {JobId})", typeof(TMessageContext).Name, messageContext.JobId);
                return false;
            }

            foreach (FallbackMessageHandler<string, TMessageContext> fallbackHandler in fallbackHandlers)
            {
                string fallbackMessageHandlerTypeName = fallbackHandler.MessageHandlerType.Name;

                Logger.LogTrace("Fallback on registered '{FallbackMessageHandlerType}' because none of the general message handlers were able to process the message", fallbackMessageHandlerTypeName);

                try
                {
                    Task<bool> processMessageAsync = fallbackHandler.ProcessMessageAsync(message, messageContext, correlationInfo, cancellationToken);
                    if (processMessageAsync is null)
                    {
                        throw new InvalidOperationException(
                            $"Cannot fallback upon the general fallback message handler '{fallbackMessageHandlerTypeName}' "
                            + "because the handler was not correctly implemented to process the message as it returns 'null' for its asynchronous operation");
                    }

                    bool result = await processMessageAsync;
                    if (result)
                    {
                        Logger.LogTrace("Fallback message handler '{FallbackMessageHandlerType}' has processed the message", fallbackMessageHandlerTypeName);
                        return true;
                    }

                    Logger.LogTrace("Fallback message handler '{FallbackMessageHandlerType}' was not able to process the message", fallbackMessageHandlerTypeName);
                }
                catch (Exception exception)
                {
                    Logger.LogError(exception, "Fallback message handler '{FallbackMessageHandlerType}' was not able to process the message: {Message}", fallbackMessageHandlerTypeName, exception.Message);
                }
            }

            return false;
        }

        /// <summary>
        /// Gets all the available fallback message handlers for this <paramref name="messageContext"/> registered in the application services.
        /// </summary>
        /// <param name="messageContext">The message context in which the message is received and where the fallback message handler should take up.</param>
        /// <exception cref="ArgumentNullException">Thrown when the <paramref name="messageContext"/> is <c>null</c>.</exception>
        protected FallbackMessageHandler<TMessage, TMessageContext>[] GetAvailableFallbackMessageHandlersByContext<TMessage, TMessageContext>(
            TMessageContext messageContext)
            where TMessage : class
            where TMessageContext : MessageContext
        {
            Guard.NotNull(messageContext, nameof(messageContext), "Requires a message context to filter out fallback message handlers that are registered with the same message context's Job ID");

            return ServiceProvider.GetServices<FallbackMessageHandler<TMessage, TMessageContext>>()
                                  .Where(handler => handler.CanProcessMessageBasedOnContext(messageContext))
                                  .ToArray();
        }

        /// <summary>
        /// Tries to parse the given raw <paramref name="message"/> to the contract of the <see cref="IMessageHandler{TMessage,TMessageContext}"/>.
        /// </summary>
        /// <param name="message">The raw incoming message that will be tried to parse against the <see cref="IMessageHandler{TMessage,TMessageContext}"/>'s message contract.</param>
        /// <param name="messageType">The type of the message that the message handler can process.</param>
        /// <param name="result">The resulted parsed message when the <paramref name="message"/> conforms with the message handlers' contract.</param>
        /// <returns>
        ///     [true] if the <paramref name="message"/> conforms the <see cref="IMessageHandler{TMessage,TMessageContext}"/>'s contract; otherwise [false].
        /// </returns>
        /// <exception cref="ArgumentException">Thrown when the <paramref name="messageType"/> is blank.</exception>
        protected virtual bool TryDeserializeToMessageFormat(string message, Type messageType, out object result)
        {
            Guard.NotNullOrWhitespace(message, nameof(message), "Can't parse a blank raw message against a message handler's contract");
            Logger.LogTrace("Try to JSON deserialize incoming message to message type '{MessageType}'...", messageType.Name);

            var success = true;
            JsonSerializer jsonSerializer = CreateJsonSerializer();
            EventHandler<ErrorEventArgs> eventHandler = (sender, args) =>
            {
                success = false;
                Logger.LogTrace(args.ErrorContext.Error, "Incoming message failed to be JSON deserialized to message type '{MessageType}' at {Path}", messageType.Name, args.ErrorContext.Path);
                args.ErrorContext.Handled = true;
            };
            jsonSerializer.Error += eventHandler;
            
            try
            {
                var value = JToken.Parse(message).ToObject(messageType, jsonSerializer);
                if (success)
                {
                    Logger.LogTrace("Incoming message was successfully JSON deserialized to message type '{MessageType}'", messageType.Name);

                    result = value;
                    return true;
                }
            }
            catch (Exception exception)
            {
                Logger.LogError(exception, "Incoming message failed to be JSON deserialized to message type '{MessageType}' due to an exception", messageType.Name);
            }
            finally
            {
                jsonSerializer.Error -= eventHandler;
            }
            
            result = null;
            return false;
        }

        private JsonSerializer CreateJsonSerializer()
        {
            var jsonSerializer = new JsonSerializer();
            
            if (Options.Deserialization is null)
            {
                jsonSerializer.MissingMemberHandling = MissingMemberHandling.Error;
            }
            else
            {
                switch (Options.Deserialization.AdditionalMembers)
                {
                    case AdditionalMemberHandling.Error:
                        jsonSerializer.MissingMemberHandling = MissingMemberHandling.Error;
                        break;
                    case AdditionalMemberHandling.Ignore:
                        jsonSerializer.MissingMemberHandling = MissingMemberHandling.Ignore;
                        break;
                    default:
                        jsonSerializer.MissingMemberHandling = MissingMemberHandling.Error;
                        break;
                }
            }

            Logger.LogTrace($"JSON deserialization uses '{jsonSerializer.MissingMemberHandling}' result when encountering additional members");
            return jsonSerializer;
        }
    }
}<|MERGE_RESOLUTION|>--- conflicted
+++ resolved
@@ -191,9 +191,6 @@
             }
         }
 
-<<<<<<< HEAD
-        private async Task RouteMessageAsync<TMessageContext>(
-=======
         /// <summary>
         /// Creates a Serilog message correlation enricher on the Serilog <see cref="LogContext"/> during the the course of the returned <see cref="IDisposable"/>.
         /// </summary>
@@ -233,7 +230,6 @@
         /// </exception>
         /// <exception cref="InvalidOperationException">Thrown when no message handlers or none matching message handlers are found to process the message.</exception>
         protected async Task RouteMessageAsync<TMessageContext>(
->>>>>>> 23c58b62
             IServiceProvider serviceProvider,
             string message,
             TMessageContext messageContext,
