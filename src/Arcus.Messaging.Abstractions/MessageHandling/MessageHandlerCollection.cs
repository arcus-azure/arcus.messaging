﻿using System;
using Microsoft.Extensions.DependencyInjection;
using Microsoft.Extensions.Logging;

namespace Arcus.Messaging.Abstractions.MessageHandling
{
    /// <summary>
    /// Represents the model that exposes the available <see cref="IMessageHandler{TMessage}"/>s, <see cref="IFallbackMessageHandler"/>s,
    /// and possible additional configurations that can be configured with the current state.
    /// </summary>
    public class MessageHandlerCollection
    {
        /// <summary>
        /// Initializes a new instance of the <see cref="MessageHandlerCollection" /> class.
        /// </summary>
        /// <param name="services">The current available collection services to register the message handling logic into.</param>
        /// <exception cref="ArgumentNullException">Thrown when the <paramref name="services"/> is <c>null</c>.</exception>
        public MessageHandlerCollection(IServiceCollection services)
        {
            Services = services ?? throw new ArgumentNullException(nameof(services));
        }

        /// <summary>
        /// Gets or sets the unique ID to identify the job that runs a message pump during the lifetime of the application.
        /// This ID can be used to get a reference of the previously registered message pump while registering message handlers and other functionality related to the message pump.
        /// </summary>
        public string JobId { get; set; }

        /// <summary>
        /// Gets the current available collection of services to register the message handling logic into.
        /// </summary>
        public IServiceCollection Services { get; }

        /// <summary>
        /// Adds a general <see cref="MessageHandler"/> instance to the registered application services.
        /// </summary>
        /// <typeparam name="TMessage">The type of message the message handler created from the <paramref name="implementationFactory"/> processes.</typeparam>
        /// <typeparam name="TMessageContext">The type of context the message handler created from the <paramref name="implementationFactory"/> processes.</typeparam>
        /// <param name="implementationFactory">The function to create an user-defined message handler instance.</param>
        /// <param name="messageBodyFilter">The optional function to filter on the message body before processing.</param>
        /// <param name="messageContextFilter">The optional function to filter on the message context before processing.</param>
        /// <param name="implementationFactoryMessageBodySerializer">The function to create an optional message body serializer instance to customize how the message should be deserialized.</param>
        /// <exception cref="ArgumentNullException">Thrown when the <paramref name="implementationFactory"/> is <c>null</c>.</exception>
        internal void AddMessageHandler<TMessage, TMessageContext>(
            Func<IServiceProvider, IMessageHandler<TMessage, TMessageContext>> implementationFactory,
            Func<TMessage, bool> messageBodyFilter = null,
            Func<TMessageContext, bool> messageContextFilter = null,
            Func<IServiceProvider, IMessageBodySerializer> implementationFactoryMessageBodySerializer = null)
            where TMessageContext : MessageContext
        {
<<<<<<< HEAD
            if (implementationFactory is null)
            {
                throw new ArgumentNullException(nameof(implementationFactory));
            }
            
=======
            Guard.NotNull(implementationFactory, nameof(implementationFactory), "Requires a function to create a message handler implementation to register the handler within the application services");

>>>>>>> ef650a76
            Services.AddTransient(
                serviceProvider => MessageHandler.Create(
                    implementationFactory(serviceProvider),
                    serviceProvider.GetService<ILogger<IMessageHandler<TMessage, TMessageContext>>>(),
                    JobId,
                    messageBodyFilter,
                    messageContextFilter,
                    implementationFactoryMessageBodySerializer?.Invoke(serviceProvider)));
        }

        /// <summary>
        /// Adds a general <see cref="FallbackMessageHandler{TMessage,TMessageContext}"/> instance to the registered application services.
        /// </summary>
        /// <typeparam name="TMessageHandler">The type of the user-defined fallback message handler.</typeparam>
        /// <typeparam name="TMessage">The type of the message that this fallback message handler can handle.</typeparam>
        /// <typeparam name="TMessageContext">The type of the context in which the message is being processed.</typeparam>
        /// <param name="implementationFactory">The function to create the user-defined fallback message handler instance.</param>
        /// <exception cref="ArgumentNullException">Thrown when the <paramref name="implementationFactory"/> is <c>null</c>.</exception>
        public void AddFallbackMessageHandler<TMessageHandler, TMessage, TMessageContext>(
            Func<IServiceProvider, TMessageHandler> implementationFactory)
            where TMessageHandler : IFallbackMessageHandler<TMessage, TMessageContext>
            where TMessage : class
            where TMessageContext : MessageContext
        {
            if (implementationFactory is null)
            {
                throw new ArgumentNullException(nameof(implementationFactory));
            }

            Services.AddSingleton(
                serviceProvider => FallbackMessageHandler<TMessage, TMessageContext>.Create(
                    implementationFactory(serviceProvider),
                    JobId,
                    serviceProvider.GetService<ILogger<IFallbackMessageHandler<TMessage, TMessageContext>>>()));
        }
    }
}<|MERGE_RESOLUTION|>--- conflicted
+++ resolved
@@ -48,16 +48,11 @@
             Func<IServiceProvider, IMessageBodySerializer> implementationFactoryMessageBodySerializer = null)
             where TMessageContext : MessageContext
         {
-<<<<<<< HEAD
             if (implementationFactory is null)
             {
                 throw new ArgumentNullException(nameof(implementationFactory));
             }
             
-=======
-            Guard.NotNull(implementationFactory, nameof(implementationFactory), "Requires a function to create a message handler implementation to register the handler within the application services");
-
->>>>>>> ef650a76
             Services.AddTransient(
                 serviceProvider => MessageHandler.Create(
                     implementationFactory(serviceProvider),
