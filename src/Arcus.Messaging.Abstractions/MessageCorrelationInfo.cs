﻿using System;

namespace Arcus.Messaging
{
    /// <summary>
    /// Represents the information concerning correlation of telemetry &amp; processes with main focus on messaging scenarios.
    /// </summary>
    public class MessageCorrelationInfo
    {
        /// <summary>
        /// Initializes a new instance of the <see cref="MessageCorrelationInfo"/> class.
        /// </summary>
        /// <param name="operationId">The unique identifier that spans one operation end-to-end.</param>
        /// <param name="transactionId">The unique identifier that spans one or more operations and are considered a transaction/session.</param>
        /// <exception cref="ArgumentException">Thrown when the <paramref name="operationId"/> or <paramref name="transactionId"/> is blank.</exception>
        public MessageCorrelationInfo(string operationId, string transactionId)
<<<<<<< HEAD
            : this(operationId, transactionId, null)
=======
            : this(operationId, transactionId, operationParentId: null)
>>>>>>> 83c4dc33
        {
        }

        /// <summary>
        /// Initializes a new instance of the <see cref="MessageCorrelationInfo" /> class.
        /// </summary>
        /// <param name="operationId">The unique identifier that spans one operation end-to-end.</param>
        /// <param name="transactionId">The unique identifier that spans one or more operations and are considered a transaction/session.</param>
        /// <param name="operationParentId">The unique identifier of the original service that initiated this request.</param>
        /// <exception cref="ArgumentException">
        ///     Thrown when the <paramref name="operationId"/>, <paramref name="transactionId"/> or <paramref name="operationParentId"/> is blank.
        /// </exception>
        public MessageCorrelationInfo(string operationId, string transactionId, string operationParentId)
        {
            ArgumentException.ThrowIfNullOrWhiteSpace(operationId);
            ArgumentException.ThrowIfNullOrWhiteSpace(transactionId);

            OperationId = operationId;
            TransactionId = transactionId;
            OperationParentId = operationParentId;

            CycleId = Guid.NewGuid().ToString("D");
        }

        /// <summary>
        /// Gets the ID that relates different messaging requests together in a single transaction.
        /// </summary>
        public string TransactionId { get; }

        /// <summary>
        /// Gets the unique ID information of the messaging request.
        /// </summary>
        public string OperationId { get; }

        /// <summary>
        /// Gets the ID of the original service that initiated this messaging request.
        /// </summary>
        public string OperationParentId { get; }

        /// <summary>
        /// Gets the unique identifier that indicates an attempt to process a given message.
        /// </summary>
        /// <remarks>
        ///     If the same message is processed n-times, it will have the same OperationId but n different cycle ids
        /// </remarks>
        public string CycleId { get; }
    }
}<|MERGE_RESOLUTION|>--- conflicted
+++ resolved
@@ -14,11 +14,7 @@
         /// <param name="transactionId">The unique identifier that spans one or more operations and are considered a transaction/session.</param>
         /// <exception cref="ArgumentException">Thrown when the <paramref name="operationId"/> or <paramref name="transactionId"/> is blank.</exception>
         public MessageCorrelationInfo(string operationId, string transactionId)
-<<<<<<< HEAD
-            : this(operationId, transactionId, null)
-=======
             : this(operationId, transactionId, operationParentId: null)
->>>>>>> 83c4dc33
         {
         }
 
