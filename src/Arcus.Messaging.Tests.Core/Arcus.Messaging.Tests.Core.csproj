--- conflicted
+++ resolved
@@ -10,12 +10,8 @@
     <PackageReference Include="Arcus.Observability.Telemetry.Core" Version="3.0.0" />
     <PackageReference Include="Microsoft.Data.SqlClient" Version="6.1.1" />
     <PackageReference Include="Bogus" Version="29.0.2" />
-<<<<<<< HEAD
-    <PackageReference Include="Newtonsoft.Json" Version="13.0.1" />
-=======
     <PackageReference Include="Microsoft.NET.Test.Sdk" Version="15.8.0" />
     <PackageReference Include="xunit.v3.assert" Version="2.*" />
->>>>>>> 16d40911
   </ItemGroup>
 
   <ItemGroup>
