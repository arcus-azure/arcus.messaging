--- conflicted
+++ resolved
@@ -5,13 +5,6 @@
     <IsPackable>false</IsPackable>
   </PropertyGroup>
 
-<<<<<<< HEAD
-  <ItemGroup Condition="'$(TargetFramework)' != 'net6.0'">
-    <PackageReference Include="Microsoft.Extensions.Logging" Version="3.1.8" />
-  </ItemGroup>
-
-=======
->>>>>>> c7b080b0
   <ItemGroup>
     <PackageReference Include="Azure.Messaging.EventHubs.Processor" Version="5.7.1" />
     <PackageReference Include="Bogus" Version="29.0.2" />
