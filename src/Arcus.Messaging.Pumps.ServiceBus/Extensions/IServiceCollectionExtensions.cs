--- conflicted
+++ resolved
@@ -1,13 +1,9 @@
 ﻿using System;
-using System.Linq;
 using System.Threading.Tasks;
-using Arcus.Messaging.Abstractions;
-using Arcus.Messaging.Pumps.Abstractions;
 using Arcus.Messaging.Pumps.ServiceBus;
 using Arcus.Security.Core;
 using GuardNet;
 using Microsoft.Extensions.Configuration;
-using Microsoft.Extensions.Hosting;
 
 // ReSharper disable once CheckNamespace
 namespace Microsoft.Extensions.DependencyInjection
@@ -26,27 +22,18 @@
         /// <param name="getConnectionStringFromSecretFunc">Function to look up the connection string from the secret store</param>
         /// <param name="configureMessagePump">Capability to configure how the message pump should behave</param>
         /// <returns>Collection of services to use in the application</returns>
-<<<<<<< HEAD
-        public static IServiceCollection AddServiceBusQueueMessagePump(this IServiceCollection services, Func<ISecretProvider, Task<string>> getConnectionStringFromSecretFunc, Action<AzureServiceBusMessagePumpOptions> configureMessagePump = null)
-        {
-            Guard.NotNull(services, nameof(services));
-
-            AddServiceBusMessagePump<AzureServiceBusMessagePump>(services, getConnectionStringFromSecretFunc: getConnectionStringFromSecretFunc, configureMessagePump: configureMessagePump);
-=======
-        public static IServiceCollection AddServiceBusQueueMessagePump<TMessagePump>(
+        public static IServiceCollection AddServiceBusQueueMessagePump(
             this IServiceCollection services,
             Func<ISecretProvider, Task<string>> getConnectionStringFromSecretFunc,
             Action<AzureServiceBusMessagePumpOptions> configureMessagePump = null)
-            where TMessagePump : class, IHostedService
-        {
-            Guard.NotNull(services, nameof(services));
-
-            AddServiceBusQueueMessagePump<TMessagePump>(
+        {
+            Guard.NotNull(services, nameof(services));
+
+            AddServiceBusQueueMessagePump(
                 services,
                 entityName: null,
                 getConnectionStringFromSecretFunc: getConnectionStringFromSecretFunc,
                 configureMessagePump: configureMessagePump);
->>>>>>> 9e7804b4
 
             return services;
         }
@@ -62,28 +49,19 @@
         /// <param name="getConnectionStringFromConfigurationFunc">Function to look up the connection string from the configuration</param>
         /// <param name="configureMessagePump">Capability to configure how the message pump should behave</param>
         /// <returns>Collection of services to use in the application</returns>
-<<<<<<< HEAD
-        public static IServiceCollection AddServiceBusQueueMessagePump(this IServiceCollection services, Func<IConfiguration, string> getConnectionStringFromConfigurationFunc, Action<AzureServiceBusMessagePumpOptions> configureMessagePump = null)
-        {
-            Guard.NotNull(services, nameof(services));
-
-            AddServiceBusMessagePump<AzureServiceBusMessagePump>(services, getConnectionStringFromConfigurationFunc: getConnectionStringFromConfigurationFunc, configureMessagePump: configureMessagePump);
-=======
-        public static IServiceCollection AddServiceBusQueueMessagePump<TMessagePump>(
+        public static IServiceCollection AddServiceBusQueueMessagePump(
             this IServiceCollection services,
             Func<IConfiguration, string> getConnectionStringFromConfigurationFunc,
             Action<AzureServiceBusMessagePumpOptions> configureMessagePump = null)
-            where TMessagePump : class, IHostedService
-        {
-            Guard.NotNull(services, nameof(services));
-
-            AddServiceBusQueueMessagePump<TMessagePump>(
+        {
+            Guard.NotNull(services, nameof(services));
+
+            AddServiceBusQueueMessagePump(
                 services,
                 entityName: null,
                 getConnectionStringFromConfigurationFunc:
                 getConnectionStringFromConfigurationFunc,
                 configureMessagePump: configureMessagePump);
->>>>>>> 9e7804b4
 
             return services;
         }
@@ -102,15 +80,14 @@
         /// </param>
         /// <param name="configureMessagePump">Capability to configure how the message pump should behave</param>
         /// <returns>Collection of services to use in the application</returns>
-        public static IServiceCollection AddServiceBusQueueMessagePump<TMessagePump>(
+        public static IServiceCollection AddServiceBusQueueMessagePump(
             this IServiceCollection services,
             string secretName,
             Action<AzureServiceBusMessagePumpOptions> configureMessagePump = null)
-            where TMessagePump : class, IHostedService
-        {
-            Guard.NotNull(services, nameof(services));
-
-            AddServiceBusQueueMessagePump<TMessagePump>(
+        {
+            Guard.NotNull(services, nameof(services));
+
+            AddServiceBusQueueMessagePump(
                 services,
                 entityName: null,
                 getConnectionStringFromSecretFunc: secretProvider => secretProvider.GetRawSecretAsync(secretName),
@@ -134,16 +111,15 @@
         /// </param>
         /// <param name="configureMessagePump">Capability to configure how the message pump should behave</param>
         /// <returns>Collection of services to use in the application</returns>
-        public static IServiceCollection AddServiceBusQueueMessagePump<TMessagePump>(
+        public static IServiceCollection AddServiceBusQueueMessagePump(
             this IServiceCollection services,
             string queueName,
             string secretName,
             Action<AzureServiceBusMessagePumpOptions> configureMessagePump = null)
-            where TMessagePump : class, IHostedService
-        {
-            Guard.NotNull(services, nameof(services));
-
-            AddServiceBusQueueMessagePump<TMessagePump>(
+        {
+            Guard.NotNull(services, nameof(services));
+
+            AddServiceBusQueueMessagePump(
                 services,
                 entityName: queueName,
                 getConnectionStringFromSecretFunc: secretProvider => secretProvider.GetRawSecretAsync(secretName),
@@ -152,56 +128,27 @@
             return services;
         }
 
-       
-
         /// <summary>
         /// Adds a message handler to consume messages from Azure Service Bus Queue
         /// </summary>
-        /// <remarks>When using this approach; the connection string should be scoped to the queue that is being processed, not the namespace</remarks>
-        /// <param name="services">Collection of services to use in the application</param>
         /// <param name="queueName">Name of the queue to process</param>
-        /// <param name="secretName">Name of the secret to retrieve using your registered <see cref="ISecretProvider"/> implementation</param>
-        /// <param name="configureMessagePump">Capability to configure how the message pump should behave</param>
-        /// <returns>Collection of services to use in the application</returns>
-        public static IServiceCollection AddServiceBusQueueMessagePump(this IServiceCollection services, string queueName, string secretName, Action<AzureServiceBusMessagePumpOptions> configureMessagePump = null)
-        {
-            Guard.NotNull(services, nameof(services));
-
-            AddServiceBusMessagePump<AzureServiceBusMessagePump>(services, queueName, string.Empty, getConnectionStringFromSecretFunc: secretProvider => secretProvider.GetRawSecretAsync(secretName), configureMessagePump: configureMessagePump);
-
-            return services;
-        }
-
-        /// <summary>
-        ///     Adds a message handler to consume messages from Azure Service Bus Queue
-        /// </summary>
-        /// <param name="queueName">Name of the queue to process</param>
         /// <param name="services">Collection of services to use in the application</param>
         /// <param name="getConnectionStringFromSecretFunc">Function to look up the connection string from the secret store</param>
         /// <param name="configureMessagePump">Capability to configure how the message pump should behave</param>
         /// <returns>Collection of services to use in the application</returns>
-<<<<<<< HEAD
-        public static IServiceCollection AddServiceBusQueueMessagePump(this IServiceCollection services, string queueName, Func<ISecretProvider, Task<string>> getConnectionStringFromSecretFunc, Action<AzureServiceBusMessagePumpOptions> configureMessagePump = null)
-        {
-            Guard.NotNull(services, nameof(services));
-
-            AddServiceBusMessagePump<AzureServiceBusMessagePump>(services, queueName, string.Empty, getConnectionStringFromSecretFunc: getConnectionStringFromSecretFunc, configureMessagePump: configureMessagePump);
-=======
-        public static IServiceCollection AddServiceBusQueueMessagePump<TMessagePump>(
+        public static IServiceCollection AddServiceBusQueueMessagePump(
             this IServiceCollection services,
             string queueName,
             Func<ISecretProvider, Task<string>> getConnectionStringFromSecretFunc,
             Action<AzureServiceBusMessagePumpOptions> configureMessagePump = null)
-            where TMessagePump : class, IHostedService
-        {
-            Guard.NotNull(services, nameof(services));
-
-            AddServiceBusQueueMessagePump<TMessagePump>(
+        {
+            Guard.NotNull(services, nameof(services));
+
+            AddServiceBusQueueMessagePump(
                 services,
                 entityName: queueName,
                 getConnectionStringFromSecretFunc: getConnectionStringFromSecretFunc,
                 configureMessagePump: configureMessagePump);
->>>>>>> 9e7804b4
 
             return services;
         }
@@ -214,46 +161,36 @@
         /// <param name="getConnectionStringFromConfigurationFunc">Function to look up the connection string from the configuration</param>
         /// <param name="configureMessagePump">Capability to configure how the message pump should behave</param>
         /// <returns>Collection of services to use in the application</returns>
-<<<<<<< HEAD
-        public static IServiceCollection AddServiceBusQueueMessagePump(this IServiceCollection services, string queueName, Func<IConfiguration, string> getConnectionStringFromConfigurationFunc, Action<AzureServiceBusMessagePumpOptions> configureMessagePump = null)
-        {
-            Guard.NotNull(services, nameof(services));
-
-            AddServiceBusMessagePump<AzureServiceBusMessagePump>(services, queueName, string.Empty, getConnectionStringFromConfigurationFunc: getConnectionStringFromConfigurationFunc, configureMessagePump: configureMessagePump);
-=======
-        public static IServiceCollection AddServiceBusQueueMessagePump<TMessagePump>(
+        public static IServiceCollection AddServiceBusQueueMessagePump(
             this IServiceCollection services,
             string queueName,
             Func<IConfiguration, string> getConnectionStringFromConfigurationFunc,
             Action<AzureServiceBusMessagePumpOptions> configureMessagePump = null)
-            where TMessagePump : class, IHostedService
-        {
-            Guard.NotNull(services, nameof(services));
-
-            AddServiceBusQueueMessagePump<TMessagePump>(
+        {
+            Guard.NotNull(services, nameof(services));
+
+            AddServiceBusQueueMessagePump(
                 services,
                 entityName: queueName,
                 getConnectionStringFromConfigurationFunc,
                 configureMessagePump: configureMessagePump);
->>>>>>> 9e7804b4
-
-            return services;
-        }
-
-        private static void AddServiceBusQueueMessagePump<TMessagePump>(
+
+            return services;
+        }
+
+        private static void AddServiceBusQueueMessagePump(
             IServiceCollection services,
             string entityName,
             Func<IConfiguration, string> getConnectionStringFromConfigurationFunc = null,
             Func<ISecretProvider, Task<string>> getConnectionStringFromSecretFunc = null,
             Action<AzureServiceBusMessagePumpOptions> configureMessagePump = null)
-            where TMessagePump : class, IHostedService
         {
             Guard.NotNull(services, nameof(services));
 
             var messagePumpOptions = AzureServiceBusMessagePumpOptions.Default;
             configureMessagePump?.Invoke(messagePumpOptions);
 
-            AddServiceBusMessagePump<TMessagePump>(
+            AddServiceBusMessagePump(
                 services,
                 entityName,
                 subscriptionName: null,
@@ -270,7 +207,7 @@
         /// When using this approach; the connection string should be scoped to the topic that is being processed, not the
         /// namespace
         /// </remarks>
-        /// <param name="subscriptionName">Name of the subscription to process </param>
+        /// <param name="subscriptionName">Name of the subscription to process</param>
         /// <param name="services">Collection of services to use in the application</param>
         /// <param name="secretName">
         /// Name of the secret to retrieve using your registered <see cref="ISecretProvider" />
@@ -278,23 +215,22 @@
         /// </param>
         /// <param name="configureMessagePump">Capability to configure how the message pump should behave</param>
         /// <returns>Collection of services to use in the application</returns>
-        public static IServiceCollection AddServiceBusTopicMessagePump<TMessagePump>(
+        public static IServiceCollection AddServiceBusTopicMessagePump(
             this IServiceCollection services,
             string subscriptionName,
             string secretName,
             Action<AzureServiceBusMessagePumpOptions> configureMessagePump = null)
-            where TMessagePump : class, IHostedService
-        {
-            Guard.NotNull(services, nameof(services));
-            Guard.NotNullOrWhitespace(subscriptionName, nameof(subscriptionName));
-
-            AddServiceBusTopicMessagePump<TMessagePump>(
+        {
+            Guard.NotNull(services, nameof(services));
+
+            AddServiceBusTopicMessagePump(
                 services,
                 entityName: null,
                 subscriptionName: subscriptionName,
                 getConnectionStringFromSecretFunc: secretProvider => secretProvider.GetRawSecretAsync(secretName),
                 configureMessagePump: configureMessagePump);
 
+
             return services;
         }
 
@@ -305,35 +241,26 @@
         /// When using this approach; the connection string should be scoped to the topic that is being processed, not the
         /// namespace
         /// </remarks>
-        /// <param name="subscriptionName">Name of the subscription to process </param>
+        /// <param name="subscriptionName">Name of the subscription to process</param>
         /// <param name="services">Collection of services to use in the application</param>
         /// <param name="getConnectionStringFromSecretFunc">Function to look up the connection string from the secret store</param>
         /// <param name="configureMessagePump">Capability to configure how the message pump should behave</param>
         /// <returns>Collection of services to use in the application</returns>
-<<<<<<< HEAD
-        public static IServiceCollection AddServiceBusTopicMessagePump(this IServiceCollection services, string subscriptionName, Func<ISecretProvider, Task<string>> getConnectionStringFromSecretFunc, Action<AzureServiceBusMessagePumpOptions> configureMessagePump = null)
-=======
-        public static IServiceCollection AddServiceBusTopicMessagePump<TMessagePump>(
+        public static IServiceCollection AddServiceBusTopicMessagePump(
             this IServiceCollection services,
             string subscriptionName,
             Func<ISecretProvider, Task<string>> getConnectionStringFromSecretFunc,
             Action<AzureServiceBusMessagePumpOptions> configureMessagePump = null)
-            where TMessagePump : class, IHostedService
->>>>>>> 9e7804b4
-        {
-            Guard.NotNull(services, nameof(services));
-            Guard.NotNullOrWhitespace(subscriptionName, nameof(subscriptionName));
-
-<<<<<<< HEAD
-            AddServiceBusMessagePump<AzureServiceBusMessagePump>(services, subscriptionName: subscriptionName, getConnectionStringFromSecretFunc: getConnectionStringFromSecretFunc, configureMessagePump: configureMessagePump);
-=======
-            AddServiceBusTopicMessagePump<TMessagePump>(
+        {
+            Guard.NotNull(services, nameof(services));
+
+            AddServiceBusTopicMessagePump(
                 services,
                 entityName: null,
                 subscriptionName: subscriptionName,
                 getConnectionStringFromSecretFunc: getConnectionStringFromSecretFunc,
                 configureMessagePump: configureMessagePump);
->>>>>>> 9e7804b4
+
 
             return services;
         }
@@ -345,36 +272,26 @@
         /// When using this approach; the connection string should be scoped to the topic that is being processed, not the
         /// namespace
         /// </remarks>
-        /// <param name="subscriptionName">Name of the subscription to process </param>
+        /// <param name="subscriptionName">Name of the subscription to process</param>
         /// <param name="services">Collection of services to use in the application</param>
         /// <param name="getConnectionStringFromConfigurationFunc">Function to look up the connection string from the configuration</param>
         /// <param name="configureMessagePump">Capability to configure how the message pump should behave</param>
         /// <returns>Collection of services to use in the application</returns>
-<<<<<<< HEAD
-        public static IServiceCollection AddServiceBusTopicMessagePump(this IServiceCollection services, string subscriptionName, Func<IConfiguration, string> getConnectionStringFromConfigurationFunc, Action<AzureServiceBusMessagePumpOptions> configureMessagePump = null)
-=======
-        public static IServiceCollection AddServiceBusTopicMessagePump<TMessagePump>(
+        public static IServiceCollection AddServiceBusTopicMessagePump(
             this IServiceCollection services,
             string subscriptionName,
             Func<IConfiguration, string> getConnectionStringFromConfigurationFunc,
             Action<AzureServiceBusMessagePumpOptions> configureMessagePump = null)
-            where TMessagePump : class, IHostedService
->>>>>>> 9e7804b4
-        {
-            Guard.NotNull(services, nameof(services));
-            Guard.NotNullOrWhitespace(subscriptionName, nameof(subscriptionName));
-
-<<<<<<< HEAD
-            AddServiceBusMessagePump<AzureServiceBusMessagePump>(services, subscriptionName: subscriptionName, getConnectionStringFromConfigurationFunc: getConnectionStringFromConfigurationFunc, configureMessagePump: configureMessagePump);
-=======
-            AddServiceBusTopicMessagePump<TMessagePump>(
+        {
+            Guard.NotNull(services, nameof(services));
+
+            AddServiceBusTopicMessagePump(
                 services,
                 entityName: null,
                 subscriptionName: subscriptionName,
                 getConnectionStringFromConfigurationFunc:
                 getConnectionStringFromConfigurationFunc,
                 configureMessagePump: configureMessagePump);
->>>>>>> 9e7804b4
 
             return services;
         }
@@ -383,10 +300,7 @@
         /// Adds a message handler to consume messages from Azure Service Bus Topic
         /// </summary>
         /// <param name="topicName">Name of the topic to work with</param>
-        /// <param name="subscriptionName">
-        /// Name of the subscription to process, concat with the
-        /// <see cref="AzureServiceBusMessagePumpOptions.JobId" />
-        /// </param>
+        /// <param name="subscriptionName">Name of the subscription to process</param>
         /// <param name="services">Collection of services to use in the application</param>
         /// <param name="secretName">
         /// Name of the secret to retrieve using your registered <see cref="ISecretProvider" />
@@ -394,18 +308,16 @@
         /// </param>
         /// <param name="configureMessagePump">Capability to configure how the message pump should behave</param>
         /// <returns>Collection of services to use in the application</returns>
-        public static IServiceCollection AddServiceBusTopicMessagePump<TMessagePump>(
+        public static IServiceCollection AddServiceBusTopicMessagePump(
             this IServiceCollection services,
             string topicName,
             string subscriptionName,
             string secretName,
             Action<AzureServiceBusMessagePumpOptions> configureMessagePump = null)
-            where TMessagePump : class, IHostedService
-        {
-            Guard.NotNull(services, nameof(services));
-            Guard.NotNullOrWhitespace(subscriptionName, nameof(subscriptionName));
-
-            AddServiceBusTopicMessagePump<TMessagePump>(
+        {
+            Guard.NotNull(services, nameof(services));
+
+            AddServiceBusTopicMessagePump(
                 services,
                 entityName: topicName,
                 subscriptionName,
@@ -421,52 +333,24 @@
         /// <param name="topicName">Name of the topic to work with</param>
         /// <param name="subscriptionName">Name of the subscription to process</param>
         /// <param name="services">Collection of services to use in the application</param>
-        /// <param name="secretName">Name of the secret to retrieve using your registered <see cref="ISecretProvider"/> implementation</param>
-        /// <param name="configureMessagePump">Capability to configure how the message pump should behave</param>
-        /// <returns>Collection of services to use in the application</returns>
-        public static IServiceCollection AddServiceBusTopicMessagePump(this IServiceCollection services, string topicName, string subscriptionName, string secretName, Action<AzureServiceBusMessagePumpOptions> configureMessagePump = null)
-        {
-            Guard.NotNull(services, nameof(services));
-
-            AddServiceBusMessagePump<AzureServiceBusMessagePump>(services, topicName, subscriptionName, getConnectionStringFromSecretFunc: secretProvider => secretProvider.GetRawSecretAsync(secretName), configureMessagePump: configureMessagePump);
-
-            return services;
-        }
-
-        /// <summary>
-        ///     Adds a message handler to consume messages from Azure Service Bus Topic
-        /// </summary>
-        /// <param name="topicName">Name of the topic to work with</param>
-        /// <param name="subscriptionName">Name of the subscription to process</param>
-        /// <param name="services">Collection of services to use in the application</param>
         /// <param name="getConnectionStringFromSecretFunc">Function to look up the connection string from the secret store</param>
         /// <param name="configureMessagePump">Capability to configure how the message pump should behave</param>
         /// <returns>Collection of services to use in the application</returns>
-<<<<<<< HEAD
-        public static IServiceCollection AddServiceBusTopicMessagePump(this IServiceCollection services, string topicName, string subscriptionName, Func<ISecretProvider, Task<string>> getConnectionStringFromSecretFunc, Action<AzureServiceBusMessagePumpOptions> configureMessagePump = null)
-=======
-        public static IServiceCollection AddServiceBusTopicMessagePump<TMessagePump>(
+        public static IServiceCollection AddServiceBusTopicMessagePump(
             this IServiceCollection services,
             string topicName,
             string subscriptionName,
             Func<ISecretProvider, Task<string>> getConnectionStringFromSecretFunc,
             Action<AzureServiceBusMessagePumpOptions> configureMessagePump = null)
-            where TMessagePump : class, IHostedService
->>>>>>> 9e7804b4
-        {
-            Guard.NotNull(services, nameof(services));
-            Guard.NotNullOrWhitespace(subscriptionName, nameof(subscriptionName));
-
-<<<<<<< HEAD
-            AddServiceBusMessagePump<AzureServiceBusMessagePump>(services, topicName, subscriptionName, getConnectionStringFromSecretFunc: getConnectionStringFromSecretFunc, configureMessagePump: configureMessagePump);
-=======
-            AddServiceBusTopicMessagePump<TMessagePump>(
+        {
+            Guard.NotNull(services, nameof(services));
+
+            AddServiceBusTopicMessagePump(
                 services,
                 entityName: topicName,
                 subscriptionName,
                 getConnectionStringFromSecretFunc: getConnectionStringFromSecretFunc,
                 configureMessagePump: configureMessagePump);
->>>>>>> 9e7804b4
 
             return services;
         }
@@ -480,21 +364,16 @@
         /// <param name="getConnectionStringFromConfigurationFunc">Function to look up the connection string from the configuration</param>
         /// <param name="configureMessagePump">Capability to configure how the message pump should behave</param>
         /// <returns>Collection of services to use in the application</returns>
-<<<<<<< HEAD
-        public static IServiceCollection AddServiceBusTopicMessagePump(this IServiceCollection services, string topicName, string subscriptionName, Func<IConfiguration, string> getConnectionStringFromConfigurationFunc, Action<AzureServiceBusMessagePumpOptions> configureMessagePump = null)
-=======
-        public static IServiceCollection AddServiceBusTopicMessagePump<TMessagePump>(
+        public static IServiceCollection AddServiceBusTopicMessagePump(
             this IServiceCollection services,
             string topicName,
             string subscriptionName,
             Func<IConfiguration, string> getConnectionStringFromConfigurationFunc,
             Action<AzureServiceBusMessagePumpOptions> configureMessagePump = null)
-            where TMessagePump : class, IHostedService
-        {
-            Guard.NotNull(services, nameof(services));
-            Guard.NotNullOrWhitespace(subscriptionName, nameof(subscriptionName));
-
-            AddServiceBusTopicMessagePump<TMessagePump>(
+        {
+            Guard.NotNull(services, nameof(services));
+
+            AddServiceBusTopicMessagePump(
                 services,
                 entityName: topicName,
                 subscriptionName,
@@ -522,17 +401,16 @@
         /// </param>
         /// <param name="configureMessagePump">Capability to configure how the message pump should behave</param>
         /// <returns>Collection of services to use in the application</returns>
-        public static IServiceCollection AddServiceBusTopicMessagePumpWithPrefix<TMessagePump>(
+        public static IServiceCollection AddServiceBusTopicMessagePumpWithPrefix(
             this IServiceCollection services,
             string subscriptionPrefix,
             string secretName,
             Action<AzureServiceBusMessagePumpOptions> configureMessagePump = null)
-            where TMessagePump : class, IHostedService
         {
             Guard.NotNull(services, nameof(services));
             Guard.NotNullOrWhitespace(subscriptionPrefix, nameof(subscriptionPrefix));
 
-            AddServiceBusTopicMessagePumpWithPrefix<TMessagePump>(
+            AddServiceBusTopicMessagePumpWithPrefix(
                 services,
                 entityName: null,
                 subscriptionPrefix,
@@ -557,17 +435,16 @@
         /// <param name="getConnectionStringFromSecretFunc">Function to look up the connection string from the secret store</param>
         /// <param name="configureMessagePump">Capability to configure how the message pump should behave</param>
         /// <returns>Collection of services to use in the application</returns>
-        public static IServiceCollection AddServiceBusTopicMessagePumpWithPrefix<TMessagePump>(
+        public static IServiceCollection AddServiceBusTopicMessagePumpWithPrefix(
             this IServiceCollection services,
             string subscriptionPrefix,
             Func<ISecretProvider, Task<string>> getConnectionStringFromSecretFunc,
             Action<AzureServiceBusMessagePumpOptions> configureMessagePump = null)
-            where TMessagePump : class, IHostedService
         {
             Guard.NotNull(services, nameof(services));
             Guard.NotNullOrWhitespace(subscriptionPrefix, nameof(subscriptionPrefix));
 
-            AddServiceBusTopicMessagePumpWithPrefix<TMessagePump>(
+            AddServiceBusTopicMessagePumpWithPrefix(
                 services,
                 entityName: null,
                 subscriptionPrefix,
@@ -592,35 +469,26 @@
         /// <param name="getConnectionStringFromConfigurationFunc">Function to look up the connection string from the configuration</param>
         /// <param name="configureMessagePump">Capability to configure how the message pump should behave</param>
         /// <returns>Collection of services to use in the application</returns>
-        public static IServiceCollection AddServiceBusTopicMessagePumpWithPrefix<TMessagePump>(
+        public static IServiceCollection AddServiceBusTopicMessagePumpWithPrefix(
             this IServiceCollection services,
             string subscriptionPrefix,
             Func<IConfiguration, string> getConnectionStringFromConfigurationFunc,
             Action<AzureServiceBusMessagePumpOptions> configureMessagePump = null)
-            where TMessagePump : class, IHostedService
->>>>>>> 9e7804b4
         {
             Guard.NotNull(services, nameof(services));
             Guard.NotNullOrWhitespace(subscriptionPrefix, nameof(subscriptionPrefix));
 
-<<<<<<< HEAD
-            AddServiceBusMessagePump<AzureServiceBusMessagePump>(services, topicName, subscriptionName, getConnectionStringFromConfigurationFunc: getConnectionStringFromConfigurationFunc, configureMessagePump: configureMessagePump);
-=======
-            AddServiceBusTopicMessagePumpWithPrefix<TMessagePump>(
+            AddServiceBusTopicMessagePumpWithPrefix(
                 services,
                 entityName: null,
                 subscriptionPrefix: subscriptionPrefix,
                 getConnectionStringFromConfigurationFunc:
                 getConnectionStringFromConfigurationFunc,
                 configureMessagePump: configureMessagePump);
->>>>>>> 9e7804b4
-
-            return services;
-        }
-
-<<<<<<< HEAD
-        private static void AddServiceBusMessagePump<TMessagePump>(IServiceCollection services, string entityName = null, string subscriptionName = null, Func<IConfiguration, string> getConnectionStringFromConfigurationFunc = null, Func<ISecretProvider, Task<string>> getConnectionStringFromSecretFunc = null, Action<AzureServiceBusMessagePumpOptions> configureMessagePump = null) where TMessagePump : class, IHostedService
-=======
+
+            return services;
+        }
+
         /// <summary>
         /// Adds a message handler to consume messages from Azure Service Bus Topic
         /// </summary>
@@ -636,18 +504,17 @@
         /// </param>
         /// <param name="configureMessagePump">Capability to configure how the message pump should behave</param>
         /// <returns>Collection of services to use in the application</returns>
-        public static IServiceCollection AddServiceBusTopicMessagePumpWithPrefix<TMessagePump>(
+        public static IServiceCollection AddServiceBusTopicMessagePumpWithPrefix(
             this IServiceCollection services,
             string topicName,
             string subscriptionPrefix,
             string secretName,
             Action<AzureServiceBusMessagePumpOptions> configureMessagePump = null)
-            where TMessagePump : class, IHostedService
         {
             Guard.NotNull(services, nameof(services));
             Guard.NotNullOrWhitespace(subscriptionPrefix, nameof(subscriptionPrefix));
 
-            AddServiceBusTopicMessagePumpWithPrefix<TMessagePump>(
+            AddServiceBusTopicMessagePumpWithPrefix(
                 services,
                 entityName: topicName,
                 subscriptionPrefix,
@@ -669,18 +536,17 @@
         /// <param name="getConnectionStringFromSecretFunc">Function to look up the connection string from the secret store</param>
         /// <param name="configureMessagePump">Capability to configure how the message pump should behave</param>
         /// <returns>Collection of services to use in the application</returns>
-        public static IServiceCollection AddServiceBusTopicMessagePumpWithPrefix<TMessagePump>(
+        public static IServiceCollection AddServiceBusTopicMessagePumpWithPrefix(
             this IServiceCollection services,
             string topicName,
             string subscriptionPrefix,
             Func<ISecretProvider, Task<string>> getConnectionStringFromSecretFunc,
             Action<AzureServiceBusMessagePumpOptions> configureMessagePump = null)
-            where TMessagePump : class, IHostedService
         {
             Guard.NotNull(services, nameof(services));
             Guard.NotNullOrWhitespace(subscriptionPrefix, nameof(subscriptionPrefix));
 
-            AddServiceBusTopicMessagePumpWithPrefix<TMessagePump>(
+            AddServiceBusTopicMessagePumpWithPrefix(
                 services,
                 entityName: topicName,
                 subscriptionPrefix,
@@ -702,18 +568,17 @@
         /// <param name="getConnectionStringFromConfigurationFunc">Function to look up the connection string from the configuration</param>
         /// <param name="configureMessagePump">Capability to configure how the message pump should behave</param>
         /// <returns>Collection of services to use in the application</returns>
-        public static IServiceCollection AddServiceBusTopicMessagePumpWithPrefix<TMessagePump>(
+        public static IServiceCollection AddServiceBusTopicMessagePumpWithPrefix(
             this IServiceCollection services,
             string topicName,
             string subscriptionPrefix,
             Func<IConfiguration, string> getConnectionStringFromConfigurationFunc,
             Action<AzureServiceBusMessagePumpOptions> configureMessagePump = null)
-            where TMessagePump : class, IHostedService
         {
             Guard.NotNull(services, nameof(services));
             Guard.NotNullOrWhitespace(subscriptionPrefix, nameof(subscriptionPrefix));
 
-            AddServiceBusTopicMessagePumpWithPrefix<TMessagePump>(
+            AddServiceBusTopicMessagePumpWithPrefix(
                 services,
                 entityName: topicName,
                 subscriptionPrefix,
@@ -723,19 +588,18 @@
             return services;
         }
 
-        private static void AddServiceBusTopicMessagePumpWithPrefix<TMessagePump>(
+        private static void AddServiceBusTopicMessagePumpWithPrefix(
             IServiceCollection services,
             string entityName,
             string subscriptionPrefix,
             Func<IConfiguration, string> getConnectionStringFromConfigurationFunc = null,
             Func<ISecretProvider, Task<string>> getConnectionStringFromSecretFunc = null,
             Action<AzureServiceBusMessagePumpOptions> configureMessagePump = null)
-            where TMessagePump : class, IHostedService
         {
             var messagePumpOptions = AzureServiceBusMessagePumpOptions.Default;
             string subscriptionName = $"{subscriptionPrefix}-{messagePumpOptions.JobId}";
 
-            AddServiceBusTopicMessagePump<TMessagePump>(
+            AddServiceBusTopicMessagePump(
                 services,
                 entityName: entityName,
                 subscriptionName,
@@ -744,22 +608,20 @@
                 configureMessagePump: configureMessagePump);
         }
 
-        private static void AddServiceBusTopicMessagePump<TMessagePump>(
+        private static void AddServiceBusTopicMessagePump(
             IServiceCollection services,
             string entityName,
             string subscriptionName = null,
             Func<IConfiguration, string> getConnectionStringFromConfigurationFunc = null,
             Func<ISecretProvider, Task<string>> getConnectionStringFromSecretFunc = null,
             Action<AzureServiceBusMessagePumpOptions> configureMessagePump = null)
-            where TMessagePump : class, IHostedService
->>>>>>> 9e7804b4
         {
             Guard.NotNull(services, nameof(services));
 
             var messagePumpOptions = AzureServiceBusMessagePumpOptions.Default;
             configureMessagePump?.Invoke(messagePumpOptions);
 
-            AddServiceBusMessagePump<TMessagePump>(
+            AddServiceBusMessagePump(
                 services,
                 entityName,
                 subscriptionName,
@@ -769,7 +631,7 @@
                 getConnectionStringFromSecretFunc);
         }
 
-        private static void AddServiceBusMessagePump<TMessagePump>(
+        private static void AddServiceBusMessagePump(
             IServiceCollection services,
             string entityName,
             string subscriptionName,
@@ -777,7 +639,6 @@
             AzureServiceBusMessagePumpOptions messagePumpOptions,
             Func<IConfiguration, string> getConnectionStringFromConfigurationFunc = null,
             Func<ISecretProvider, Task<string>> getConnectionStringFromSecretFunc = null)
-            where TMessagePump : class, IHostedService
         {
             Guard.NotNull(services, nameof(services));
 
@@ -792,11 +653,14 @@
                     messagePumpOptions,
                     serviceProvider);
             });
-            services.AddHostedService<TMessagePump>();
-        }
-
-        /// <summary>
-        ///     Adds a <see cref="IAzureServiceBusMessageHandler"/> implementation to process the messages from Azure Service Bus resources.
+
+            services.AddHostedService<AzureServiceBusMessagePump>();
+        }
+
+        
+        /// <summary>
+        /// Adds a <see cref="IAzureServiceBusMessageHandler" /> implementation to process the messages from Azure Service Bus
+        /// resources.
         /// </summary>
         /// <typeparam name="TMessageHandler">The type of the implementation.</typeparam>
         /// <param name="services">The collection of services to use in the application.</param>
