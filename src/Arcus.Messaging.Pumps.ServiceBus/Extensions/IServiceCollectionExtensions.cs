--- conflicted
+++ resolved
@@ -656,11 +656,7 @@
             AzureServiceBusMessagePumpConfiguration options = 
                 DetermineAzureServiceBusMessagePumpOptions(serviceBusEntity, configureQueueMessagePump, configureTopicMessagePump);
 
-<<<<<<< HEAD
             ServiceBusMessageHandlerCollection collection = services.AddServiceBusMessageRouting();
-=======
-            services.AddServiceBusMessageRouting();
->>>>>>> cd036c90
             services.AddHostedService(serviceProvider =>
             {
                 var settings = new AzureServiceBusMessagePumpSettings(
