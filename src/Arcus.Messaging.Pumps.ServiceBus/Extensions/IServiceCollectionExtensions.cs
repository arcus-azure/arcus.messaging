﻿using System;
using System.Threading.Tasks;
using Arcus.Messaging.Abstractions;
using Arcus.Messaging.Abstractions.ServiceBus.MessageHandling;
using Arcus.Messaging.Pumps.ServiceBus;
using Arcus.Messaging.Pumps.ServiceBus.Configuration;
using Arcus.Security.Core;
using Azure.Core;
using Azure.Identity;
using GuardNet;
using Microsoft.Extensions.Configuration;
using Microsoft.Extensions.Logging;

// ReSharper disable once CheckNamespace
namespace Microsoft.Extensions.DependencyInjection
{
    /// <summary>
    /// Extensions on the <see cref="IServiceCollection"/> to add a <see cref="AzureServiceBusMessagePump"/> and its <see cref="IAzureServiceBusMessageHandler{TMessage}"/>'s implementations.
    /// </summary>
    // ReSharper disable once InconsistentNaming
    public static class IServiceCollectionExtensions
    {
        /// <summary>
        /// Adds a message pump to consume messages from Azure Service Bus Queue.
        /// </summary>
        /// <remarks>
        ///     When using this approach; the connection string should be scoped to the queue that is being processed, not the namespace.
        /// </remarks>
        /// <param name="services">The collection of services to add the message pump to.</param>
        /// <param name="getConnectionStringFromSecretFunc">The function to look up the connection string scoped to the Azure Service Bus Queue from the secret store.</param>
        /// <param name="configureMessagePump">The capability to configure additional options on how the message pump should behave.</param>
        /// <exception cref="ArgumentNullException">Thrown when the <paramref name="services"/> or <paramref name="getConnectionStringFromSecretFunc"/> is <c>null</c>.</exception>
        public static ServiceBusMessageHandlerCollection AddServiceBusQueueMessagePump(
            this IServiceCollection services,
            Func<ISecretProvider, Task<string>> getConnectionStringFromSecretFunc,
            Action<IAzureServiceBusQueueMessagePumpOptions> configureMessagePump = null)
        {
            Guard.NotNull(services, nameof(services), "Requires a set of services to add the Azure Service Bus Queue message pump");
            Guard.NotNull(getConnectionStringFromSecretFunc, nameof(getConnectionStringFromSecretFunc), "Requires a function to retrieve the connection string scoped to the Azure Service Bus Queue to authenticate to authenticate with the queue");
            
            var collection = AddServiceBusQueueMessagePump(
                services,
                entityName: null,
                getConnectionStringFromSecretFunc: getConnectionStringFromSecretFunc,
                configureQueueMessagePump: configureMessagePump);

            return collection;
        }

        /// <summary>
        /// Adds a message pump to consume messages from Azure Service Bus Queue.
        /// </summary>
        /// <remarks>
        ///     When using this approach; the connection string should be scoped to the queue that is being processed, not the namespace.
        /// </remarks>
        /// <param name="services">The collection of services to add the message pump to.</param>
        /// <param name="getConnectionStringFromConfigurationFunc">The function to look up the connection string scoped to the Azure Service Bus Queue from the configuration.</param>
        /// <param name="configureMessagePump">The capability to configure additional options on how the message pump should behave.</param>
        /// <exception cref="ArgumentNullException">Thrown when the <paramref name="services"/> or <paramref name="getConnectionStringFromConfigurationFunc"/> is <c>null</c>.</exception>
        public static ServiceBusMessageHandlerCollection AddServiceBusQueueMessagePump(
            this IServiceCollection services,
            Func<IConfiguration, string> getConnectionStringFromConfigurationFunc,
            Action<IAzureServiceBusQueueMessagePumpOptions> configureMessagePump = null)
        {
            Guard.NotNull(services, nameof(services), "Requires a set of services to add the Azure Service Bus Queue message pump");
            Guard.NotNull(getConnectionStringFromConfigurationFunc, nameof(getConnectionStringFromConfigurationFunc), "Requires a function to retrieve the connection string scoped to the Azure Service Bus Queue to authenticate with the queue");
            
            var collection = AddServiceBusQueueMessagePump(
                services,
                entityName: null,
                getConnectionStringFromConfigurationFunc: getConnectionStringFromConfigurationFunc,
                configureQueueMessagePump: configureMessagePump);

            return collection;
        }

        /// <summary>
        /// Adds a message pump to consume messages from Azure Service Bus Queue
        /// </summary>
        /// <remarks>
        ///     When using this approach; the connection string should be scoped to the queue that is being processed, not the namespace.
        /// </remarks>
        /// <param name="services">The collection of services to add the message pump to.</param>
        /// <param name="secretName">
        ///     The name of the secret to retrieve the connection string scoped to the Azure Service Bus Queue using your registered <see cref="ISecretProvider" /> implementation.
        /// </param>
        /// <param name="configureMessagePump">The capability to configure additional options on how the message pump should behave.</param>
        /// <exception cref="ArgumentNullException">Thrown when the <paramref name="services"/> is <c>null</c>.</exception>
        /// <exception cref="ArgumentException">Thrown when the <paramref name="secretName"/> is blank.</exception>
        public static ServiceBusMessageHandlerCollection AddServiceBusQueueMessagePump(
            this IServiceCollection services,
            string secretName,
            Action<IAzureServiceBusQueueMessagePumpOptions> configureMessagePump = null)
        {
            Guard.NotNull(services, nameof(services), "Requires a set of services to add the Azure Service Bus Queue message pump");
            Guard.NotNullOrWhitespace(secretName, nameof(secretName), "Requires a non-blank secret name to look up the connection string scoped to the Azure Service Bus Queue to authenticate with the queue");
            
            var collection = AddServiceBusQueueMessagePump(
                services,
                entityName: null,
                getConnectionStringFromSecretFunc: secretProvider => secretProvider.GetRawSecretAsync(secretName),
                configureQueueMessagePump: configureMessagePump);

            return collection;
        }

        /// <summary>
        /// Adds a message pump to consume messages from Azure Service Bus Queue
        /// </summary>
        /// <param name="services">The collection of services to add the message pump to.</param>
        /// <param name="queueName">The name of the Azure Service Bus Queue to process.</param>
        /// <param name="secretName">
        ///     Name of the secret to retrieve the connection string scoped to the Azure Service Bus Queue using your registered <see cref="ISecretProvider" /> implementation.
        /// </param>
        /// <param name="configureMessagePump">The capability to configure additional options on how the message pump should behave.</param>
        /// <exception cref="ArgumentNullException">Thrown when the <paramref name="services"/> is <c>null</c>.</exception>
        /// <exception cref="ArgumentException">Thrown when the <paramref name="queueName"/> or <paramref name="secretName"/> is blank.</exception>
        public static ServiceBusMessageHandlerCollection AddServiceBusQueueMessagePump(
            this IServiceCollection services,
            string queueName,
            string secretName,
            Action<IAzureServiceBusQueueMessagePumpOptions> configureMessagePump = null)
        {
            Guard.NotNull(services, nameof(services), "Requires a set of services to add the Azure Service Bus Queue message pump");
            Guard.NotNullOrWhitespace(queueName, nameof(queueName), "Requires a non-blank name for the Azure Service Bus Queue");
            Guard.NotNullOrWhitespace(secretName, nameof(secretName), "Requires a non-blank secret name to look up the connection string scoped to the Azure Service Bus Queue to authenticate with the queue");
            
            var collection = AddServiceBusQueueMessagePump(
                services,
                entityName: queueName,
                getConnectionStringFromSecretFunc: secretProvider => secretProvider.GetRawSecretAsync(secretName),
                configureQueueMessagePump: configureMessagePump);

            return collection;
        }

        /// <summary>
        /// Adds a message pump to consume messages from Azure Service Bus Queue.
        /// </summary>
        /// <param name="queueName">The name of the Azure Service Bus Queue to process.</param>
        /// <param name="services">The collection of services to add the message pump to.</param>
        /// <param name="getConnectionStringFromSecretFunc">The function to look up the connection string scoped to the Azure Service Bus Queue from the secret store.</param>
        /// <param name="configureMessagePump">The capability to configure additional options on how the message pump should behave.</param>
        /// <exception cref="ArgumentNullException">
        ///     Thrown when the <paramref name="services"/> or <paramref name="getConnectionStringFromSecretFunc"/> is <c>null</c>.
        /// </exception>
        /// <exception cref="ArgumentException">Thrown when the <paramref name="queueName"/> is blank.</exception>
        public static ServiceBusMessageHandlerCollection AddServiceBusQueueMessagePump(
            this IServiceCollection services,
            string queueName,
            Func<ISecretProvider, Task<string>> getConnectionStringFromSecretFunc,
            Action<IAzureServiceBusQueueMessagePumpOptions> configureMessagePump = null)
        {
            Guard.NotNull(services, nameof(services), "Requires a set of services to add the Azure Service Bus Queue message pump");
            Guard.NotNullOrWhitespace(queueName, nameof(queueName), "Requires a non-blank name for the Azure Service Bus Queue");
            Guard.NotNull(getConnectionStringFromSecretFunc, nameof(getConnectionStringFromSecretFunc), "Requires a function to retrieve the connection string to authenticate with the Azure Service Bus Queue");
            
            var collection = AddServiceBusQueueMessagePump(
                services,
                entityName: queueName,
                getConnectionStringFromSecretFunc: getConnectionStringFromSecretFunc,
                configureQueueMessagePump: configureMessagePump);

            return collection;
        }

        /// <summary>
        /// Adds a message pump to consume messages from Azure Service Bus Queue.
        /// </summary>
        /// <param name="queueName">The name of the Azure Service Bus Queue to process.</param>
        /// <param name="services">The collection of services to add the message pump to.</param>
        /// <param name="getConnectionStringFromConfigurationFunc">The function to look up the connection string scoped to the Azure Service Bus Queue from the configuration.</param>
        /// <param name="configureMessagePump">The capability to configure additional options on how the message pump should behave.</param>
        /// <exception cref="ArgumentNullException">
        ///     Thrown when the <paramref name="services"/> or <paramref name="getConnectionStringFromConfigurationFunc"/> is <c>null</c>.
        /// </exception>
        /// <exception cref="ArgumentException">Thrown when the <paramref name="queueName"/> is blank.</exception>
        public static ServiceBusMessageHandlerCollection AddServiceBusQueueMessagePump(
            this IServiceCollection services,
            string queueName,
            Func<IConfiguration, string> getConnectionStringFromConfigurationFunc,
            Action<IAzureServiceBusQueueMessagePumpOptions> configureMessagePump = null)
        {
            Guard.NotNull(services, nameof(services), "Requires a set of services to add the Azure Service Bus Queue message pump");
            Guard.NotNullOrWhitespace(queueName, nameof(queueName), "Requires a non-blank name for the Azure Service Bus Queue");
            Guard.NotNull(getConnectionStringFromConfigurationFunc, nameof(getConnectionStringFromConfigurationFunc), "Requires a function to retrieve the connection string to authenticate with the Azure Service Bus Queue");
            
            var collection = AddServiceBusQueueMessagePump(
                services,
                entityName: queueName,
                getConnectionStringFromConfigurationFunc: getConnectionStringFromConfigurationFunc,
                configureQueueMessagePump: configureMessagePump);

            return collection;
        }

        /// <summary>
        /// Adds a message pump to consume messages from Azure Service Bus Queue.
        /// </summary>
        /// <param name="services">The collection of services to add the message pump to.</param>
        /// <param name="queueName">The name of the Azure Service Bus Queue to process.</param>
        /// <param name="serviceBusNamespace">The Service Bus namespace to connect to.  This is likely to be similar to <c>{yournamespace}.servicebus.windows.net</c>.</param>
        /// <param name="clientId">
        ///     The client ID to authenticate for a user assigned managed identity. More information on user assigned managed identities cam be found here:
        ///     <see href="https://docs.microsoft.com/en-us/azure/active-directory/managed-identities-azure-resources/overview#how-a-user-assigned-managed-identity-works-with-an-azure-vm" />.
        /// </param>
        /// <param name="configureMessagePump">The capability to configure additional options on how the message pump should behave.</param>
        /// <exception cref="ArgumentNullException">Thrown when the <paramref name="services"/> is <c>null</c>.</exception>
        /// <exception cref="ArgumentException">Thrown when the <paramref name="queueName"/> or <paramref name="serviceBusNamespace"/> is blank.</exception>
        public static ServiceBusMessageHandlerCollection AddServiceBusQueueMessagePumpUsingManagedIdentity(
            this IServiceCollection services,
            string queueName,
            string serviceBusNamespace,
            string clientId = null,
            Action<AzureServiceBusQueueMessagePumpOptions> configureMessagePump = null)
        {
            Guard.NotNull(services, nameof(services), "Requires a set of services to add the Azure Service Bus Queue message pump");
            Guard.NotNullOrWhitespace(queueName, nameof(queueName), "Requires a non-blank name for the Azure Service Bus Queue");
            Guard.NotNullOrWhitespace(serviceBusNamespace, nameof(serviceBusNamespace), "Requires a non-blank fully qualified namespace for the Azure Service Bus Queue");
            
            var collection = AddServiceBusQueueMessagePump(
                services,
                entityName: queueName,
                fullyQualifiedNamespace: serviceBusNamespace,
                tokenCredential: new DefaultAzureCredential(new DefaultAzureCredentialOptions { ManagedIdentityClientId = clientId }),
                configureQueueMessagePump: configureMessagePump);

            return collection;
        }

        private static ServiceBusMessageHandlerCollection AddServiceBusQueueMessagePump(
            IServiceCollection services,
            string entityName,
            string fullyQualifiedNamespace = null,
            Func<IConfiguration, string> getConnectionStringFromConfigurationFunc = null,
            Func<ISecretProvider, Task<string>> getConnectionStringFromSecretFunc = null,
<<<<<<< HEAD
            Action<IAzureServiceBusQueueMessagePumpOptions> configureQueueMessagePump = null)
=======
            TokenCredential tokenCredential = null,
            Action<AzureServiceBusQueueMessagePumpOptions> configureQueueMessagePump = null)
>>>>>>> 2c5252d6
        {
            Guard.NotNull(services, nameof(services), "Requires a set of services to add the Azure Service Bus Queue message pump");

            var collection = AddServiceBusMessagePump(
                services,
                entityName,
                subscriptionName: null,
                ServiceBusEntityType.Queue,
                serviceBusNamespace: fullyQualifiedNamespace,
                configureQueueMessagePump: configureQueueMessagePump,
                getConnectionStringFromConfigurationFunc: getConnectionStringFromConfigurationFunc,
                getConnectionStringFromSecretFunc: getConnectionStringFromSecretFunc,
                tokenCredential: tokenCredential);

            return collection;
        }

        /// <summary>
        /// Adds a message pump to consume messages from Azure Service Bus Topic.
        /// </summary>
        /// <remarks>
        ///     When using this approach; the connection string should be scoped to the topic that is being processed, not the namespace.
        /// </remarks>
        /// <param name="subscriptionName">The name of the Azure Service Bus Topic subscription to process.</param>
        /// <param name="services">The collection of services to add the message pump to.</param>
        /// <param name="secretName">
        ///     The name of the secret to retrieve the connection string scoped to the Azure Service Bus Topic using your registered <see cref="ISecretProvider" /> implementation.
        /// </param>
        /// <param name="configureMessagePump">The capability to configure additional options on how the message pump should behave.</param>
        /// <exception cref="ArgumentNullException">Thrown when the <paramref name="services"/> is <c>null</c>.</exception>
        /// <exception cref="ArgumentException">Thrown when the <paramref name="subscriptionName"/> or <paramref name="secretName"/> is blank.</exception>
        public static ServiceBusMessageHandlerCollection AddServiceBusTopicMessagePump(
            this IServiceCollection services,
            string subscriptionName,
            string secretName,
            Action<IAzureServiceBusTopicMessagePumpOptions> configureMessagePump = null)
        {
            Guard.NotNull(services, nameof(services), "Requires a set of services to add the Azure Service Bus Topic message pump");
            Guard.NotNullOrWhitespace(subscriptionName, nameof(subscriptionName), "Requires a non-blank Azure Service Bus Topic subscription name");
            Guard.NotNullOrWhitespace(secretName, nameof(secretName), "Requires a non-blank secret name to look up the connection string scoped to the Azure Service Bus Topic to authenticate with the topic");
            
            var collection = AddServiceBusTopicMessagePump(
                services,
                entityName: null,
                subscriptionName: subscriptionName,
                getConnectionStringFromSecretFunc: secretProvider => secretProvider.GetRawSecretAsync(secretName),
                configureTopicMessagePump: configureMessagePump);


            return collection;
        }

        /// <summary>
        /// Adds a message pump to consume messages from Azure Service Bus Topic.
        /// </summary>
        /// <remarks>
        ///     When using this approach; the connection string should be scoped to the topic that is being processed, not the namespace.
        /// </remarks>
        /// <param name="subscriptionName">The name of the Azure Service Bus Topic subscription to process.</param>
        /// <param name="services">The collection of services to add the message pump to.</param>
        /// <param name="getConnectionStringFromSecretFunc">The function to look up the connection string scoped to the Azure Service Bus Topic from the secret store.</param>
        /// <param name="configureMessagePump">The capability to configure additional options on how the message pump should behave.</param>
        /// <exception cref="ArgumentNullException">
        ///     Thrown when the <paramref name="services"/> or the <paramref name="getConnectionStringFromSecretFunc"/> is <c>null</c>.
        /// </exception>
        /// <exception cref="ArgumentException">Thrown when the <paramref name="subscriptionName"/> is blank.</exception>
        public static ServiceBusMessageHandlerCollection AddServiceBusTopicMessagePump(
            this IServiceCollection services,
            string subscriptionName,
            Func<ISecretProvider, Task<string>> getConnectionStringFromSecretFunc,
            Action<IAzureServiceBusTopicMessagePumpOptions> configureMessagePump = null)
        {
            Guard.NotNull(services, nameof(services), "Requires a set of services to add the Azure Service Bus Queue message pump");
            Guard.NotNullOrWhitespace(subscriptionName, nameof(subscriptionName), "Requires a non-blank Azure Service Bus Topic subscription name");
            Guard.NotNull(getConnectionStringFromSecretFunc, nameof(getConnectionStringFromSecretFunc), "Requires a function to look up the connection string scoped to the Azure Service Bus Topic to authenticate with the topic");
            
            var collection = AddServiceBusTopicMessagePump(
                services,
                entityName: null,
                subscriptionName: subscriptionName,
                getConnectionStringFromSecretFunc: getConnectionStringFromSecretFunc,
                configureTopicMessagePump: configureMessagePump);

            return collection;
        }

        /// <summary>
        /// Adds a message pump to consume messages from Azure Service Bus Topic.
        /// </summary>
        /// <remarks>
        ///     When using this approach; the connection string should be scoped to the topic that is being processed, not the namespace.
        /// </remarks>
        /// <param name="subscriptionName">The name of the subscription to process.</param>
        /// <param name="services">The collection of services to add the message pump to.</param>
        /// <param name="getConnectionStringFromConfigurationFunc">The function to look up the connection string scoped to the Azure Service Bus Topic from the configuration.</param>
        /// <param name="configureMessagePump">The capability to configure additional options on how the message pump should behave.</param>
        /// <exception cref="ArgumentNullException">
        ///     Thrown when the <paramref name="services"/> or the <paramref name="getConnectionStringFromConfigurationFunc"/> is <c>null</c>.
        /// </exception>
        /// <exception cref="ArgumentException">Thrown when the <paramref name="subscriptionName"/> is blank.</exception>
        public static ServiceBusMessageHandlerCollection AddServiceBusTopicMessagePump(
            this IServiceCollection services,
            string subscriptionName,
            Func<IConfiguration, string> getConnectionStringFromConfigurationFunc,
            Action<IAzureServiceBusTopicMessagePumpOptions> configureMessagePump = null)
        {
            Guard.NotNull(services, nameof(services), "Requires a set of services to add the Azure Service Bus Topic message pump");
            Guard.NotNullOrWhitespace(subscriptionName, nameof(subscriptionName), "Requires a non-blank Azure Service Bus Topic subscription name");
            Guard.NotNull(getConnectionStringFromConfigurationFunc, nameof(getConnectionStringFromConfigurationFunc), "Requires a function to retrieve the connection string scoped to the Azure Service Bus Topic to authenticate with the topic");
            
            var collection = AddServiceBusTopicMessagePump(
                services,
                entityName: null,
                subscriptionName: subscriptionName,
                getConnectionStringFromConfigurationFunc:
                getConnectionStringFromConfigurationFunc,
                configureTopicMessagePump: configureMessagePump);

            return collection;
        }

        /// <summary>
        /// Adds a message pump to consume messages from Azure Service Bus Topic.
        /// </summary>
        /// <param name="topicName">The name of the Azure Service Bus Topic to process.</param>
        /// <param name="subscriptionName">The name of the Azure Service Bus Topic subscription to process</param>
        /// <param name="services">The collection of services to add the message pump to.</param>
        /// <param name="secretName">
        ///     The name of the secret to retrieve the connection string using your registered <see cref="ISecretProvider" /> implementation.
        /// </param>
        /// <param name="configureMessagePump">The capability to configure additional options on how the message pump should behave.</param>
        /// <exception cref="ArgumentNullException">Thrown when the <paramref name="services"/> is <c>null</c>.</exception>
        /// <exception cref="ArgumentException">
        ///     Thrown when the <paramref name="topicName"/>, the <paramref name="subscriptionName"/>, or the <paramref name="secretName"/> is blank.
        /// </exception>
        public static ServiceBusMessageHandlerCollection AddServiceBusTopicMessagePump(
            this IServiceCollection services,
            string topicName,
            string subscriptionName,
            string secretName,
            Action<IAzureServiceBusTopicMessagePumpOptions> configureMessagePump = null)
        {
            Guard.NotNull(services, nameof(services), "Requires a set of services to add the Azure Service Bus Topic message pump");
            Guard.NotNullOrWhitespace(topicName, nameof(topicName), "Requires a non-blank Azure Service Bus Topic name");
            Guard.NotNullOrWhitespace(subscriptionName, nameof(subscriptionName), "Requires a non-blank Azure Service Bus Topic subscription name");
            Guard.NotNullOrWhitespace(secretName, nameof(secretName), "Requires a non-blank secret name to look up the connection string to authenticate with the Azure Service Bus Topic");
            
            var collection = AddServiceBusTopicMessagePump(
                services,
                entityName: topicName,
                subscriptionName,
                getConnectionStringFromSecretFunc: secretProvider => secretProvider.GetRawSecretAsync(secretName),
                configureTopicMessagePump: configureMessagePump);

            return collection;
        }

        /// <summary>
        /// Adds a message pump to consume messages from Azure Service Bus Topic.
        /// </summary>
        /// <param name="topicName">The name of the Azure Service Bus Topic to process.</param>
        /// <param name="subscriptionName">The name of the Azure Service Bus Topic subscription to process.</param>
        /// <param name="services">The collection of services to add the message pump to.</param>
        /// <param name="getConnectionStringFromSecretFunc">The function to look up the connection string scoped to the Azure Service Bus Queue from the secret store.</param>
        /// <param name="configureMessagePump">The capability to configure additional options on how the message pump should behave.</param>
        /// <exception cref="ArgumentNullException">Thrown when the <paramref name="services"/> or <paramref name="getConnectionStringFromSecretFunc"/> is <c>null</c>.</exception>
        /// <exception cref="ArgumentException">Thrown when the <paramref name="topicName"/> or the <paramref name="subscriptionName"/> is blank.</exception>
        public static ServiceBusMessageHandlerCollection AddServiceBusTopicMessagePump(
            this IServiceCollection services,
            string topicName,
            string subscriptionName,
            Func<ISecretProvider, Task<string>> getConnectionStringFromSecretFunc,
            Action<IAzureServiceBusTopicMessagePumpOptions> configureMessagePump = null)
        {
            Guard.NotNull(services, nameof(services), "Requires a set of services to add the Azure Service Bus Topic message pump");
            Guard.NotNullOrWhitespace(topicName, nameof(topicName), "Requires a non-blank name for the Azure Service Bus Topic");
            Guard.NotNullOrWhitespace(subscriptionName, nameof(subscriptionName), "Requires a non-blank Azure Service Bus Topic subscription name");
            Guard.NotNull(getConnectionStringFromSecretFunc, nameof(getConnectionStringFromSecretFunc), "Requires a function to retrieve the connection string to authenticate with the Azure Service Bus Topic");
            
            var collection = AddServiceBusTopicMessagePump(
                services,
                entityName: topicName,
                subscriptionName,
                getConnectionStringFromSecretFunc: getConnectionStringFromSecretFunc,
                configureTopicMessagePump: configureMessagePump);

            return collection;
        }

        /// <summary>
        /// Adds a message pump to consume messages from Azure Service Bus Topic
        /// </summary>
        /// <param name="topicName">Name of the topic to work with</param>
        /// <param name="subscriptionName">Name of the subscription to process</param>
        /// <param name="services">The collection of services to add the message pump to.</param>
        /// <param name="getConnectionStringFromConfigurationFunc">The function to look up the connection string scoped to the Azure Service Bus Queue from the configuration.</param>
        /// <param name="configureMessagePump">The capability to configure additional options on how the message pump should behave.</param>
        /// <exception cref="ArgumentNullException">
        ///     Thrown when the <paramref name="services"/> or <paramref name="getConnectionStringFromConfigurationFunc"/> is <c>null</c>.
        /// </exception>
        /// <exception cref="ArgumentException">Thrown when the <paramref name="topicName"/> or <paramref name="subscriptionName"/> is blank.</exception>
        public static ServiceBusMessageHandlerCollection AddServiceBusTopicMessagePump(
            this IServiceCollection services,
            string topicName,
            string subscriptionName,
            Func<IConfiguration, string> getConnectionStringFromConfigurationFunc,
            Action<IAzureServiceBusTopicMessagePumpOptions> configureMessagePump = null)
        {
            Guard.NotNull(services, nameof(services), "Requires a set of services to add the Azure Service Bus Queue message pump");
            Guard.NotNullOrWhitespace(topicName, nameof(topicName), "Requires a non-blank name for the Azure Service Bus Topic name");
            Guard.NotNullOrWhitespace(subscriptionName, nameof(subscriptionName), "Requires a non-blank Azure Service Bus Topic subscription name");
            Guard.NotNull(getConnectionStringFromConfigurationFunc, nameof(getConnectionStringFromConfigurationFunc), "Requires a function to retrieve the connection string to authenticate with the Azure Service Bus Topic");
            
            var collection = AddServiceBusTopicMessagePump(
                services,
                entityName: topicName,
                subscriptionName: subscriptionName,
                getConnectionStringFromConfigurationFunc: getConnectionStringFromConfigurationFunc,
                configureTopicMessagePump: configureMessagePump);

            return collection;
        }

        /// <summary>
        /// Adds a message pump to consume messages from Azure Service Bus Topic.
        /// </summary>
        /// <param name="services">The collection of services to add the message pump to.</param>
        /// <param name="topicName">THe name of the Azure Service Bus Topic to process.</param>
        /// <param name="subscriptionName">The name of the Azure Service Bus Topic subscription to process.</param>
        /// <param name="serviceBusNamespace">The Service Bus namespace to connect to. This is likely to be similar to <c>{yournamespace}.servicebus.windows.net</c>.</param>
        /// <param name="clientId">
        ///     The client ID to authenticate for a user assigned managed identity. More information on user assigned managed identities cam be found here:
        ///     <see href="https://docs.microsoft.com/en-us/azure/active-directory/managed-identities-azure-resources/overview#how-a-user-assigned-managed-identity-works-with-an-azure-vm" />.
        /// </param>
        /// <param name="configureMessagePump">The capability to configure additional options on how the message pump should behave.</param>
        /// <exception cref="ArgumentNullException">Thrown when the <paramref name="services"/> is <c>null</c>.</exception>
        /// <exception cref="ArgumentException">
        ///     Thrown when the <paramref name="topicName"/>, the <paramref name="subscriptionName"/>, or the <paramref name="serviceBusNamespace"/> is blank.
        /// </exception>
        public static ServiceBusMessageHandlerCollection AddServiceBusTopicMessagePumpUsingManagedIdentity(
            this IServiceCollection services,
            string topicName,
            string subscriptionName,
            string serviceBusNamespace,
            string clientId = null,
            Action<AzureServiceBusTopicMessagePumpOptions> configureMessagePump = null)
        {
            Guard.NotNull(services, nameof(services), "Requires a set of services to add the Azure Service Bus Queue message pump");
            Guard.NotNullOrWhitespace(topicName, nameof(topicName), "Requires a non-blank name for the Azure Service Bus Topic");
            Guard.NotNullOrWhitespace(subscriptionName, nameof(subscriptionName), "Requires a non-blank Azure Service Bus Topic subscription name");
            Guard.NotNullOrWhitespace(serviceBusNamespace, nameof(serviceBusNamespace), "Requires a non-blank fully qualified namespace for the Azure Service Bus Topic");
            
            var collection = AddServiceBusTopicMessagePump(
                services,
                entityName: topicName,
                subscriptionName: subscriptionName,
                serviceBusNamespace: serviceBusNamespace,
                tokenCredential: new DefaultAzureCredential(new DefaultAzureCredentialOptions { ManagedIdentityClientId = clientId }),
                configureTopicMessagePump: configureMessagePump);

            return collection;
        }

        /// <summary>
        /// Adds a message pump to consume messages from Azure Service Bus Topic.
        /// </summary>
        /// <remarks>
        ///     When using this approach; the connection string should be scoped to the topic that is being processed, not the namespace.
        /// </remarks>
        /// <param name="services">The collection of services to add the message pump to.</param>
        /// <param name="subscriptionPrefix">
<<<<<<< HEAD
        /// Prefix of the subscription to process, concat with the
        /// <see cref="IAzureServiceBusTopicMessagePumpOptions.JobId" />
=======
        ///     The prefix of the Azure Service Bus Topic subscription to process, concat with the <see cref="AzureServiceBusMessagePumpConfiguration.JobId" />.
>>>>>>> 2c5252d6
        /// </param>
        /// <param name="secretName">
        ///     The name of the secret to retrieve the connection string scoped to the Azure Service Bus Topic using your registered <see cref="ISecretProvider" /> implementation.
        /// </param>
        /// <param name="configureMessagePump">The capability to configure additional options on how the message pump should behave.</param>
        /// <exception cref="ArgumentNullException">Thrown when the <paramref name="services"/> is <c>null</c>.</exception>
        /// <exception cref="ArgumentException">Thrown when the <paramref name="subscriptionPrefix"/> or the <paramref name="secretName"/> is blank.</exception>
        public static ServiceBusMessageHandlerCollection AddServiceBusTopicMessagePumpWithPrefix(
            this IServiceCollection services,
            string subscriptionPrefix,
            string secretName,
            Action<IAzureServiceBusTopicMessagePumpOptions> configureMessagePump = null)
        {
            Guard.NotNull(services, nameof(services), "Requires a set of services to add the Azure Service Bus Queue message pump");
            Guard.NotNullOrWhitespace(subscriptionPrefix, nameof(subscriptionPrefix), "Requires a non-blank prefix for the Azure Service Bus Topic subscription");
            Guard.NotNullOrWhitespace(secretName, nameof(secretName), "Requires a non-blank secret name to retrieve the connection string scoped to the Azure Service Bus Topic to authenticate with the topic");
            
            var collection = AddServiceBusTopicMessagePumpWithPrefix(
                services,
                entityName: null,
                subscriptionPrefix,
                getConnectionStringFromSecretFunc: secretProvider => secretProvider.GetRawSecretAsync(secretName),
                configureTopicMessagePump: configureMessagePump);

            return collection;
        }

        /// <summary>
        /// Adds a message pump to consume messages from Azure Service Bus Topic.
        /// </summary>
        /// <remarks>
        ///     When using this approach; the connection string should be scoped to the topic that is being processed, not the namespace.
        /// </remarks>
        /// <param name="services">The collection of services to add the message pump to.</param>
        /// <param name="subscriptionPrefix">
<<<<<<< HEAD
        /// Prefix of the subscription to process, concat with the
        /// <see cref="IAzureServiceBusTopicMessagePumpOptions.JobId" />
=======
        ///     The prefix of the Azure Service Bus Topic subscription to process, concat with the <see cref="AzureServiceBusMessagePumpConfiguration.JobId" />.
>>>>>>> 2c5252d6
        /// </param>
        /// <param name="getConnectionStringFromSecretFunc">The function to look up the connection string scoped to the Azure Service Bus Queue from the secret store.</param>
        /// <param name="configureMessagePump">The capability to configure additional options on how the message pump should behave.</param>
        /// <exception cref="ArgumentNullException">Thrown when the <paramref name="services"/> or the <paramref name="getConnectionStringFromSecretFunc"/> is <c>null</c>.</exception>
        /// <exception cref="ArgumentException">Thrown when the <paramref name="subscriptionPrefix"/> is blank.</exception>
        public static ServiceBusMessageHandlerCollection AddServiceBusTopicMessagePumpWithPrefix(
            this IServiceCollection services,
            string subscriptionPrefix,
            Func<ISecretProvider, Task<string>> getConnectionStringFromSecretFunc,
            Action<IAzureServiceBusTopicMessagePumpOptions> configureMessagePump = null)
        {
            Guard.NotNull(services, nameof(services), "Requires a set of services to add the Azure Service Bus Queue message pump");
            Guard.NotNullOrWhitespace(subscriptionPrefix, nameof(subscriptionPrefix), "Requires a non-blank prefix for the Azure Service Bus Topic subscription");
            Guard.NotNull(getConnectionStringFromSecretFunc, nameof(getConnectionStringFromSecretFunc), "Requires a function to retrieve the connection string scoped to the Azure Service Bus Topic to authenticate with the topic");
            
            var collection = AddServiceBusTopicMessagePumpWithPrefix(
                services,
                entityName: null,
                subscriptionPrefix,
                getConnectionStringFromSecretFunc: getConnectionStringFromSecretFunc,
                configureTopicMessagePump: configureMessagePump);

            return collection;
        }

        /// <summary>
        /// Adds a message pump to consume messages from Azure Service Bus Topic.
        /// </summary>
        /// <remarks>
        ///     When using this approach; the connection string should be scoped to the topic that is being processed, not the namespace.
        /// </remarks>
        /// <param name="services">The collection of services to add the message pump to.</param>
        /// <param name="subscriptionPrefix">
<<<<<<< HEAD
        /// Prefix of the subscription to process, concat with the
        /// <see cref="IAzureServiceBusTopicMessagePumpOptions.JobId" />
=======
        ///     The prefix of the Azure Service Bus Topic subscription to process, concat with the <see cref="AzureServiceBusMessagePumpConfiguration.JobId" />.
>>>>>>> 2c5252d6
        /// </param>
        /// <param name="getConnectionStringFromConfigurationFunc">The function to look up the connection string scoped to the Azure Service Bus Queue from the configuration.</param>
        /// <param name="configureMessagePump">The capability to configure additional options on how the message pump should behave.</param>
        /// <exception cref="ArgumentNullException">
        ///     Thrown when the <paramref name="services"/> or the <paramref name="getConnectionStringFromConfigurationFunc"/> is <c>null</c>.
        /// </exception>
        /// <exception cref="ArgumentException">Thrown when the <paramref name="subscriptionPrefix"/> is blank.</exception>
        public static ServiceBusMessageHandlerCollection AddServiceBusTopicMessagePumpWithPrefix(
            this IServiceCollection services,
            string subscriptionPrefix,
            Func<IConfiguration, string> getConnectionStringFromConfigurationFunc,
            Action<IAzureServiceBusTopicMessagePumpOptions> configureMessagePump = null)
        {
            Guard.NotNull(services, nameof(services), "Requires a set of services to add the Azure Service Bus Topic message pump");
            Guard.NotNullOrWhitespace(subscriptionPrefix, nameof(subscriptionPrefix), "Requires a non-blank prefix for the Azure Service Bus Topic subscription");
            Guard.NotNull(getConnectionStringFromConfigurationFunc, nameof(getConnectionStringFromConfigurationFunc), "Requires a function to retrieve the connection string scoped to the Azure Service Bus Topic to authenticate with the topic");
            
            var collection = AddServiceBusTopicMessagePumpWithPrefix(
                services,
                entityName: null,
                subscriptionPrefix: subscriptionPrefix,
                getConnectionStringFromConfigurationFunc:
                getConnectionStringFromConfigurationFunc,
                configureTopicMessagePump: configureMessagePump);

            return collection;
        }

        /// <summary>
        /// Adds a message pump to consume messages from Azure Service Bus Topic.
        /// </summary>
        /// <param name="services">The collection of services to add the message pump to.</param>
        /// <param name="topicName">The name of the Azure Service Bus Topic to process.</param>
        /// <param name="subscriptionPrefix">
<<<<<<< HEAD
        /// Prefix of the subscription to process, concat with the
        /// <see cref="IAzureServiceBusTopicMessagePumpOptions.JobId" />
=======
        ///     The prefix of the Azure Service Bus Topic subscription to process, concat with the <see cref="AzureServiceBusMessagePumpConfiguration.JobId" />.
>>>>>>> 2c5252d6
        /// </param>
        /// <param name="secretName">
        ///     The name of the secret to retrieve the connection string scoped to the Azure Service Bus Topic using your registered <see cref="ISecretProvider" /> implementation.
        /// </param>
        /// <param name="configureMessagePump">The capability to configure additional options on how the message pump should behave.</param>
        /// <exception cref="ArgumentNullException">Thrown when the <paramref name="services"/> is <c>null</c>.</exception>
        /// <exception cref="ArgumentException">
        ///     Thrown when the <paramref name="topicName"/>, the <paramref name="subscriptionPrefix"/>, or the <paramref name="services"/> is blank.
        /// </exception>
        public static ServiceBusMessageHandlerCollection AddServiceBusTopicMessagePumpWithPrefix(
            this IServiceCollection services,
            string topicName,
            string subscriptionPrefix,
            string secretName,
            Action<IAzureServiceBusTopicMessagePumpOptions> configureMessagePump = null)
        {
            Guard.NotNull(services, nameof(services), "Requires a set of services to add the Azure Service Bus Topic message pump");
            Guard.NotNullOrWhitespace(topicName, nameof(topicName), "Requires a non-blank name for the Azure Service Bus Topic");
            Guard.NotNullOrWhitespace(subscriptionPrefix, nameof(subscriptionPrefix), "Requires a non-blank prefix for the Azure Service Bus Topic subscription");
            Guard.NotNullOrWhitespace(secretName, nameof(secretName), "Requires a non-blank secret name to retrieve the connection string scoped to the Azure Service Bus Topic to authenticate with the topic");

            var collection = AddServiceBusTopicMessagePumpWithPrefix(
                services,
                entityName: topicName,
                subscriptionPrefix,
                getConnectionStringFromSecretFunc: secretProvider => secretProvider.GetRawSecretAsync(secretName),
                configureTopicMessagePump: configureMessagePump);

            return collection;
        }

        /// <summary>
        /// Adds a message pump to consume messages from Azure Service Bus Topic
        /// </summary>
        /// <param name="services">The collection of services to add the message pump to.</param>
        /// <param name="topicName">The name of the Azure Service Bus Topic to process.</param>
        /// <param name="subscriptionPrefix">
<<<<<<< HEAD
        /// Prefix of the subscription to process, concat with the
        /// <see cref="IAzureServiceBusTopicMessagePumpOptions.JobId" />
=======
        ///     The prefix of the Azure Service Bus Topic subscription to process, concat with the <see cref="AzureServiceBusMessagePumpConfiguration.JobId" />.
>>>>>>> 2c5252d6
        /// </param>
        /// <param name="getConnectionStringFromSecretFunc">The function to look up the connection string scoped to the Azure Service Bus Topic from the secret store.</param>
        /// <param name="configureMessagePump">The capability to configure additional options on how the message pump should behave.</param>
        /// <exception cref="ArgumentNullException">Thrown when the <paramref name="services"/> or the <paramref name="getConnectionStringFromSecretFunc"/> is <c>null</c>.</exception>
        /// <exception cref="ArgumentException">Thrown when the <paramref name="topicName"/> or the <paramref name="subscriptionPrefix"/> is blank.</exception>
        public static ServiceBusMessageHandlerCollection AddServiceBusTopicMessagePumpWithPrefix(
            this IServiceCollection services,
            string topicName,
            string subscriptionPrefix,
            Func<ISecretProvider, Task<string>> getConnectionStringFromSecretFunc,
            Action<IAzureServiceBusTopicMessagePumpOptions> configureMessagePump = null)
        {
            Guard.NotNull(services, nameof(services), "Requires a set of services to add the Azure Service Bus Queue message pump");
            Guard.NotNullOrWhitespace(topicName, nameof(topicName), "Requires a non-blank name for the Azure Service Bus Topic");
            Guard.NotNullOrWhitespace(subscriptionPrefix, nameof(subscriptionPrefix), "Requires a non-blank prefix for the Azure Service Bus Topic subscription");
            Guard.NotNull(getConnectionStringFromSecretFunc, nameof(getConnectionStringFromSecretFunc), "Requires a function to retrieve the connection string scoped to the Azure Service Bus Topic to authenticate with the topic");
            
            var collection = AddServiceBusTopicMessagePumpWithPrefix(
                services,
                entityName: topicName,
                subscriptionPrefix,
                getConnectionStringFromSecretFunc: getConnectionStringFromSecretFunc,
                configureTopicMessagePump: configureMessagePump);

            return collection;
        }

        /// <summary>
        /// Adds a message pump to consume messages from Azure Service Bus Topic.
        /// </summary>
        /// <param name="services">The collection of services to add the message pump to.</param>
        /// <param name="topicName">The name of the Azure Service Bus Topic to process.</param>
        /// <param name="subscriptionPrefix">
<<<<<<< HEAD
        /// Prefix of the subscription to process, concat with the
        /// <see cref="IAzureServiceBusTopicMessagePumpOptions.JobId" />
=======
        ///     The prefix of the Azure Service Bus Topic subscription to process, concat with the <see cref="AzureServiceBusMessagePumpConfiguration.JobId" />.
>>>>>>> 2c5252d6
        /// </param>
        /// <param name="getConnectionStringFromConfigurationFunc">The function to look up the connection string scoped to the Azure Service Bus Topic from the configuration.</param>
        /// <param name="configureMessagePump">The capability to configure additional options on how the message pump should behave.</param>
        /// <exception cref="ArgumentNullException">
        ///     Thrown when the <paramref name="services"/> or the <paramref name="getConnectionStringFromConfigurationFunc"/> is <c>null</c>.
        /// </exception>
        /// <exception cref="ArgumentException">Thrown when the <paramref name="topicName"/> or the <paramref name="subscriptionPrefix"/> is blank.</exception>
        public static ServiceBusMessageHandlerCollection AddServiceBusTopicMessagePumpWithPrefix(
            this IServiceCollection services,
            string topicName,
            string subscriptionPrefix,
            Func<IConfiguration, string> getConnectionStringFromConfigurationFunc,
            Action<IAzureServiceBusTopicMessagePumpOptions> configureMessagePump = null)
        {
            Guard.NotNull(services, nameof(services), "Requires a set of services to add the Azure Service Bus Queue message pump");
            Guard.NotNullOrWhitespace(topicName, nameof(topicName), "Requires a non-blank name for the Azure Service Bus Topic subscription");
            Guard.NotNullOrWhitespace(subscriptionPrefix, nameof(subscriptionPrefix), "Requires a non-blank prefix for the Azure Service Bus Topic subscription");
            Guard.NotNull(getConnectionStringFromConfigurationFunc, nameof(getConnectionStringFromConfigurationFunc), "Requires a function to retrieve the connection string scoped to the Azure Service Bus Topic to authenticate with the topic");
            
            var collection = AddServiceBusTopicMessagePumpWithPrefix(
                services,
                entityName: topicName,
                subscriptionPrefix: subscriptionPrefix,
                getConnectionStringFromConfigurationFunc: getConnectionStringFromConfigurationFunc,
                configureTopicMessagePump: configureMessagePump);

            return collection;
        }

        /// <summary>
        /// Adds a message pump to consume messages from Azure Service Bus Topic.
        /// </summary>
        /// <param name="services">The collection of services to add the message pump to.</param>
        /// <param name="topicName">The name of the Azure Service Bus Topic to process.</param>
        /// <param name="subscriptionPrefix">
        ///     The prefix of the Azure Service Bus Topic subscription to process, concat with the <see cref="AzureServiceBusMessagePumpConfiguration.JobId" />.
        /// </param>
        /// <param name="serviceBusNamespace">The Service Bus namespace to connect to. This is likely to be similar to <c>{yournamespace}.servicebus.windows.net</c>.</param>
        /// <param name="clientId">
        ///     The client ID to authenticate for a user assigned managed identity. More information on user assigned managed identities cam be found here:
        ///     <see href="https://docs.microsoft.com/en-us/azure/active-directory/managed-identities-azure-resources/overview#how-a-user-assigned-managed-identity-works-with-an-azure-vm" />.
        /// </param>
        /// <param name="configureMessagePump">The capability to configure additional options on how the message pump should behave.</param>
        /// <exception cref="ArgumentNullException">Thrown when the <paramref name="services"/> is <c>null</c>.</exception>
        /// <exception cref="ArgumentException">
        ///     Thrown when the <paramref name="topicName"/>, or the <paramref name="subscriptionPrefix"/>, or the <paramref name="serviceBusNamespace"/> is blank.
        /// </exception>
        public static ServiceBusMessageHandlerCollection AddServiceBusTopicMessagePumpUsingManagedIdentityWithPrefix(
            this IServiceCollection services,
            string topicName,
            string subscriptionPrefix,
            string serviceBusNamespace,
            string clientId = null,
            Action<AzureServiceBusMessagePumpOptions> configureMessagePump = null)
        {
            Guard.NotNull(services, nameof(services), "Requires a set of services to add the Azure Service Bus Queue message pump");
            Guard.NotNullOrWhitespace(topicName, nameof(topicName), "Requires a non-blank name for the Azure Service Bus Topic");
            Guard.NotNullOrWhitespace(subscriptionPrefix, nameof(subscriptionPrefix), "Requires a prefix for the Azure Service Bus Topic subscription");
            Guard.NotNullOrWhitespace(serviceBusNamespace, nameof(serviceBusNamespace), "Requires a non-blank fully qualified namespace for the Azure Service Bus Topic");
            
            var collection = AddServiceBusTopicMessagePumpWithPrefix(
                services,
                entityName: topicName,
                subscriptionPrefix: subscriptionPrefix,
                serviceBusNamespace: serviceBusNamespace,
                tokenCredential: new DefaultAzureCredential(new DefaultAzureCredentialOptions { ManagedIdentityClientId = clientId }),
                configureTopicMessagePump: configureMessagePump);

            return collection;
        }

        private static ServiceBusMessageHandlerCollection AddServiceBusTopicMessagePumpWithPrefix(
            IServiceCollection services,
            string entityName,
            string subscriptionPrefix,
            string serviceBusNamespace = null,
            Func<IConfiguration, string> getConnectionStringFromConfigurationFunc = null,
            Func<ISecretProvider, Task<string>> getConnectionStringFromSecretFunc = null,
<<<<<<< HEAD
            Action<IAzureServiceBusTopicMessagePumpOptions> configureTopicMessagePump = null)
=======
            TokenCredential tokenCredential = null,
            Action<AzureServiceBusTopicMessagePumpOptions> configureTopicMessagePump = null)
>>>>>>> 2c5252d6
        {
            var messagePumpOptions = AzureServiceBusMessagePumpOptions.DefaultTopicOptions;
            string subscriptionName = $"{subscriptionPrefix}-{messagePumpOptions.JobId}";

            ServiceBusMessageHandlerCollection collection = AddServiceBusTopicMessagePump(
                services,
                entityName: entityName,
                subscriptionName: subscriptionName,
                serviceBusNamespace: serviceBusNamespace,
                getConnectionStringFromSecretFunc: getConnectionStringFromSecretFunc,
                getConnectionStringFromConfigurationFunc: getConnectionStringFromConfigurationFunc,
                tokenCredential: tokenCredential,
                configureTopicMessagePump: configureTopicMessagePump);

            return collection;
        }

        private static ServiceBusMessageHandlerCollection AddServiceBusTopicMessagePump(
            IServiceCollection services,
            string entityName,
            string subscriptionName = null,
            string serviceBusNamespace = null,
            Func<IConfiguration, string> getConnectionStringFromConfigurationFunc = null,
            Func<ISecretProvider, Task<string>> getConnectionStringFromSecretFunc = null,
<<<<<<< HEAD
            Action<IAzureServiceBusTopicMessagePumpOptions> configureTopicMessagePump = null)
=======
            TokenCredential tokenCredential = null,
            Action<AzureServiceBusTopicMessagePumpOptions> configureTopicMessagePump = null)
>>>>>>> 2c5252d6
        {
            Guard.NotNull(services, nameof(services), "Requires a set of services to add the Azure Service Bus Queue message pump");

            ServiceBusMessageHandlerCollection collection = AddServiceBusMessagePump(
                services,
                entityName,
                subscriptionName,
                ServiceBusEntityType.Topic,
                serviceBusNamespace: serviceBusNamespace,
                configureTopicMessagePump: configureTopicMessagePump,
                getConnectionStringFromConfigurationFunc: getConnectionStringFromConfigurationFunc,
                getConnectionStringFromSecretFunc: getConnectionStringFromSecretFunc,
                tokenCredential: tokenCredential);

            return collection;
        }

        private static ServiceBusMessageHandlerCollection AddServiceBusMessagePump(
            IServiceCollection services,
            string entityName,
            string subscriptionName,
            ServiceBusEntityType serviceBusEntity,
<<<<<<< HEAD
            Action<IAzureServiceBusQueueMessagePumpOptions> configureQueueMessagePump = null,
            Action<IAzureServiceBusTopicMessagePumpOptions> configureTopicMessagePump = null,
=======
            string serviceBusNamespace = null,
            Action<AzureServiceBusQueueMessagePumpOptions> configureQueueMessagePump = null,
            Action<AzureServiceBusTopicMessagePumpOptions> configureTopicMessagePump = null,
>>>>>>> 2c5252d6
            Func<IConfiguration, string> getConnectionStringFromConfigurationFunc = null,
            Func<ISecretProvider, Task<string>> getConnectionStringFromSecretFunc = null,
            TokenCredential tokenCredential = null)
        {
            Guard.NotNull(services, nameof(services), "Requires a set of services to add the Azure Service Bus Queue message pump");

            services.AddCorrelation<MessageCorrelationInfo>();

            AzureServiceBusMessagePumpOptions options = 
                DetermineAzureServiceBusMessagePumpOptions(serviceBusEntity, configureQueueMessagePump, configureTopicMessagePump);

            ServiceBusMessageHandlerCollection collection = services.AddServiceBusMessageRouting();
            services.AddHostedService(serviceProvider =>
            {
                AzureServiceBusMessagePumpSettings settings; 
                if (tokenCredential is null)
                {
                    settings = new AzureServiceBusMessagePumpSettings(
                        entityName, subscriptionName, serviceBusEntity, getConnectionStringFromConfigurationFunc, getConnectionStringFromSecretFunc, options, serviceProvider); 
                }
                else
                {
                    settings = new AzureServiceBusMessagePumpSettings(
                        entityName, subscriptionName, serviceBusEntity, serviceBusNamespace, tokenCredential, options, serviceProvider); 
                }

                var configuration = serviceProvider.GetRequiredService<IConfiguration>();
                var router = serviceProvider.GetService<IAzureServiceBusMessageRouter>();
                var logger = serviceProvider.GetRequiredService<ILogger<AzureServiceBusMessagePump>>();
                return new AzureServiceBusMessagePump(settings, configuration, serviceProvider, router, logger);
            });

            return collection;
        }

        private static AzureServiceBusMessagePumpOptions DetermineAzureServiceBusMessagePumpOptions(
            ServiceBusEntityType serviceBusEntity,
            Action<IAzureServiceBusQueueMessagePumpOptions> configureQueueMessagePump,
            Action<IAzureServiceBusTopicMessagePumpOptions> configureTopicMessagePump)
        {
            switch (serviceBusEntity)
            {
                case ServiceBusEntityType.Queue:
                    var queueMessagePumpOptions = AzureServiceBusMessagePumpOptions.DefaultQueueOptions;
                    configureQueueMessagePump?.Invoke(queueMessagePumpOptions);

                    return queueMessagePumpOptions;
                
                case ServiceBusEntityType.Topic:
                    var topicMessagePumpOptions = AzureServiceBusMessagePumpOptions.DefaultTopicOptions;
                    configureTopicMessagePump?.Invoke(topicMessagePumpOptions);

                    return topicMessagePumpOptions;
                
                default:
                    throw new ArgumentOutOfRangeException(nameof(serviceBusEntity), serviceBusEntity, "Unknown Azure Service Bus entity");
            }
        }
    }
}<|MERGE_RESOLUTION|>--- conflicted
+++ resolved
@@ -212,7 +212,7 @@
             string queueName,
             string serviceBusNamespace,
             string clientId = null,
-            Action<AzureServiceBusQueueMessagePumpOptions> configureMessagePump = null)
+            Action<IAzureServiceBusQueueMessagePumpOptions> configureMessagePump = null)
         {
             Guard.NotNull(services, nameof(services), "Requires a set of services to add the Azure Service Bus Queue message pump");
             Guard.NotNullOrWhitespace(queueName, nameof(queueName), "Requires a non-blank name for the Azure Service Bus Queue");
@@ -234,12 +234,8 @@
             string fullyQualifiedNamespace = null,
             Func<IConfiguration, string> getConnectionStringFromConfigurationFunc = null,
             Func<ISecretProvider, Task<string>> getConnectionStringFromSecretFunc = null,
-<<<<<<< HEAD
+            TokenCredential tokenCredential = null,
             Action<IAzureServiceBusQueueMessagePumpOptions> configureQueueMessagePump = null)
-=======
-            TokenCredential tokenCredential = null,
-            Action<AzureServiceBusQueueMessagePumpOptions> configureQueueMessagePump = null)
->>>>>>> 2c5252d6
         {
             Guard.NotNull(services, nameof(services), "Requires a set of services to add the Azure Service Bus Queue message pump");
 
@@ -485,7 +481,7 @@
             string subscriptionName,
             string serviceBusNamespace,
             string clientId = null,
-            Action<AzureServiceBusTopicMessagePumpOptions> configureMessagePump = null)
+            Action<IAzureServiceBusTopicMessagePumpOptions> configureMessagePump = null)
         {
             Guard.NotNull(services, nameof(services), "Requires a set of services to add the Azure Service Bus Queue message pump");
             Guard.NotNullOrWhitespace(topicName, nameof(topicName), "Requires a non-blank name for the Azure Service Bus Topic");
@@ -511,12 +507,7 @@
         /// </remarks>
         /// <param name="services">The collection of services to add the message pump to.</param>
         /// <param name="subscriptionPrefix">
-<<<<<<< HEAD
-        /// Prefix of the subscription to process, concat with the
-        /// <see cref="IAzureServiceBusTopicMessagePumpOptions.JobId" />
-=======
-        ///     The prefix of the Azure Service Bus Topic subscription to process, concat with the <see cref="AzureServiceBusMessagePumpConfiguration.JobId" />.
->>>>>>> 2c5252d6
+        ///     The prefix of the Azure Service Bus Topic subscription to process, concat with the <see cref="IAzureServiceBusTopicMessagePumpOptions.JobId" />.
         /// </param>
         /// <param name="secretName">
         ///     The name of the secret to retrieve the connection string scoped to the Azure Service Bus Topic using your registered <see cref="ISecretProvider" /> implementation.
@@ -552,12 +543,7 @@
         /// </remarks>
         /// <param name="services">The collection of services to add the message pump to.</param>
         /// <param name="subscriptionPrefix">
-<<<<<<< HEAD
-        /// Prefix of the subscription to process, concat with the
-        /// <see cref="IAzureServiceBusTopicMessagePumpOptions.JobId" />
-=======
-        ///     The prefix of the Azure Service Bus Topic subscription to process, concat with the <see cref="AzureServiceBusMessagePumpConfiguration.JobId" />.
->>>>>>> 2c5252d6
+        ///     The prefix of the Azure Service Bus Topic subscription to process, concat with the <see cref="IAzureServiceBusTopicMessagePumpOptions.JobId" />.
         /// </param>
         /// <param name="getConnectionStringFromSecretFunc">The function to look up the connection string scoped to the Azure Service Bus Queue from the secret store.</param>
         /// <param name="configureMessagePump">The capability to configure additional options on how the message pump should behave.</param>
@@ -591,12 +577,7 @@
         /// </remarks>
         /// <param name="services">The collection of services to add the message pump to.</param>
         /// <param name="subscriptionPrefix">
-<<<<<<< HEAD
-        /// Prefix of the subscription to process, concat with the
-        /// <see cref="IAzureServiceBusTopicMessagePumpOptions.JobId" />
-=======
-        ///     The prefix of the Azure Service Bus Topic subscription to process, concat with the <see cref="AzureServiceBusMessagePumpConfiguration.JobId" />.
->>>>>>> 2c5252d6
+        ///     The prefix of the Azure Service Bus Topic subscription to process, concat with the <see cref="IAzureServiceBusTopicMessagePumpOptions.JobId" />.
         /// </param>
         /// <param name="getConnectionStringFromConfigurationFunc">The function to look up the connection string scoped to the Azure Service Bus Queue from the configuration.</param>
         /// <param name="configureMessagePump">The capability to configure additional options on how the message pump should behave.</param>
@@ -631,12 +612,7 @@
         /// <param name="services">The collection of services to add the message pump to.</param>
         /// <param name="topicName">The name of the Azure Service Bus Topic to process.</param>
         /// <param name="subscriptionPrefix">
-<<<<<<< HEAD
-        /// Prefix of the subscription to process, concat with the
-        /// <see cref="IAzureServiceBusTopicMessagePumpOptions.JobId" />
-=======
-        ///     The prefix of the Azure Service Bus Topic subscription to process, concat with the <see cref="AzureServiceBusMessagePumpConfiguration.JobId" />.
->>>>>>> 2c5252d6
+        ///     The prefix of the Azure Service Bus Topic subscription to process, concat with the <see cref="IAzureServiceBusTopicMessagePumpOptions.JobId" />.
         /// </param>
         /// <param name="secretName">
         ///     The name of the secret to retrieve the connection string scoped to the Azure Service Bus Topic using your registered <see cref="ISecretProvider" /> implementation.
@@ -674,12 +650,7 @@
         /// <param name="services">The collection of services to add the message pump to.</param>
         /// <param name="topicName">The name of the Azure Service Bus Topic to process.</param>
         /// <param name="subscriptionPrefix">
-<<<<<<< HEAD
-        /// Prefix of the subscription to process, concat with the
-        /// <see cref="IAzureServiceBusTopicMessagePumpOptions.JobId" />
-=======
-        ///     The prefix of the Azure Service Bus Topic subscription to process, concat with the <see cref="AzureServiceBusMessagePumpConfiguration.JobId" />.
->>>>>>> 2c5252d6
+        ///     The prefix of the Azure Service Bus Topic subscription to process, concat with the <see cref="IAzureServiceBusTopicMessagePumpOptions.JobId" />.
         /// </param>
         /// <param name="getConnectionStringFromSecretFunc">The function to look up the connection string scoped to the Azure Service Bus Topic from the secret store.</param>
         /// <param name="configureMessagePump">The capability to configure additional options on how the message pump should behave.</param>
@@ -713,12 +684,7 @@
         /// <param name="services">The collection of services to add the message pump to.</param>
         /// <param name="topicName">The name of the Azure Service Bus Topic to process.</param>
         /// <param name="subscriptionPrefix">
-<<<<<<< HEAD
-        /// Prefix of the subscription to process, concat with the
-        /// <see cref="IAzureServiceBusTopicMessagePumpOptions.JobId" />
-=======
-        ///     The prefix of the Azure Service Bus Topic subscription to process, concat with the <see cref="AzureServiceBusMessagePumpConfiguration.JobId" />.
->>>>>>> 2c5252d6
+        ///     The prefix of the Azure Service Bus Topic subscription to process, concat with the <see cref="IAzureServiceBusTopicMessagePumpOptions.JobId" />.
         /// </param>
         /// <param name="getConnectionStringFromConfigurationFunc">The function to look up the connection string scoped to the Azure Service Bus Topic from the configuration.</param>
         /// <param name="configureMessagePump">The capability to configure additional options on how the message pump should behave.</param>
@@ -754,7 +720,7 @@
         /// <param name="services">The collection of services to add the message pump to.</param>
         /// <param name="topicName">The name of the Azure Service Bus Topic to process.</param>
         /// <param name="subscriptionPrefix">
-        ///     The prefix of the Azure Service Bus Topic subscription to process, concat with the <see cref="AzureServiceBusMessagePumpConfiguration.JobId" />.
+        ///     The prefix of the Azure Service Bus Topic subscription to process, concat with the <see cref="IAzureServiceBusTopicMessagePumpOptions.JobId" />.
         /// </param>
         /// <param name="serviceBusNamespace">The Service Bus namespace to connect to. This is likely to be similar to <c>{yournamespace}.servicebus.windows.net</c>.</param>
         /// <param name="clientId">
@@ -772,7 +738,7 @@
             string subscriptionPrefix,
             string serviceBusNamespace,
             string clientId = null,
-            Action<AzureServiceBusMessagePumpOptions> configureMessagePump = null)
+            Action<IAzureServiceBusTopicMessagePumpOptions> configureMessagePump = null)
         {
             Guard.NotNull(services, nameof(services), "Requires a set of services to add the Azure Service Bus Queue message pump");
             Guard.NotNullOrWhitespace(topicName, nameof(topicName), "Requires a non-blank name for the Azure Service Bus Topic");
@@ -797,12 +763,8 @@
             string serviceBusNamespace = null,
             Func<IConfiguration, string> getConnectionStringFromConfigurationFunc = null,
             Func<ISecretProvider, Task<string>> getConnectionStringFromSecretFunc = null,
-<<<<<<< HEAD
+            TokenCredential tokenCredential = null,
             Action<IAzureServiceBusTopicMessagePumpOptions> configureTopicMessagePump = null)
-=======
-            TokenCredential tokenCredential = null,
-            Action<AzureServiceBusTopicMessagePumpOptions> configureTopicMessagePump = null)
->>>>>>> 2c5252d6
         {
             var messagePumpOptions = AzureServiceBusMessagePumpOptions.DefaultTopicOptions;
             string subscriptionName = $"{subscriptionPrefix}-{messagePumpOptions.JobId}";
@@ -827,12 +789,8 @@
             string serviceBusNamespace = null,
             Func<IConfiguration, string> getConnectionStringFromConfigurationFunc = null,
             Func<ISecretProvider, Task<string>> getConnectionStringFromSecretFunc = null,
-<<<<<<< HEAD
+            TokenCredential tokenCredential = null,
             Action<IAzureServiceBusTopicMessagePumpOptions> configureTopicMessagePump = null)
-=======
-            TokenCredential tokenCredential = null,
-            Action<AzureServiceBusTopicMessagePumpOptions> configureTopicMessagePump = null)
->>>>>>> 2c5252d6
         {
             Guard.NotNull(services, nameof(services), "Requires a set of services to add the Azure Service Bus Queue message pump");
 
@@ -855,14 +813,9 @@
             string entityName,
             string subscriptionName,
             ServiceBusEntityType serviceBusEntity,
-<<<<<<< HEAD
+            string serviceBusNamespace = null,
             Action<IAzureServiceBusQueueMessagePumpOptions> configureQueueMessagePump = null,
             Action<IAzureServiceBusTopicMessagePumpOptions> configureTopicMessagePump = null,
-=======
-            string serviceBusNamespace = null,
-            Action<AzureServiceBusQueueMessagePumpOptions> configureQueueMessagePump = null,
-            Action<AzureServiceBusTopicMessagePumpOptions> configureTopicMessagePump = null,
->>>>>>> 2c5252d6
             Func<IConfiguration, string> getConnectionStringFromConfigurationFunc = null,
             Func<ISecretProvider, Task<string>> getConnectionStringFromSecretFunc = null,
             TokenCredential tokenCredential = null)
