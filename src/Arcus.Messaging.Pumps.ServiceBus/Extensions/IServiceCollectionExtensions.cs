﻿using System;
using System.Threading.Tasks;
using Arcus.Messaging.Abstractions;
using Arcus.Messaging.Abstractions.MessageHandling;
using Arcus.Messaging.Abstractions.ServiceBus;
using Arcus.Messaging.Abstractions.ServiceBus.MessageHandling;
using Arcus.Messaging.Pumps.ServiceBus;
using Arcus.Messaging.Pumps.ServiceBus.Configuration;
using Arcus.Security.Core;
using GuardNet;
using Microsoft.Extensions.Configuration;
<<<<<<< HEAD
using Microsoft.Extensions.DependencyInjection.Extensions;
using Microsoft.Extensions.Hosting;
=======
>>>>>>> a69ebd12
using Microsoft.Extensions.Logging;

// ReSharper disable once CheckNamespace
namespace Microsoft.Extensions.DependencyInjection
{
    /// <summary>
    /// Extensions on the <see cref="IServiceCollection"/> to add a <see cref="AzureServiceBusMessagePump"/> and its <see cref="IAzureServiceBusMessageHandler{TMessage}"/>'s implementations.
    /// </summary>
    // ReSharper disable once InconsistentNaming
    public static partial class IServiceCollectionExtensions
    {
        /// <summary>
        /// Adds a message pump to consume messages from Azure Service Bus Queue
        /// </summary>
        /// <remarks>
        /// When using this approach; the connection string should be scoped to the queue that is being processed, not the
        /// namespace
        /// </remarks>
        /// <param name="services">Collection of services to use in the application</param>
        /// <param name="getConnectionStringFromSecretFunc">Function to look up the connection string from the secret store</param>
        /// <param name="configureMessagePump">Capability to configure how the message pump should behave</param>
        /// <returns>Collection of services to use in the application</returns>
        public static IServiceCollection AddServiceBusQueueMessagePump(
            this IServiceCollection services,
            Func<ISecretProvider, Task<string>> getConnectionStringFromSecretFunc,
            Action<AzureServiceBusQueueMessagePumpOptions> configureMessagePump = null)
        {
            Guard.NotNull(services, nameof(services));

            AddServiceBusQueueMessagePump(
                services,
                entityName: null,
                getConnectionStringFromSecretFunc: getConnectionStringFromSecretFunc,
                configureQueueMessagePump: configureMessagePump);

            return services;
        }

        /// <summary>
        /// Adds a message pump to consume messages from Azure Service Bus Queue
        /// </summary>
        /// <remarks>
        /// When using this approach; the connection string should be scoped to the queue that is being processed, not the
        /// namespace
        /// </remarks>
        /// <param name="services">Collection of services to use in the application</param>
        /// <param name="getConnectionStringFromConfigurationFunc">Function to look up the connection string from the configuration</param>
        /// <param name="configureMessagePump">Capability to configure how the message pump should behave</param>
        /// <returns>Collection of services to use in the application</returns>
        public static IServiceCollection AddServiceBusQueueMessagePump(
            this IServiceCollection services,
            Func<IConfiguration, string> getConnectionStringFromConfigurationFunc,
            Action<AzureServiceBusQueueMessagePumpOptions> configureMessagePump = null)
        {
            Guard.NotNull(services, nameof(services));

            AddServiceBusQueueMessagePump(
                services,
                entityName: null,
                getConnectionStringFromConfigurationFunc: getConnectionStringFromConfigurationFunc,
                configureQueueMessagePump: configureMessagePump);

            return services;
        }

        /// <summary>
        /// Adds a message pump to consume messages from Azure Service Bus Queue
        /// </summary>
        /// <remarks>
        /// When using this approach; the connection string should be scoped to the queue that is being processed, not the
        /// namespace
        /// </remarks>
        /// <param name="services">Collection of services to use in the application</param>
        /// <param name="secretName">
        /// Name of the secret to retrieve using your registered <see cref="ISecretProvider" />
        /// implementation
        /// </param>
        /// <param name="configureMessagePump">Capability to configure how the message pump should behave</param>
        /// <returns>Collection of services to use in the application</returns>
        public static IServiceCollection AddServiceBusQueueMessagePump(
            this IServiceCollection services,
            string secretName,
            Action<AzureServiceBusQueueMessagePumpOptions> configureMessagePump = null)
        {
            Guard.NotNull(services, nameof(services));

            AddServiceBusQueueMessagePump(
                services,
                entityName: null,
                getConnectionStringFromSecretFunc: secretProvider => secretProvider.GetRawSecretAsync(secretName),
                configureQueueMessagePump: configureMessagePump);

            return services;
        }

        /// <summary>
        /// Adds a message pump to consume messages from Azure Service Bus Queue
        /// </summary>
        /// <remarks>
        /// When using this approach; the connection string should be scoped to the queue that is being processed, not the
        /// namespace
        /// </remarks>
        /// <param name="services">Collection of services to use in the application</param>
        /// <param name="queueName">Name of the queue to process</param>
        /// <param name="secretName">
        /// Name of the secret to retrieve using your registered <see cref="ISecretProvider" />
        /// implementation
        /// </param>
        /// <param name="configureMessagePump">Capability to configure how the message pump should behave</param>
        /// <returns>Collection of services to use in the application</returns>
        public static IServiceCollection AddServiceBusQueueMessagePump(
            this IServiceCollection services,
            string queueName,
            string secretName,
            Action<AzureServiceBusQueueMessagePumpOptions> configureMessagePump = null)
        {
            Guard.NotNull(services, nameof(services));

            AddServiceBusQueueMessagePump(
                services,
                entityName: queueName,
                getConnectionStringFromSecretFunc: secretProvider => secretProvider.GetRawSecretAsync(secretName),
                configureQueueMessagePump: configureMessagePump);

            return services;
        }

        /// <summary>
        /// Adds a message pump to consume messages from Azure Service Bus Queue
        /// </summary>
        /// <param name="queueName">Name of the queue to process</param>
        /// <param name="services">Collection of services to use in the application</param>
        /// <param name="getConnectionStringFromSecretFunc">Function to look up the connection string from the secret store</param>
        /// <param name="configureMessagePump">Capability to configure how the message pump should behave</param>
        /// <returns>Collection of services to use in the application</returns>
        public static IServiceCollection AddServiceBusQueueMessagePump(
            this IServiceCollection services,
            string queueName,
            Func<ISecretProvider, Task<string>> getConnectionStringFromSecretFunc,
            Action<AzureServiceBusQueueMessagePumpOptions> configureMessagePump = null)
        {
            Guard.NotNull(services, nameof(services));

            AddServiceBusQueueMessagePump(
                services,
                entityName: queueName,
                getConnectionStringFromSecretFunc: getConnectionStringFromSecretFunc,
                configureQueueMessagePump: configureMessagePump);

            return services;
        }

        /// <summary>
        /// Adds a message pump to consume messages from Azure Service Bus Queue
        /// </summary>
        /// <param name="queueName">Name of the queue to process</param>
        /// <param name="services">Collection of services to use in the application</param>
        /// <param name="getConnectionStringFromConfigurationFunc">Function to look up the connection string from the configuration</param>
        /// <param name="configureMessagePump">Capability to configure how the message pump should behave</param>
        /// <returns>Collection of services to use in the application</returns>
        public static IServiceCollection AddServiceBusQueueMessagePump(
            this IServiceCollection services,
            string queueName,
            Func<IConfiguration, string> getConnectionStringFromConfigurationFunc,
            Action<AzureServiceBusQueueMessagePumpOptions> configureMessagePump = null)
        {
            Guard.NotNull(services, nameof(services));

            AddServiceBusQueueMessagePump(
                services,
                entityName: queueName,
                getConnectionStringFromConfigurationFunc,
                configureQueueMessagePump: configureMessagePump);

            return services;
        }

        private static void AddServiceBusQueueMessagePump(
            IServiceCollection services,
            string entityName,
            Func<IConfiguration, string> getConnectionStringFromConfigurationFunc = null,
            Func<ISecretProvider, Task<string>> getConnectionStringFromSecretFunc = null,
            Action<AzureServiceBusQueueMessagePumpOptions> configureQueueMessagePump = null)
        {
            Guard.NotNull(services, nameof(services));

            AddServiceBusMessagePump(
                services,
                entityName,
                subscriptionName: null,
                ServiceBusEntity.Queue,
                configureQueueMessagePump: configureQueueMessagePump,
                getConnectionStringFromConfigurationFunc: getConnectionStringFromConfigurationFunc,
                getConnectionStringFromSecretFunc: getConnectionStringFromSecretFunc);
        }

        /// <summary>
        /// Adds a message pump to consume messages from Azure Service Bus Topic
        /// </summary>
        /// <remarks>
        /// When using this approach; the connection string should be scoped to the topic that is being processed, not the
        /// namespace
        /// </remarks>
        /// <param name="subscriptionName">Name of the subscription to process</param>
        /// <param name="services">Collection of services to use in the application</param>
        /// <param name="secretName">
        /// Name of the secret to retrieve using your registered <see cref="ISecretProvider" />
        /// implementation
        /// </param>
        /// <param name="configureMessagePump">Capability to configure how the message pump should behave</param>
        /// <returns>Collection of services to use in the application</returns>
        public static IServiceCollection AddServiceBusTopicMessagePump(
            this IServiceCollection services,
            string subscriptionName,
            string secretName,
            Action<AzureServiceBusTopicMessagePumpOptions> configureMessagePump = null)
        {
            Guard.NotNull(services, nameof(services));

            AddServiceBusTopicMessagePump(
                services,
                entityName: null,
                subscriptionName: subscriptionName,
                getConnectionStringFromSecretFunc: secretProvider => secretProvider.GetRawSecretAsync(secretName),
                configureTopicMessagePump: configureMessagePump);


            return services;
        }

        /// <summary>
        /// Adds a message pump to consume messages from Azure Service Bus Topic
        /// </summary>
        /// <remarks>
        /// When using this approach; the connection string should be scoped to the topic that is being processed, not the
        /// namespace
        /// </remarks>
        /// <param name="subscriptionName">Name of the subscription to process</param>
        /// <param name="services">Collection of services to use in the application</param>
        /// <param name="getConnectionStringFromSecretFunc">Function to look up the connection string from the secret store</param>
        /// <param name="configureMessagePump">Capability to configure how the message pump should behave</param>
        /// <returns>Collection of services to use in the application</returns>
        public static IServiceCollection AddServiceBusTopicMessagePump(
            this IServiceCollection services,
            string subscriptionName,
            Func<ISecretProvider, Task<string>> getConnectionStringFromSecretFunc,
            Action<AzureServiceBusTopicMessagePumpOptions> configureMessagePump = null)
        {
            Guard.NotNull(services, nameof(services));

            AddServiceBusTopicMessagePump(
                services,
                entityName: null,
                subscriptionName: subscriptionName,
                getConnectionStringFromSecretFunc: getConnectionStringFromSecretFunc,
                configureTopicMessagePump: configureMessagePump);


            return services;
        }

        /// <summary>
        /// Adds a message pump to consume messages from Azure Service Bus Topic
        /// </summary>
        /// <remarks>
        /// When using this approach; the connection string should be scoped to the topic that is being processed, not the
        /// namespace
        /// </remarks>
        /// <param name="subscriptionName">Name of the subscription to process</param>
        /// <param name="services">Collection of services to use in the application</param>
        /// <param name="getConnectionStringFromConfigurationFunc">Function to look up the connection string from the configuration</param>
        /// <param name="configureMessagePump">Capability to configure how the message pump should behave</param>
        /// <returns>Collection of services to use in the application</returns>
        public static IServiceCollection AddServiceBusTopicMessagePump(
            this IServiceCollection services,
            string subscriptionName,
            Func<IConfiguration, string> getConnectionStringFromConfigurationFunc,
            Action<AzureServiceBusTopicMessagePumpOptions> configureMessagePump = null)
        {
            Guard.NotNull(services, nameof(services));

            AddServiceBusTopicMessagePump(
                services,
                entityName: null,
                subscriptionName: subscriptionName,
                getConnectionStringFromConfigurationFunc:
                getConnectionStringFromConfigurationFunc,
                configureTopicMessagePump: configureMessagePump);

            return services;
        }

        /// <summary>
        /// Adds a message pump to consume messages from Azure Service Bus Topic
        /// </summary>
        /// <param name="topicName">Name of the topic to work with</param>
        /// <param name="subscriptionName">Name of the subscription to process</param>
        /// <param name="services">Collection of services to use in the application</param>
        /// <param name="secretName">
        /// Name of the secret to retrieve using your registered <see cref="ISecretProvider" />
        /// implementation
        /// </param>
        /// <param name="configureMessagePump">Capability to configure how the message pump should behave</param>
        /// <returns>Collection of services to use in the application</returns>
        public static IServiceCollection AddServiceBusTopicMessagePump(
            this IServiceCollection services,
            string topicName,
            string subscriptionName,
            string secretName,
            Action<AzureServiceBusTopicMessagePumpOptions> configureMessagePump = null)
        {
            Guard.NotNull(services, nameof(services));

            AddServiceBusTopicMessagePump(
                services,
                entityName: topicName,
                subscriptionName,
                getConnectionStringFromSecretFunc: secretProvider => secretProvider.GetRawSecretAsync(secretName),
                configureTopicMessagePump: configureMessagePump);

            return services;
        }

        /// <summary>
        /// Adds a message pump to consume messages from Azure Service Bus Topic
        /// </summary>
        /// <param name="topicName">Name of the topic to work with</param>
        /// <param name="subscriptionName">Name of the subscription to process</param>
        /// <param name="services">Collection of services to use in the application</param>
        /// <param name="getConnectionStringFromSecretFunc">Function to look up the connection string from the secret store</param>
        /// <param name="configureMessagePump">Capability to configure how the message pump should behave</param>
        /// <returns>Collection of services to use in the application</returns>
        public static IServiceCollection AddServiceBusTopicMessagePump(
            this IServiceCollection services,
            string topicName,
            string subscriptionName,
            Func<ISecretProvider, Task<string>> getConnectionStringFromSecretFunc,
            Action<AzureServiceBusTopicMessagePumpOptions> configureMessagePump = null)
        {
            Guard.NotNull(services, nameof(services));

            AddServiceBusTopicMessagePump(
                services,
                entityName: topicName,
                subscriptionName,
                getConnectionStringFromSecretFunc: getConnectionStringFromSecretFunc,
                configureTopicMessagePump: configureMessagePump);

            return services;
        }

        /// <summary>
        /// Adds a message pump to consume messages from Azure Service Bus Topic
        /// </summary>
        /// <param name="topicName">Name of the topic to work with</param>
        /// <param name="subscriptionName">Name of the subscription to process</param>
        /// <param name="services">Collection of services to use in the application</param>
        /// <param name="getConnectionStringFromConfigurationFunc">Function to look up the connection string from the configuration</param>
        /// <param name="configureMessagePump">Capability to configure how the message pump should behave</param>
        /// <returns>Collection of services to use in the application</returns>
        public static IServiceCollection AddServiceBusTopicMessagePump(
            this IServiceCollection services,
            string topicName,
            string subscriptionName,
            Func<IConfiguration, string> getConnectionStringFromConfigurationFunc,
            Action<AzureServiceBusTopicMessagePumpOptions> configureMessagePump = null)
        {
            Guard.NotNull(services, nameof(services));

            AddServiceBusTopicMessagePump(
                services,
                entityName: topicName,
                subscriptionName,
                getConnectionStringFromConfigurationFunc,
                configureTopicMessagePump: configureMessagePump);

            return services;
        }

        /// <summary>
        /// Adds a message pump to consume messages from Azure Service Bus Topic
        /// </summary>
        /// <remarks>
        /// When using this approach; the connection string should be scoped to the topic that is being processed, not the
        /// namespace
        /// </remarks>
        /// <param name="subscriptionPrefix">
        /// Prefix of the subscription to process, concat with the
        /// <see cref="AzureServiceBusMessagePumpConfiguration.JobId" />
        /// </param>
        /// <param name="services">Collection of services to use in the application</param>
        /// <param name="secretName">
        /// Name of the secret to retrieve using your registered <see cref="ISecretProvider" />
        /// implementation
        /// </param>
        /// <param name="configureMessagePump">Capability to configure how the message pump should behave</param>
        /// <returns>Collection of services to use in the application</returns>
        public static IServiceCollection AddServiceBusTopicMessagePumpWithPrefix(
            this IServiceCollection services,
            string subscriptionPrefix,
            string secretName,
            Action<AzureServiceBusTopicMessagePumpOptions> configureMessagePump = null)
        {
            Guard.NotNull(services, nameof(services));
            Guard.NotNullOrWhitespace(subscriptionPrefix, nameof(subscriptionPrefix));

            AddServiceBusTopicMessagePumpWithPrefix(
                services,
                entityName: null,
                subscriptionPrefix,
                getConnectionStringFromSecretFunc: secretProvider => secretProvider.GetRawSecretAsync(secretName),
                configureTopicMessagePump: configureMessagePump);

            return services;
        }

        /// <summary>
        /// Adds a message pump to consume messages from Azure Service Bus Topic
        /// </summary>
        /// <remarks>
        /// When using this approach; the connection string should be scoped to the topic that is being processed, not the
        /// namespace
        /// </remarks>
        /// <param name="subscriptionPrefix">
        /// Prefix of the subscription to process, concat with the
        /// <see cref="AzureServiceBusMessagePumpConfiguration.JobId" />
        /// </param>
        /// <param name="services">Collection of services to use in the application</param>
        /// <param name="getConnectionStringFromSecretFunc">Function to look up the connection string from the secret store</param>
        /// <param name="configureMessagePump">Capability to configure how the message pump should behave</param>
        /// <returns>Collection of services to use in the application</returns>
        public static IServiceCollection AddServiceBusTopicMessagePumpWithPrefix(
            this IServiceCollection services,
            string subscriptionPrefix,
            Func<ISecretProvider, Task<string>> getConnectionStringFromSecretFunc,
            Action<AzureServiceBusTopicMessagePumpOptions> configureMessagePump = null)
        {
            Guard.NotNull(services, nameof(services));
            Guard.NotNullOrWhitespace(subscriptionPrefix, nameof(subscriptionPrefix));

            AddServiceBusTopicMessagePumpWithPrefix(
                services,
                entityName: null,
                subscriptionPrefix,
                getConnectionStringFromSecretFunc: getConnectionStringFromSecretFunc,
                configureTopicMessagePump: configureMessagePump);

            return services;
        }

        /// <summary>
        /// Adds a message pump to consume messages from Azure Service Bus Topic
        /// </summary>
        /// <remarks>
        /// When using this approach; the connection string should be scoped to the topic that is being processed, not the
        /// namespace
        /// </remarks>
        /// <param name="subscriptionPrefix">
        /// Prefix of the subscription to process, concat with the
        /// <see cref="AzureServiceBusMessagePumpConfiguration.JobId" />
        /// </param>
        /// <param name="services">Collection of services to use in the application</param>
        /// <param name="getConnectionStringFromConfigurationFunc">Function to look up the connection string from the configuration</param>
        /// <param name="configureMessagePump">Capability to configure how the message pump should behave</param>
        /// <returns>Collection of services to use in the application</returns>
        public static IServiceCollection AddServiceBusTopicMessagePumpWithPrefix(
            this IServiceCollection services,
            string subscriptionPrefix,
            Func<IConfiguration, string> getConnectionStringFromConfigurationFunc,
            Action<AzureServiceBusTopicMessagePumpOptions> configureMessagePump = null)
        {
            Guard.NotNull(services, nameof(services));
            Guard.NotNullOrWhitespace(subscriptionPrefix, nameof(subscriptionPrefix));

            AddServiceBusTopicMessagePumpWithPrefix(
                services,
                entityName: null,
                subscriptionPrefix: subscriptionPrefix,
                getConnectionStringFromConfigurationFunc:
                getConnectionStringFromConfigurationFunc,
                configureTopicMessagePump: configureMessagePump);

            return services;
        }

        /// <summary>
        /// Adds a message pump to consume messages from Azure Service Bus Topic
        /// </summary>
        /// <param name="topicName">Name of the topic to work with</param>
        /// <param name="subscriptionPrefix">
        /// Prefix of the subscription to process, concat with the
        /// <see cref="AzureServiceBusMessagePumpConfiguration.JobId" />
        /// </param>
        /// <param name="services">Collection of services to use in the application</param>
        /// <param name="secretName">
        /// Name of the secret to retrieve using your registered <see cref="ISecretProvider" />
        /// implementation
        /// </param>
        /// <param name="configureMessagePump">Capability to configure how the message pump should behave</param>
        /// <returns>Collection of services to use in the application</returns>
        public static IServiceCollection AddServiceBusTopicMessagePumpWithPrefix(
            this IServiceCollection services,
            string topicName,
            string subscriptionPrefix,
            string secretName,
            Action<AzureServiceBusTopicMessagePumpOptions> configureMessagePump = null)
        {
            Guard.NotNull(services, nameof(services));
            Guard.NotNullOrWhitespace(subscriptionPrefix, nameof(subscriptionPrefix));

            AddServiceBusTopicMessagePumpWithPrefix(
                services,
                entityName: topicName,
                subscriptionPrefix,
                getConnectionStringFromSecretFunc: secretProvider => secretProvider.GetRawSecretAsync(secretName),
                configureTopicMessagePump: configureMessagePump);

            return services;
        }

        /// <summary>
        /// Adds a message pump to consume messages from Azure Service Bus Topic
        /// </summary>
        /// <param name="topicName">Name of the topic to work with</param>
        /// <param name="subscriptionPrefix">
        /// Prefix of the subscription to process, concat with the
        /// <see cref="AzureServiceBusMessagePumpConfiguration.JobId" />
        /// </param>
        /// <param name="services">Collection of services to use in the application</param>
        /// <param name="getConnectionStringFromSecretFunc">Function to look up the connection string from the secret store</param>
        /// <param name="configureMessagePump">Capability to configure how the message pump should behave</param>
        /// <returns>Collection of services to use in the application</returns>
        public static IServiceCollection AddServiceBusTopicMessagePumpWithPrefix(
            this IServiceCollection services,
            string topicName,
            string subscriptionPrefix,
            Func<ISecretProvider, Task<string>> getConnectionStringFromSecretFunc,
            Action<AzureServiceBusTopicMessagePumpOptions> configureMessagePump = null)
        {
            Guard.NotNull(services, nameof(services));
            Guard.NotNullOrWhitespace(subscriptionPrefix, nameof(subscriptionPrefix));

            AddServiceBusTopicMessagePumpWithPrefix(
                services,
                entityName: topicName,
                subscriptionPrefix,
                getConnectionStringFromSecretFunc: getConnectionStringFromSecretFunc,
                configureTopicMessagePump: configureMessagePump);

            return services;
        }

        /// <summary>
        /// Adds a message pump to consume messages from Azure Service Bus Topic
        /// </summary>
        /// <param name="topicName">Name of the topic to work with</param>
        /// <param name="subscriptionPrefix">
        /// Prefix of the subscription to process, concat with the
        /// <see cref="AzureServiceBusMessagePumpConfiguration.JobId" />
        /// </param>
        /// <param name="services">Collection of services to use in the application</param>
        /// <param name="getConnectionStringFromConfigurationFunc">Function to look up the connection string from the configuration</param>
        /// <param name="configureMessagePump">Capability to configure how the message pump should behave</param>
        /// <returns>Collection of services to use in the application</returns>
        public static IServiceCollection AddServiceBusTopicMessagePumpWithPrefix(
            this IServiceCollection services,
            string topicName,
            string subscriptionPrefix,
            Func<IConfiguration, string> getConnectionStringFromConfigurationFunc,
            Action<AzureServiceBusTopicMessagePumpOptions> configureMessagePump = null)
        {
            Guard.NotNull(services, nameof(services));
            Guard.NotNullOrWhitespace(subscriptionPrefix, nameof(subscriptionPrefix));

            AddServiceBusTopicMessagePumpWithPrefix(
                services,
                entityName: topicName,
                subscriptionPrefix,
                getConnectionStringFromConfigurationFunc,
                configureTopicMessagePump: configureMessagePump);

            return services;
        }

        private static void AddServiceBusTopicMessagePumpWithPrefix(
            IServiceCollection services,
            string entityName,
            string subscriptionPrefix,
            Func<IConfiguration, string> getConnectionStringFromConfigurationFunc = null,
            Func<ISecretProvider, Task<string>> getConnectionStringFromSecretFunc = null,
            Action<AzureServiceBusTopicMessagePumpOptions> configureTopicMessagePump = null)
        {
            var messagePumpOptions = AzureServiceBusTopicMessagePumpOptions.Default;
            string subscriptionName = $"{subscriptionPrefix}-{messagePumpOptions.JobId}";

            AddServiceBusTopicMessagePump(
                services,
                entityName: entityName,
                subscriptionName,
                getConnectionStringFromSecretFunc: getConnectionStringFromSecretFunc,
                getConnectionStringFromConfigurationFunc: getConnectionStringFromConfigurationFunc,
                configureTopicMessagePump: configureTopicMessagePump);
        }

        private static void AddServiceBusTopicMessagePump(
            IServiceCollection services,
            string entityName,
            string subscriptionName = null,
            Func<IConfiguration, string> getConnectionStringFromConfigurationFunc = null,
            Func<ISecretProvider, Task<string>> getConnectionStringFromSecretFunc = null,
            Action<AzureServiceBusTopicMessagePumpOptions> configureTopicMessagePump = null)
        {
            Guard.NotNull(services, nameof(services));

            AddServiceBusMessagePump(
                services,
                entityName,
                subscriptionName,
                ServiceBusEntity.Topic,
                configureTopicMessagePump: configureTopicMessagePump,
                getConnectionStringFromConfigurationFunc: getConnectionStringFromConfigurationFunc,
                getConnectionStringFromSecretFunc: getConnectionStringFromSecretFunc);
        }

        private static void AddServiceBusMessagePump(
            IServiceCollection services,
            string entityName,
            string subscriptionName,
            ServiceBusEntity serviceBusEntity,
            Action<AzureServiceBusQueueMessagePumpOptions> configureQueueMessagePump = null,
            Action<AzureServiceBusTopicMessagePumpOptions> configureTopicMessagePump = null,
            Func<IConfiguration, string> getConnectionStringFromConfigurationFunc = null,
            Func<ISecretProvider, Task<string>> getConnectionStringFromSecretFunc = null)
        {
            Guard.NotNull(services, nameof(services));

            services.AddCorrelation<MessageCorrelationInfo>();

            AzureServiceBusMessagePumpConfiguration options = 
                DetermineAzureServiceBusMessagePumpOptions(serviceBusEntity, configureQueueMessagePump, configureTopicMessagePump);

            services.AddServiceBusMessageRouting();
            services.AddHostedService(serviceProvider =>
            {
                var settings = new AzureServiceBusMessagePumpSettings(
                    entityName,
                    subscriptionName,
                    serviceBusEntity,
                    getConnectionStringFromConfigurationFunc,
                    getConnectionStringFromSecretFunc,
                    options,
                    serviceProvider);

                var configuration = serviceProvider.GetRequiredService<IConfiguration>();
                var router = serviceProvider.GetService<IAzureServiceBusMessageRouter>();
                var logger = serviceProvider.GetRequiredService<ILogger<AzureServiceBusMessagePump>>();
                return new AzureServiceBusMessagePump(settings, configuration, serviceProvider, router, logger);
            });
        }

        private static AzureServiceBusMessagePumpConfiguration DetermineAzureServiceBusMessagePumpOptions(
            ServiceBusEntity serviceBusEntity,
            Action<AzureServiceBusQueueMessagePumpOptions> configureQueueMessagePump,
            Action<AzureServiceBusTopicMessagePumpOptions> configureTopicMessagePump)
        {
            switch (serviceBusEntity)
            {
                case ServiceBusEntity.Queue:
                    var queueMessagePumpOptions = AzureServiceBusQueueMessagePumpOptions.Default;
                    configureQueueMessagePump?.Invoke(queueMessagePumpOptions);

                    return new AzureServiceBusMessagePumpConfiguration(queueMessagePumpOptions);
                
                case ServiceBusEntity.Topic:
                    var topicMessagePumpOptions = AzureServiceBusTopicMessagePumpOptions.Default;
                    configureTopicMessagePump?.Invoke(topicMessagePumpOptions);
                
                    return new AzureServiceBusMessagePumpConfiguration(topicMessagePumpOptions);
                
                default:
                    throw new ArgumentOutOfRangeException(nameof(serviceBusEntity), serviceBusEntity, "Unknown Azure Service Bus entity");
            }
        }

        /// <summary>
        /// Adds an <see cref="IAzureServiceBusMessageRouter"/> implementation to route the incoming messages through registered <see cref="IAzureServiceBusMessageHandler{TMessage}"/> instances.
        /// </summary>
        /// <param name="services">The collection of services to add the router to.</param>
        /// <exception cref="ArgumentNullException">Thrown when the <paramref name="services"/> is <c>null</c>.</exception>
        public static IServiceCollection AddServiceBusMessageRouting(this IServiceCollection services)
        {
            Guard.NotNull(services, nameof(services), "Requires a set of services to register the Azure Service Bus message routing");

            return services.AddServiceBusMessageRouting(serviceProvider =>
            {
                var logger = serviceProvider.GetService<ILogger<AzureServiceBusMessageRouter>>();
                return new AzureServiceBusMessageRouter(serviceProvider, logger);
            });
        }

        /// <summary>
        /// Adds an <see cref="IAzureServiceBusMessageRouter"/> implementation to route the incoming messages through registered <see cref="IAzureServiceBusMessageHandler{TMessage}"/> instances.
        /// </summary>
        /// <param name="services">The collection of services to add the router to.</param>
        /// <param name="implementationFactory">The function to create the <typeparamref name="TMessageRouter"/> implementation.</param>
        /// <typeparam name="TMessageRouter">The type of the <see cref="IAzureServiceBusMessageRouter"/> implementation.</typeparam>
        /// <exception cref="ArgumentNullException">Thrown when the <paramref name="services"/> or <paramref name="implementationFactory"/> is <c>null</c>.</exception>
        public static IServiceCollection AddServiceBusMessageRouting<TMessageRouter>(
            this IServiceCollection services,
            Func<IServiceProvider, TMessageRouter> implementationFactory)
            where TMessageRouter : IAzureServiceBusMessageRouter
        {
            Guard.NotNull(services, nameof(services), "Requires a set of services to register the Azure Service Bus message routing");
            Guard.NotNull(implementationFactory, nameof(implementationFactory), "Requires a function to create the Azure Service Bus message router");

            services.TryAddSingleton<IAzureServiceBusMessageRouter>(serviceProvider => implementationFactory(serviceProvider));
            services.AddMessageRouting(serviceProvider => serviceProvider.GetRequiredService<IAzureServiceBusMessageRouter>());

            return services;
        }

        /// <summary>
        /// Adds a <see cref="IAzureServiceBusMessageHandler{TMessage}" /> implementation to process the messages from Azure Service Bus
        /// resources.
        /// </summary>
        /// <typeparam name="TMessageHandler">The type of the implementation.</typeparam>
        /// <typeparam name="TMessage">The type of the message that the message handler will process.</typeparam>
        /// <param name="services">The collection of services to use in the application.</param>
        /// <exception cref="ArgumentNullException">Thrown when the <paramref name="services"/> is <c>null</c>.</exception>
        public static IServiceCollection WithServiceBusMessageHandler<TMessageHandler, TMessage>(this IServiceCollection services)
            where TMessageHandler : class, IAzureServiceBusMessageHandler<TMessage>
            where TMessage : class
        {
            Guard.NotNull(services, nameof(services), "Requires a set of services to add the message handler");

            return services.AddTransient<IMessageHandler<TMessage, AzureServiceBusMessageContext>, TMessageHandler>();
        }

        /// <summary>
        /// Adds a <see cref="IAzureServiceBusMessageHandler{TMessage}" /> implementation to process the messages from Azure Service Bus
        /// resources.
        /// </summary>
        /// <typeparam name="TMessageHandler">The type of the implementation.</typeparam>
        /// <typeparam name="TMessage">The type of the message that the message handler will process.</typeparam>
        /// <param name="services">The collection of services to use in the application.</param>
        /// <param name="implementationFactory">The function that creates the message handler.</param>
        /// <exception cref="ArgumentNullException">Thrown when the <paramref name="services"/> or <paramref name="implementationFactory"/> is <c>null</c>.</exception>
        public static IServiceCollection WithServiceBusMessageHandler<TMessageHandler, TMessage>(
            this IServiceCollection services,
            Func<IServiceProvider, TMessageHandler> implementationFactory)
            where TMessageHandler : class, IAzureServiceBusMessageHandler<TMessage>
            where TMessage : class
        {
            Guard.NotNull(services, nameof(services), "Requires a set of services to add the message handler");
            Guard.NotNull(implementationFactory, nameof(implementationFactory), "Requires a function to create the message handler with dependent services");

            return services.AddTransient<IMessageHandler<TMessage, AzureServiceBusMessageContext>, TMessageHandler>(implementationFactory);
        }

        /// <summary>
        /// Adds an <see cref="IAzureServiceBusFallbackMessageHandler"/> implementation which the message pump can use to fall back to when no message handler is found to process the message.
        /// </summary>
        /// <typeparam name="TMessageHandler">The type of the fallback message handler.</typeparam>
        /// <param name="services">The services to add the fallback message handler to.</param>
        /// <exception cref="ArgumentNullException">Thrown when the <paramref name="services"/> is <c>null</c>.</exception>
        public static IServiceCollection WithServiceBusFallbackMessageHandler<TMessageHandler>(
            this IServiceCollection services)
            where TMessageHandler : class, IAzureServiceBusFallbackMessageHandler
        {
            Guard.NotNull(services, nameof(services), "Requires a services collection to add the Azure Service Bus fallback message handler to");

            return services.AddTransient<IAzureServiceBusFallbackMessageHandler, TMessageHandler>();
        }

        /// <summary>
        /// Adds an <see cref="IAzureServiceBusFallbackMessageHandler"/> implementation which the message pump can use to fall back to when no message handler is found to process the message.
        /// </summary>
        /// <typeparam name="TMessageHandler">The type of the fallback message handler.</typeparam>
        /// <param name="services">The services to add the fallback message handler to.</param>
        /// <param name="createImplementation">The function to create the fallback message handler.</param>
        /// <exception cref="ArgumentNullException">Thrown when the <paramref name="services"/> or the <paramref name="createImplementation"/> is <c>null</c>.</exception>
        public static IServiceCollection WithServiceBusFallbackMessageHandler<TMessageHandler>(
            this IServiceCollection services,
            Func<IServiceProvider, TMessageHandler> createImplementation)
            where TMessageHandler : class, IAzureServiceBusFallbackMessageHandler
        {
            Guard.NotNull(services, nameof(services), "Requires a services collection to add the fallback message handler to");
            Guard.NotNull(createImplementation, nameof(createImplementation), "Requires a function to create the fallback message handler");

            return services.AddTransient<IAzureServiceBusFallbackMessageHandler, TMessageHandler>(createImplementation);
        }
    }
}<|MERGE_RESOLUTION|>--- conflicted
+++ resolved
@@ -9,11 +9,8 @@
 using Arcus.Security.Core;
 using GuardNet;
 using Microsoft.Extensions.Configuration;
-<<<<<<< HEAD
 using Microsoft.Extensions.DependencyInjection.Extensions;
 using Microsoft.Extensions.Hosting;
-=======
->>>>>>> a69ebd12
 using Microsoft.Extensions.Logging;
 
 // ReSharper disable once CheckNamespace
@@ -697,113 +694,5 @@
                     throw new ArgumentOutOfRangeException(nameof(serviceBusEntity), serviceBusEntity, "Unknown Azure Service Bus entity");
             }
         }
-
-        /// <summary>
-        /// Adds an <see cref="IAzureServiceBusMessageRouter"/> implementation to route the incoming messages through registered <see cref="IAzureServiceBusMessageHandler{TMessage}"/> instances.
-        /// </summary>
-        /// <param name="services">The collection of services to add the router to.</param>
-        /// <exception cref="ArgumentNullException">Thrown when the <paramref name="services"/> is <c>null</c>.</exception>
-        public static IServiceCollection AddServiceBusMessageRouting(this IServiceCollection services)
-        {
-            Guard.NotNull(services, nameof(services), "Requires a set of services to register the Azure Service Bus message routing");
-
-            return services.AddServiceBusMessageRouting(serviceProvider =>
-            {
-                var logger = serviceProvider.GetService<ILogger<AzureServiceBusMessageRouter>>();
-                return new AzureServiceBusMessageRouter(serviceProvider, logger);
-            });
-        }
-
-        /// <summary>
-        /// Adds an <see cref="IAzureServiceBusMessageRouter"/> implementation to route the incoming messages through registered <see cref="IAzureServiceBusMessageHandler{TMessage}"/> instances.
-        /// </summary>
-        /// <param name="services">The collection of services to add the router to.</param>
-        /// <param name="implementationFactory">The function to create the <typeparamref name="TMessageRouter"/> implementation.</param>
-        /// <typeparam name="TMessageRouter">The type of the <see cref="IAzureServiceBusMessageRouter"/> implementation.</typeparam>
-        /// <exception cref="ArgumentNullException">Thrown when the <paramref name="services"/> or <paramref name="implementationFactory"/> is <c>null</c>.</exception>
-        public static IServiceCollection AddServiceBusMessageRouting<TMessageRouter>(
-            this IServiceCollection services,
-            Func<IServiceProvider, TMessageRouter> implementationFactory)
-            where TMessageRouter : IAzureServiceBusMessageRouter
-        {
-            Guard.NotNull(services, nameof(services), "Requires a set of services to register the Azure Service Bus message routing");
-            Guard.NotNull(implementationFactory, nameof(implementationFactory), "Requires a function to create the Azure Service Bus message router");
-
-            services.TryAddSingleton<IAzureServiceBusMessageRouter>(serviceProvider => implementationFactory(serviceProvider));
-            services.AddMessageRouting(serviceProvider => serviceProvider.GetRequiredService<IAzureServiceBusMessageRouter>());
-
-            return services;
-        }
-
-        /// <summary>
-        /// Adds a <see cref="IAzureServiceBusMessageHandler{TMessage}" /> implementation to process the messages from Azure Service Bus
-        /// resources.
-        /// </summary>
-        /// <typeparam name="TMessageHandler">The type of the implementation.</typeparam>
-        /// <typeparam name="TMessage">The type of the message that the message handler will process.</typeparam>
-        /// <param name="services">The collection of services to use in the application.</param>
-        /// <exception cref="ArgumentNullException">Thrown when the <paramref name="services"/> is <c>null</c>.</exception>
-        public static IServiceCollection WithServiceBusMessageHandler<TMessageHandler, TMessage>(this IServiceCollection services)
-            where TMessageHandler : class, IAzureServiceBusMessageHandler<TMessage>
-            where TMessage : class
-        {
-            Guard.NotNull(services, nameof(services), "Requires a set of services to add the message handler");
-
-            return services.AddTransient<IMessageHandler<TMessage, AzureServiceBusMessageContext>, TMessageHandler>();
-        }
-
-        /// <summary>
-        /// Adds a <see cref="IAzureServiceBusMessageHandler{TMessage}" /> implementation to process the messages from Azure Service Bus
-        /// resources.
-        /// </summary>
-        /// <typeparam name="TMessageHandler">The type of the implementation.</typeparam>
-        /// <typeparam name="TMessage">The type of the message that the message handler will process.</typeparam>
-        /// <param name="services">The collection of services to use in the application.</param>
-        /// <param name="implementationFactory">The function that creates the message handler.</param>
-        /// <exception cref="ArgumentNullException">Thrown when the <paramref name="services"/> or <paramref name="implementationFactory"/> is <c>null</c>.</exception>
-        public static IServiceCollection WithServiceBusMessageHandler<TMessageHandler, TMessage>(
-            this IServiceCollection services,
-            Func<IServiceProvider, TMessageHandler> implementationFactory)
-            where TMessageHandler : class, IAzureServiceBusMessageHandler<TMessage>
-            where TMessage : class
-        {
-            Guard.NotNull(services, nameof(services), "Requires a set of services to add the message handler");
-            Guard.NotNull(implementationFactory, nameof(implementationFactory), "Requires a function to create the message handler with dependent services");
-
-            return services.AddTransient<IMessageHandler<TMessage, AzureServiceBusMessageContext>, TMessageHandler>(implementationFactory);
-        }
-
-        /// <summary>
-        /// Adds an <see cref="IAzureServiceBusFallbackMessageHandler"/> implementation which the message pump can use to fall back to when no message handler is found to process the message.
-        /// </summary>
-        /// <typeparam name="TMessageHandler">The type of the fallback message handler.</typeparam>
-        /// <param name="services">The services to add the fallback message handler to.</param>
-        /// <exception cref="ArgumentNullException">Thrown when the <paramref name="services"/> is <c>null</c>.</exception>
-        public static IServiceCollection WithServiceBusFallbackMessageHandler<TMessageHandler>(
-            this IServiceCollection services)
-            where TMessageHandler : class, IAzureServiceBusFallbackMessageHandler
-        {
-            Guard.NotNull(services, nameof(services), "Requires a services collection to add the Azure Service Bus fallback message handler to");
-
-            return services.AddTransient<IAzureServiceBusFallbackMessageHandler, TMessageHandler>();
-        }
-
-        /// <summary>
-        /// Adds an <see cref="IAzureServiceBusFallbackMessageHandler"/> implementation which the message pump can use to fall back to when no message handler is found to process the message.
-        /// </summary>
-        /// <typeparam name="TMessageHandler">The type of the fallback message handler.</typeparam>
-        /// <param name="services">The services to add the fallback message handler to.</param>
-        /// <param name="createImplementation">The function to create the fallback message handler.</param>
-        /// <exception cref="ArgumentNullException">Thrown when the <paramref name="services"/> or the <paramref name="createImplementation"/> is <c>null</c>.</exception>
-        public static IServiceCollection WithServiceBusFallbackMessageHandler<TMessageHandler>(
-            this IServiceCollection services,
-            Func<IServiceProvider, TMessageHandler> createImplementation)
-            where TMessageHandler : class, IAzureServiceBusFallbackMessageHandler
-        {
-            Guard.NotNull(services, nameof(services), "Requires a services collection to add the fallback message handler to");
-            Guard.NotNull(createImplementation, nameof(createImplementation), "Requires a function to create the fallback message handler");
-
-            return services.AddTransient<IAzureServiceBusFallbackMessageHandler, TMessageHandler>(createImplementation);
-        }
     }
 }