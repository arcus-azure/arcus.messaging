﻿using System;
using System.Threading.Tasks;
using Arcus.Messaging.Pumps.Abstractions.MessageHandling;
using Arcus.Messaging.Pumps.ServiceBus;
using Arcus.Messaging.Pumps.ServiceBus.Configuration;
using Arcus.Security.Core;
using GuardNet;
using Microsoft.Extensions.Configuration;

// ReSharper disable once CheckNamespace
namespace Microsoft.Extensions.DependencyInjection
{
    /// <summary>
    /// Extensions on the <see cref="IServiceCollection"/> to add a <see cref="AzureServiceBusMessagePump"/> and its <see cref="IAzureServiceBusMessageHandler{TMessage}"/>'s implementations.
    /// </summary>
    // ReSharper disable once InconsistentNaming
    public static class IServiceCollectionExtensions
    {
        /// <summary>
        /// Adds a message pump to consume messages from Azure Service Bus Queue
        /// </summary>
        /// <remarks>
        /// When using this approach; the connection string should be scoped to the queue that is being processed, not the
        /// namespace
        /// </remarks>
        /// <param name="services">Collection of services to use in the application</param>
        /// <param name="getConnectionStringFromSecretFunc">Function to look up the connection string from the secret store</param>
        /// <param name="configureMessagePump">Capability to configure how the message pump should behave</param>
        /// <returns>Collection of services to use in the application</returns>
        public static IServiceCollection AddServiceBusQueueMessagePump(
            this IServiceCollection services,
            Func<ISecretProvider, Task<string>> getConnectionStringFromSecretFunc,
<<<<<<< HEAD
            Action<AzureServiceBusMessagePumpOptions> configureMessagePump = null)
=======
            Action<AzureServiceBusQueueMessagePumpOptions> configureMessagePump = null)
            where TMessagePump : class, IHostedService
>>>>>>> a549adaf
        {
            Guard.NotNull(services, nameof(services));

            AddServiceBusQueueMessagePump(
                services,
                entityName: null,
                getConnectionStringFromSecretFunc: getConnectionStringFromSecretFunc,
                configureQueueMessagePump: configureMessagePump);

            return services;
        }

        /// <summary>
        /// Adds a message pump to consume messages from Azure Service Bus Queue
        /// </summary>
        /// <remarks>
        /// When using this approach; the connection string should be scoped to the queue that is being processed, not the
        /// namespace
        /// </remarks>
        /// <param name="services">Collection of services to use in the application</param>
        /// <param name="getConnectionStringFromConfigurationFunc">Function to look up the connection string from the configuration</param>
        /// <param name="configureMessagePump">Capability to configure how the message pump should behave</param>
        /// <returns>Collection of services to use in the application</returns>
        public static IServiceCollection AddServiceBusQueueMessagePump(
            this IServiceCollection services,
            Func<IConfiguration, string> getConnectionStringFromConfigurationFunc,
<<<<<<< HEAD
            Action<AzureServiceBusMessagePumpOptions> configureMessagePump = null)
=======
            Action<AzureServiceBusQueueMessagePumpOptions> configureMessagePump = null)
            where TMessagePump : class, IHostedService
>>>>>>> a549adaf
        {
            Guard.NotNull(services, nameof(services));

            AddServiceBusQueueMessagePump(
                services,
                entityName: null,
                getConnectionStringFromConfigurationFunc: getConnectionStringFromConfigurationFunc,
                configureQueueMessagePump: configureMessagePump);

            return services;
        }

        /// <summary>
        /// Adds a message pump to consume messages from Azure Service Bus Queue
        /// </summary>
        /// <remarks>
        /// When using this approach; the connection string should be scoped to the queue that is being processed, not the
        /// namespace
        /// </remarks>
        /// <param name="services">Collection of services to use in the application</param>
        /// <param name="secretName">
        /// Name of the secret to retrieve using your registered <see cref="ISecretProvider" />
        /// implementation
        /// </param>
        /// <param name="configureMessagePump">Capability to configure how the message pump should behave</param>
        /// <returns>Collection of services to use in the application</returns>
        public static IServiceCollection AddServiceBusQueueMessagePump(
            this IServiceCollection services,
            string secretName,
<<<<<<< HEAD
            Action<AzureServiceBusMessagePumpOptions> configureMessagePump = null)
=======
            Action<AzureServiceBusQueueMessagePumpOptions> configureMessagePump = null)
            where TMessagePump : class, IHostedService
>>>>>>> a549adaf
        {
            Guard.NotNull(services, nameof(services));

            AddServiceBusQueueMessagePump(
                services,
                entityName: null,
                getConnectionStringFromSecretFunc: secretProvider => secretProvider.GetRawSecretAsync(secretName),
                configureQueueMessagePump: configureMessagePump);

            return services;
        }

        /// <summary>
        /// Adds a message pump to consume messages from Azure Service Bus Queue
        /// </summary>
        /// <remarks>
        /// When using this approach; the connection string should be scoped to the queue that is being processed, not the
        /// namespace
        /// </remarks>
        /// <param name="services">Collection of services to use in the application</param>
        /// <param name="queueName">Name of the queue to process</param>
        /// <param name="secretName">
        /// Name of the secret to retrieve using your registered <see cref="ISecretProvider" />
        /// implementation
        /// </param>
        /// <param name="configureMessagePump">Capability to configure how the message pump should behave</param>
        /// <returns>Collection of services to use in the application</returns>
        public static IServiceCollection AddServiceBusQueueMessagePump(
            this IServiceCollection services,
            string queueName,
            string secretName,
<<<<<<< HEAD
            Action<AzureServiceBusMessagePumpOptions> configureMessagePump = null)
=======
            Action<AzureServiceBusQueueMessagePumpOptions> configureMessagePump = null)
            where TMessagePump : class, IHostedService
>>>>>>> a549adaf
        {
            Guard.NotNull(services, nameof(services));

            AddServiceBusQueueMessagePump(
                services,
                entityName: queueName,
                getConnectionStringFromSecretFunc: secretProvider => secretProvider.GetRawSecretAsync(secretName),
                configureQueueMessagePump: configureMessagePump);

            return services;
        }

        /// <summary>
        /// Adds a message pump to consume messages from Azure Service Bus Queue
        /// </summary>
        /// <param name="queueName">Name of the queue to process</param>
        /// <param name="services">Collection of services to use in the application</param>
        /// <param name="getConnectionStringFromSecretFunc">Function to look up the connection string from the secret store</param>
        /// <param name="configureMessagePump">Capability to configure how the message pump should behave</param>
        /// <returns>Collection of services to use in the application</returns>
        public static IServiceCollection AddServiceBusQueueMessagePump(
            this IServiceCollection services,
            string queueName,
            Func<ISecretProvider, Task<string>> getConnectionStringFromSecretFunc,
<<<<<<< HEAD
            Action<AzureServiceBusMessagePumpOptions> configureMessagePump = null)
=======
            Action<AzureServiceBusQueueMessagePumpOptions> configureMessagePump = null)
            where TMessagePump : class, IHostedService
>>>>>>> a549adaf
        {
            Guard.NotNull(services, nameof(services));

            AddServiceBusQueueMessagePump(
                services,
                entityName: queueName,
                getConnectionStringFromSecretFunc: getConnectionStringFromSecretFunc,
                configureQueueMessagePump: configureMessagePump);

            return services;
        }

        /// <summary>
        /// Adds a message pump to consume messages from Azure Service Bus Queue
        /// </summary>
        /// <param name="queueName">Name of the queue to process</param>
        /// <param name="services">Collection of services to use in the application</param>
        /// <param name="getConnectionStringFromConfigurationFunc">Function to look up the connection string from the configuration</param>
        /// <param name="configureMessagePump">Capability to configure how the message pump should behave</param>
        /// <returns>Collection of services to use in the application</returns>
        public static IServiceCollection AddServiceBusQueueMessagePump(
            this IServiceCollection services,
            string queueName,
            Func<IConfiguration, string> getConnectionStringFromConfigurationFunc,
<<<<<<< HEAD
            Action<AzureServiceBusMessagePumpOptions> configureMessagePump = null)
=======
            Action<AzureServiceBusQueueMessagePumpOptions> configureMessagePump = null)
            where TMessagePump : class, IHostedService
>>>>>>> a549adaf
        {
            Guard.NotNull(services, nameof(services));

            AddServiceBusQueueMessagePump(
                services,
                entityName: queueName,
                getConnectionStringFromConfigurationFunc,
                configureQueueMessagePump: configureMessagePump);

            return services;
        }

        private static void AddServiceBusQueueMessagePump(
            IServiceCollection services,
            string entityName,
            Func<IConfiguration, string> getConnectionStringFromConfigurationFunc = null,
            Func<ISecretProvider, Task<string>> getConnectionStringFromSecretFunc = null,
<<<<<<< HEAD
            Action<AzureServiceBusMessagePumpOptions> configureMessagePump = null)
        {
            Guard.NotNull(services, nameof(services));

            var messagePumpOptions = AzureServiceBusMessagePumpOptions.Default;
            configureMessagePump?.Invoke(messagePumpOptions);

            AddServiceBusMessagePump(
=======
            Action<AzureServiceBusQueueMessagePumpOptions> configureQueueMessagePump = null)
            where TMessagePump : class, IHostedService
        {
            Guard.NotNull(services, nameof(services));

            AddServiceBusMessagePump<TMessagePump>(
>>>>>>> a549adaf
                services,
                entityName,
                subscriptionName: null,
                ServiceBusEntity.Queue,
                configureQueueMessagePump: configureQueueMessagePump,
                getConnectionStringFromConfigurationFunc: getConnectionStringFromConfigurationFunc,
                getConnectionStringFromSecretFunc: getConnectionStringFromSecretFunc);
        }

        /// <summary>
        /// Adds a message pump to consume messages from Azure Service Bus Topic
        /// </summary>
        /// <remarks>
        /// When using this approach; the connection string should be scoped to the topic that is being processed, not the
        /// namespace
        /// </remarks>
        /// <param name="subscriptionName">Name of the subscription to process</param>
        /// <param name="services">Collection of services to use in the application</param>
        /// <param name="secretName">
        /// Name of the secret to retrieve using your registered <see cref="ISecretProvider" />
        /// implementation
        /// </param>
        /// <param name="configureMessagePump">Capability to configure how the message pump should behave</param>
        /// <returns>Collection of services to use in the application</returns>
        public static IServiceCollection AddServiceBusTopicMessagePump(
            this IServiceCollection services,
            string subscriptionName,
            string secretName,
<<<<<<< HEAD
            Action<AzureServiceBusMessagePumpOptions> configureMessagePump = null)
=======
            Action<AzureServiceBusTopicMessagePumpOptions> configureMessagePump = null)
            where TMessagePump : class, IHostedService
>>>>>>> a549adaf
        {
            Guard.NotNull(services, nameof(services));

            AddServiceBusTopicMessagePump(
                services,
                entityName: null,
                subscriptionName: subscriptionName,
                getConnectionStringFromSecretFunc: secretProvider => secretProvider.GetRawSecretAsync(secretName),
                configureTopicMessagePump: configureMessagePump);


            return services;
        }

        /// <summary>
        /// Adds a message pump to consume messages from Azure Service Bus Topic
        /// </summary>
        /// <remarks>
        /// When using this approach; the connection string should be scoped to the topic that is being processed, not the
        /// namespace
        /// </remarks>
        /// <param name="subscriptionName">Name of the subscription to process</param>
        /// <param name="services">Collection of services to use in the application</param>
        /// <param name="getConnectionStringFromSecretFunc">Function to look up the connection string from the secret store</param>
        /// <param name="configureMessagePump">Capability to configure how the message pump should behave</param>
        /// <returns>Collection of services to use in the application</returns>
        public static IServiceCollection AddServiceBusTopicMessagePump(
            this IServiceCollection services,
            string subscriptionName,
            Func<ISecretProvider, Task<string>> getConnectionStringFromSecretFunc,
<<<<<<< HEAD
            Action<AzureServiceBusMessagePumpOptions> configureMessagePump = null)
=======
            Action<AzureServiceBusTopicMessagePumpOptions> configureMessagePump = null)
            where TMessagePump : class, IHostedService
>>>>>>> a549adaf
        {
            Guard.NotNull(services, nameof(services));

            AddServiceBusTopicMessagePump(
                services,
                entityName: null,
                subscriptionName: subscriptionName,
                getConnectionStringFromSecretFunc: getConnectionStringFromSecretFunc,
                configureTopicMessagePump: configureMessagePump);


            return services;
        }

        /// <summary>
        /// Adds a message pump to consume messages from Azure Service Bus Topic
        /// </summary>
        /// <remarks>
        /// When using this approach; the connection string should be scoped to the topic that is being processed, not the
        /// namespace
        /// </remarks>
        /// <param name="subscriptionName">Name of the subscription to process</param>
        /// <param name="services">Collection of services to use in the application</param>
        /// <param name="getConnectionStringFromConfigurationFunc">Function to look up the connection string from the configuration</param>
        /// <param name="configureMessagePump">Capability to configure how the message pump should behave</param>
        /// <returns>Collection of services to use in the application</returns>
        public static IServiceCollection AddServiceBusTopicMessagePump(
            this IServiceCollection services,
            string subscriptionName,
            Func<IConfiguration, string> getConnectionStringFromConfigurationFunc,
<<<<<<< HEAD
            Action<AzureServiceBusMessagePumpOptions> configureMessagePump = null)
=======
            Action<AzureServiceBusTopicMessagePumpOptions> configureMessagePump = null)
            where TMessagePump : class, IHostedService
>>>>>>> a549adaf
        {
            Guard.NotNull(services, nameof(services));

            AddServiceBusTopicMessagePump(
                services,
                entityName: null,
                subscriptionName: subscriptionName,
                getConnectionStringFromConfigurationFunc:
                getConnectionStringFromConfigurationFunc,
                configureTopicMessagePump: configureMessagePump);

            return services;
        }

        /// <summary>
        /// Adds a message pump to consume messages from Azure Service Bus Topic
        /// </summary>
        /// <param name="topicName">Name of the topic to work with</param>
<<<<<<< HEAD
        /// <param name="subscriptionName">Name of the subscription to process</param>
=======
        /// <param name="subscriptionName">
        /// Name of the subscription to process, concat with the
        /// <see cref="AzureServiceBusMessagePumpConfiguration.JobId" />
        /// </param>
>>>>>>> a549adaf
        /// <param name="services">Collection of services to use in the application</param>
        /// <param name="secretName">
        /// Name of the secret to retrieve using your registered <see cref="ISecretProvider" />
        /// implementation
        /// </param>
        /// <param name="configureMessagePump">Capability to configure how the message pump should behave</param>
        /// <returns>Collection of services to use in the application</returns>
        public static IServiceCollection AddServiceBusTopicMessagePump(
            this IServiceCollection services,
            string topicName,
            string subscriptionName,
            string secretName,
<<<<<<< HEAD
            Action<AzureServiceBusMessagePumpOptions> configureMessagePump = null)
=======
            Action<AzureServiceBusTopicMessagePumpOptions> configureMessagePump = null)
            where TMessagePump : class, IHostedService
>>>>>>> a549adaf
        {
            Guard.NotNull(services, nameof(services));

            AddServiceBusTopicMessagePump(
                services,
                entityName: topicName,
                subscriptionName,
                getConnectionStringFromSecretFunc: secretProvider => secretProvider.GetRawSecretAsync(secretName),
                configureTopicMessagePump: configureMessagePump);

            return services;
        }

        /// <summary>
        /// Adds a message pump to consume messages from Azure Service Bus Topic
        /// </summary>
        /// <param name="topicName">Name of the topic to work with</param>
        /// <param name="subscriptionName">Name of the subscription to process</param>
        /// <param name="services">Collection of services to use in the application</param>
        /// <param name="getConnectionStringFromSecretFunc">Function to look up the connection string from the secret store</param>
        /// <param name="configureMessagePump">Capability to configure how the message pump should behave</param>
        /// <returns>Collection of services to use in the application</returns>
        public static IServiceCollection AddServiceBusTopicMessagePump(
            this IServiceCollection services,
            string topicName,
            string subscriptionName,
            Func<ISecretProvider, Task<string>> getConnectionStringFromSecretFunc,
<<<<<<< HEAD
            Action<AzureServiceBusMessagePumpOptions> configureMessagePump = null)
=======
            Action<AzureServiceBusTopicMessagePumpOptions> configureMessagePump = null)
            where TMessagePump : class, IHostedService
>>>>>>> a549adaf
        {
            Guard.NotNull(services, nameof(services));

            AddServiceBusTopicMessagePump(
                services,
                entityName: topicName,
                subscriptionName,
                getConnectionStringFromSecretFunc: getConnectionStringFromSecretFunc,
                configureTopicMessagePump: configureMessagePump);

            return services;
        }

        /// <summary>
        /// Adds a message pump to consume messages from Azure Service Bus Topic
        /// </summary>
        /// <param name="topicName">Name of the topic to work with</param>
        /// <param name="subscriptionName">Name of the subscription to process</param>
        /// <param name="services">Collection of services to use in the application</param>
        /// <param name="getConnectionStringFromConfigurationFunc">Function to look up the connection string from the configuration</param>
        /// <param name="configureMessagePump">Capability to configure how the message pump should behave</param>
        /// <returns>Collection of services to use in the application</returns>
        public static IServiceCollection AddServiceBusTopicMessagePump(
            this IServiceCollection services,
            string topicName,
            string subscriptionName,
            Func<IConfiguration, string> getConnectionStringFromConfigurationFunc,
<<<<<<< HEAD
            Action<AzureServiceBusMessagePumpOptions> configureMessagePump = null)
=======
            Action<AzureServiceBusTopicMessagePumpOptions> configureMessagePump = null)
            where TMessagePump : class, IHostedService
>>>>>>> a549adaf
        {
            Guard.NotNull(services, nameof(services));

            AddServiceBusTopicMessagePump(
                services,
                entityName: topicName,
                subscriptionName,
                getConnectionStringFromConfigurationFunc,
                configureTopicMessagePump: configureMessagePump);

            return services;
        }

        /// <summary>
        /// Adds a message pump to consume messages from Azure Service Bus Topic
        /// </summary>
        /// <remarks>
        /// When using this approach; the connection string should be scoped to the topic that is being processed, not the
        /// namespace
        /// </remarks>
        /// <param name="subscriptionPrefix">
        /// Prefix of the subscription to process, concat with the
        /// <see cref="AzureServiceBusMessagePumpConfiguration.JobId" />
        /// </param>
        /// <param name="services">Collection of services to use in the application</param>
        /// <param name="secretName">
        /// Name of the secret to retrieve using your registered <see cref="ISecretProvider" />
        /// implementation
        /// </param>
        /// <param name="configureMessagePump">Capability to configure how the message pump should behave</param>
        /// <returns>Collection of services to use in the application</returns>
        public static IServiceCollection AddServiceBusTopicMessagePumpWithPrefix(
            this IServiceCollection services,
            string subscriptionPrefix,
            string secretName,
<<<<<<< HEAD
            Action<AzureServiceBusMessagePumpOptions> configureMessagePump = null)
=======
            Action<AzureServiceBusTopicMessagePumpOptions> configureMessagePump = null)
            where TMessagePump : class, IHostedService
>>>>>>> a549adaf
        {
            Guard.NotNull(services, nameof(services));
            Guard.NotNullOrWhitespace(subscriptionPrefix, nameof(subscriptionPrefix));

            AddServiceBusTopicMessagePumpWithPrefix(
                services,
                entityName: null,
                subscriptionPrefix,
                getConnectionStringFromSecretFunc: secretProvider => secretProvider.GetRawSecretAsync(secretName),
                configureTopicMessagePump: configureMessagePump);

            return services;
        }

        /// <summary>
        /// Adds a message pump to consume messages from Azure Service Bus Topic
        /// </summary>
        /// <remarks>
        /// When using this approach; the connection string should be scoped to the topic that is being processed, not the
        /// namespace
        /// </remarks>
        /// <param name="subscriptionPrefix">
        /// Prefix of the subscription to process, concat with the
        /// <see cref="AzureServiceBusMessagePumpConfiguration.JobId" />
        /// </param>
        /// <param name="services">Collection of services to use in the application</param>
        /// <param name="getConnectionStringFromSecretFunc">Function to look up the connection string from the secret store</param>
        /// <param name="configureMessagePump">Capability to configure how the message pump should behave</param>
        /// <returns>Collection of services to use in the application</returns>
        public static IServiceCollection AddServiceBusTopicMessagePumpWithPrefix(
            this IServiceCollection services,
            string subscriptionPrefix,
            Func<ISecretProvider, Task<string>> getConnectionStringFromSecretFunc,
<<<<<<< HEAD
            Action<AzureServiceBusMessagePumpOptions> configureMessagePump = null)
=======
            Action<AzureServiceBusTopicMessagePumpOptions> configureMessagePump = null)
            where TMessagePump : class, IHostedService
>>>>>>> a549adaf
        {
            Guard.NotNull(services, nameof(services));
            Guard.NotNullOrWhitespace(subscriptionPrefix, nameof(subscriptionPrefix));

            AddServiceBusTopicMessagePumpWithPrefix(
                services,
                entityName: null,
                subscriptionPrefix,
                getConnectionStringFromSecretFunc: getConnectionStringFromSecretFunc,
                configureTopicMessagePump: configureMessagePump);

            return services;
        }

        /// <summary>
        /// Adds a message pump to consume messages from Azure Service Bus Topic
        /// </summary>
        /// <remarks>
        /// When using this approach; the connection string should be scoped to the topic that is being processed, not the
        /// namespace
        /// </remarks>
        /// <param name="subscriptionPrefix">
        /// Prefix of the subscription to process, concat with the
        /// <see cref="AzureServiceBusMessagePumpConfiguration.JobId" />
        /// </param>
        /// <param name="services">Collection of services to use in the application</param>
        /// <param name="getConnectionStringFromConfigurationFunc">Function to look up the connection string from the configuration</param>
        /// <param name="configureMessagePump">Capability to configure how the message pump should behave</param>
        /// <returns>Collection of services to use in the application</returns>
        public static IServiceCollection AddServiceBusTopicMessagePumpWithPrefix(
            this IServiceCollection services,
            string subscriptionPrefix,
            Func<IConfiguration, string> getConnectionStringFromConfigurationFunc,
<<<<<<< HEAD
            Action<AzureServiceBusMessagePumpOptions> configureMessagePump = null)
=======
            Action<AzureServiceBusTopicMessagePumpOptions> configureMessagePump = null)
            where TMessagePump : class, IHostedService
>>>>>>> a549adaf
        {
            Guard.NotNull(services, nameof(services));
            Guard.NotNullOrWhitespace(subscriptionPrefix, nameof(subscriptionPrefix));

            AddServiceBusTopicMessagePumpWithPrefix(
                services,
                entityName: null,
                subscriptionPrefix: subscriptionPrefix,
                getConnectionStringFromConfigurationFunc:
                getConnectionStringFromConfigurationFunc,
                configureTopicMessagePump: configureMessagePump);

            return services;
        }

        /// <summary>
        /// Adds a message pump to consume messages from Azure Service Bus Topic
        /// </summary>
        /// <param name="topicName">Name of the topic to work with</param>
        /// <param name="subscriptionPrefix">
        /// Prefix of the subscription to process, concat with the
        /// <see cref="AzureServiceBusMessagePumpConfiguration.JobId" />
        /// </param>
        /// <param name="services">Collection of services to use in the application</param>
        /// <param name="secretName">
        /// Name of the secret to retrieve using your registered <see cref="ISecretProvider" />
        /// implementation
        /// </param>
        /// <param name="configureMessagePump">Capability to configure how the message pump should behave</param>
        /// <returns>Collection of services to use in the application</returns>
        public static IServiceCollection AddServiceBusTopicMessagePumpWithPrefix(
            this IServiceCollection services,
            string topicName,
            string subscriptionPrefix,
            string secretName,
<<<<<<< HEAD
            Action<AzureServiceBusMessagePumpOptions> configureMessagePump = null)
=======
            Action<AzureServiceBusTopicMessagePumpOptions> configureMessagePump = null)
            where TMessagePump : class, IHostedService
>>>>>>> a549adaf
        {
            Guard.NotNull(services, nameof(services));
            Guard.NotNullOrWhitespace(subscriptionPrefix, nameof(subscriptionPrefix));

            AddServiceBusTopicMessagePumpWithPrefix(
                services,
                entityName: topicName,
                subscriptionPrefix,
                getConnectionStringFromSecretFunc: secretProvider => secretProvider.GetRawSecretAsync(secretName),
                configureTopicMessagePump: configureMessagePump);

            return services;
        }

        /// <summary>
        /// Adds a message pump to consume messages from Azure Service Bus Topic
        /// </summary>
        /// <param name="topicName">Name of the topic to work with</param>
        /// <param name="subscriptionPrefix">
        /// Prefix of the subscription to process, concat with the
        /// <see cref="AzureServiceBusMessagePumpConfiguration.JobId" />
        /// </param>
        /// <param name="services">Collection of services to use in the application</param>
        /// <param name="getConnectionStringFromSecretFunc">Function to look up the connection string from the secret store</param>
        /// <param name="configureMessagePump">Capability to configure how the message pump should behave</param>
        /// <returns>Collection of services to use in the application</returns>
        public static IServiceCollection AddServiceBusTopicMessagePumpWithPrefix(
            this IServiceCollection services,
            string topicName,
            string subscriptionPrefix,
            Func<ISecretProvider, Task<string>> getConnectionStringFromSecretFunc,
<<<<<<< HEAD
            Action<AzureServiceBusMessagePumpOptions> configureMessagePump = null)
=======
            Action<AzureServiceBusTopicMessagePumpOptions> configureMessagePump = null)
            where TMessagePump : class, IHostedService
>>>>>>> a549adaf
        {
            Guard.NotNull(services, nameof(services));
            Guard.NotNullOrWhitespace(subscriptionPrefix, nameof(subscriptionPrefix));

            AddServiceBusTopicMessagePumpWithPrefix(
                services,
                entityName: topicName,
                subscriptionPrefix,
                getConnectionStringFromSecretFunc: getConnectionStringFromSecretFunc,
                configureTopicMessagePump: configureMessagePump);

            return services;
        }

        /// <summary>
        /// Adds a message pump to consume messages from Azure Service Bus Topic
        /// </summary>
        /// <param name="topicName">Name of the topic to work with</param>
        /// <param name="subscriptionPrefix">
        /// Prefix of the subscription to process, concat with the
        /// <see cref="AzureServiceBusMessagePumpConfiguration.JobId" />
        /// </param>
        /// <param name="services">Collection of services to use in the application</param>
        /// <param name="getConnectionStringFromConfigurationFunc">Function to look up the connection string from the configuration</param>
        /// <param name="configureMessagePump">Capability to configure how the message pump should behave</param>
        /// <returns>Collection of services to use in the application</returns>
        public static IServiceCollection AddServiceBusTopicMessagePumpWithPrefix(
            this IServiceCollection services,
            string topicName,
            string subscriptionPrefix,
            Func<IConfiguration, string> getConnectionStringFromConfigurationFunc,
<<<<<<< HEAD
            Action<AzureServiceBusMessagePumpOptions> configureMessagePump = null)
=======
            Action<AzureServiceBusTopicMessagePumpOptions> configureMessagePump = null)
            where TMessagePump : class, IHostedService
>>>>>>> a549adaf
        {
            Guard.NotNull(services, nameof(services));
            Guard.NotNullOrWhitespace(subscriptionPrefix, nameof(subscriptionPrefix));

            AddServiceBusTopicMessagePumpWithPrefix(
                services,
                entityName: topicName,
                subscriptionPrefix,
                getConnectionStringFromConfigurationFunc,
                configureTopicMessagePump: configureMessagePump);

            return services;
        }

        private static void AddServiceBusTopicMessagePumpWithPrefix(
            IServiceCollection services,
            string entityName,
            string subscriptionPrefix,
            Func<IConfiguration, string> getConnectionStringFromConfigurationFunc = null,
            Func<ISecretProvider, Task<string>> getConnectionStringFromSecretFunc = null,
<<<<<<< HEAD
            Action<AzureServiceBusMessagePumpOptions> configureMessagePump = null)
=======
            Action<AzureServiceBusTopicMessagePumpOptions> configureTopicMessagePump = null)
            where TMessagePump : class, IHostedService
>>>>>>> a549adaf
        {
            var messagePumpOptions = AzureServiceBusTopicMessagePumpOptions.Default;
            string subscriptionName = $"{subscriptionPrefix}-{messagePumpOptions.JobId}";

            AddServiceBusTopicMessagePump(
                services,
                entityName: entityName,
                subscriptionName,
                getConnectionStringFromSecretFunc: getConnectionStringFromSecretFunc,
                getConnectionStringFromConfigurationFunc: getConnectionStringFromConfigurationFunc,
                configureTopicMessagePump: configureTopicMessagePump);
        }

        private static void AddServiceBusTopicMessagePump(
            IServiceCollection services,
            string entityName,
            string subscriptionName = null,
            Func<IConfiguration, string> getConnectionStringFromConfigurationFunc = null,
            Func<ISecretProvider, Task<string>> getConnectionStringFromSecretFunc = null,
<<<<<<< HEAD
            Action<AzureServiceBusMessagePumpOptions> configureMessagePump = null)
        {
            Guard.NotNull(services, nameof(services));

            var messagePumpOptions = AzureServiceBusMessagePumpOptions.Default;
            configureMessagePump?.Invoke(messagePumpOptions);

            AddServiceBusMessagePump(
=======
            Action<AzureServiceBusTopicMessagePumpOptions> configureTopicMessagePump = null)
            where TMessagePump : class, IHostedService
        {
            Guard.NotNull(services, nameof(services));

            AddServiceBusMessagePump<TMessagePump>(
>>>>>>> a549adaf
                services,
                entityName,
                subscriptionName,
                ServiceBusEntity.Topic,
                configureTopicMessagePump: configureTopicMessagePump,
                getConnectionStringFromConfigurationFunc: getConnectionStringFromConfigurationFunc,
                getConnectionStringFromSecretFunc: getConnectionStringFromSecretFunc);
        }

        private static void AddServiceBusMessagePump(
            IServiceCollection services,
            string entityName,
            string subscriptionName,
            ServiceBusEntity serviceBusEntity,
            Action<AzureServiceBusQueueMessagePumpOptions> configureQueueMessagePump = null,
            Action<AzureServiceBusTopicMessagePumpOptions> configureTopicMessagePump = null,
            Func<IConfiguration, string> getConnectionStringFromConfigurationFunc = null,
            Func<ISecretProvider, Task<string>> getConnectionStringFromSecretFunc = null)
        {
            Guard.NotNull(services, nameof(services));

            AzureServiceBusMessagePumpConfiguration options = 
                DetermineAzureServiceBusMessagePumpOptions(serviceBusEntity, configureQueueMessagePump, configureTopicMessagePump);

            services.AddSingleton(serviceProvider =>
            {
                return new AzureServiceBusMessagePumpSettings(
                    entityName,
                    subscriptionName,
                    serviceBusEntity,
                    getConnectionStringFromConfigurationFunc,
                    getConnectionStringFromSecretFunc,
                    options,
                    serviceProvider);
            });

            services.AddHostedService<AzureServiceBusMessagePump>();
        }


        /// <summary>
        /// Adds a <see cref="IAzureServiceBusMessageHandler{TMessage}" /> implementation to process the messages from Azure Service Bus
        /// resources.
        /// </summary>
        /// <typeparam name="TMessageHandler">The type of the implementation.</typeparam>
        /// <typeparam name="TMessage">The type of the message that the message handler will process.</typeparam>
        /// <param name="services">The collection of services to use in the application.</param>
        public static IServiceCollection WithServiceBusMessageHandler<TMessageHandler, TMessage>(this IServiceCollection services)
            where TMessageHandler : class, IAzureServiceBusMessageHandler<TMessage>
            where TMessage : class
        {
            Guard.NotNull(services, nameof(services));

            services.AddSingleton<IMessageHandler<TMessage, AzureServiceBusMessageContext>, TMessageHandler>();

            return services;
        }

        private static AzureServiceBusMessagePumpConfiguration DetermineAzureServiceBusMessagePumpOptions(
            ServiceBusEntity serviceBusEntity,
            Action<AzureServiceBusQueueMessagePumpOptions> configureQueueMessagePump,
            Action<AzureServiceBusTopicMessagePumpOptions> configureTopicMessagePump)
        {
            switch (serviceBusEntity)
            {
                case ServiceBusEntity.Queue:
                    var queueMessagePumpOptions = AzureServiceBusQueueMessagePumpOptions.Default;
                    configureQueueMessagePump?.Invoke(queueMessagePumpOptions);

                    return new AzureServiceBusMessagePumpConfiguration(queueMessagePumpOptions);
                
                case ServiceBusEntity.Topic:
                    var topicMessagePumpOptions = AzureServiceBusTopicMessagePumpOptions.Default;
                    configureTopicMessagePump?.Invoke(topicMessagePumpOptions);
                
                    return new AzureServiceBusMessagePumpConfiguration(topicMessagePumpOptions);
                
                default:
                    throw new ArgumentOutOfRangeException(nameof(serviceBusEntity), serviceBusEntity, "Unknown Azure Service Bus entity");
            }
        }
    }
}<|MERGE_RESOLUTION|>--- conflicted
+++ resolved
@@ -30,12 +30,7 @@
         public static IServiceCollection AddServiceBusQueueMessagePump(
             this IServiceCollection services,
             Func<ISecretProvider, Task<string>> getConnectionStringFromSecretFunc,
-<<<<<<< HEAD
-            Action<AzureServiceBusMessagePumpOptions> configureMessagePump = null)
-=======
             Action<AzureServiceBusQueueMessagePumpOptions> configureMessagePump = null)
-            where TMessagePump : class, IHostedService
->>>>>>> a549adaf
         {
             Guard.NotNull(services, nameof(services));
 
@@ -62,12 +57,7 @@
         public static IServiceCollection AddServiceBusQueueMessagePump(
             this IServiceCollection services,
             Func<IConfiguration, string> getConnectionStringFromConfigurationFunc,
-<<<<<<< HEAD
-            Action<AzureServiceBusMessagePumpOptions> configureMessagePump = null)
-=======
             Action<AzureServiceBusQueueMessagePumpOptions> configureMessagePump = null)
-            where TMessagePump : class, IHostedService
->>>>>>> a549adaf
         {
             Guard.NotNull(services, nameof(services));
 
@@ -97,12 +87,7 @@
         public static IServiceCollection AddServiceBusQueueMessagePump(
             this IServiceCollection services,
             string secretName,
-<<<<<<< HEAD
-            Action<AzureServiceBusMessagePumpOptions> configureMessagePump = null)
-=======
             Action<AzureServiceBusQueueMessagePumpOptions> configureMessagePump = null)
-            where TMessagePump : class, IHostedService
->>>>>>> a549adaf
         {
             Guard.NotNull(services, nameof(services));
 
@@ -134,12 +119,7 @@
             this IServiceCollection services,
             string queueName,
             string secretName,
-<<<<<<< HEAD
-            Action<AzureServiceBusMessagePumpOptions> configureMessagePump = null)
-=======
             Action<AzureServiceBusQueueMessagePumpOptions> configureMessagePump = null)
-            where TMessagePump : class, IHostedService
->>>>>>> a549adaf
         {
             Guard.NotNull(services, nameof(services));
 
@@ -164,12 +144,7 @@
             this IServiceCollection services,
             string queueName,
             Func<ISecretProvider, Task<string>> getConnectionStringFromSecretFunc,
-<<<<<<< HEAD
-            Action<AzureServiceBusMessagePumpOptions> configureMessagePump = null)
-=======
             Action<AzureServiceBusQueueMessagePumpOptions> configureMessagePump = null)
-            where TMessagePump : class, IHostedService
->>>>>>> a549adaf
         {
             Guard.NotNull(services, nameof(services));
 
@@ -194,12 +169,7 @@
             this IServiceCollection services,
             string queueName,
             Func<IConfiguration, string> getConnectionStringFromConfigurationFunc,
-<<<<<<< HEAD
-            Action<AzureServiceBusMessagePumpOptions> configureMessagePump = null)
-=======
             Action<AzureServiceBusQueueMessagePumpOptions> configureMessagePump = null)
-            where TMessagePump : class, IHostedService
->>>>>>> a549adaf
         {
             Guard.NotNull(services, nameof(services));
 
@@ -217,23 +187,11 @@
             string entityName,
             Func<IConfiguration, string> getConnectionStringFromConfigurationFunc = null,
             Func<ISecretProvider, Task<string>> getConnectionStringFromSecretFunc = null,
-<<<<<<< HEAD
-            Action<AzureServiceBusMessagePumpOptions> configureMessagePump = null)
-        {
-            Guard.NotNull(services, nameof(services));
-
-            var messagePumpOptions = AzureServiceBusMessagePumpOptions.Default;
-            configureMessagePump?.Invoke(messagePumpOptions);
+            Action<AzureServiceBusQueueMessagePumpOptions> configureQueueMessagePump = null)
+        {
+            Guard.NotNull(services, nameof(services));
 
             AddServiceBusMessagePump(
-=======
-            Action<AzureServiceBusQueueMessagePumpOptions> configureQueueMessagePump = null)
-            where TMessagePump : class, IHostedService
-        {
-            Guard.NotNull(services, nameof(services));
-
-            AddServiceBusMessagePump<TMessagePump>(
->>>>>>> a549adaf
                 services,
                 entityName,
                 subscriptionName: null,
@@ -262,12 +220,7 @@
             this IServiceCollection services,
             string subscriptionName,
             string secretName,
-<<<<<<< HEAD
-            Action<AzureServiceBusMessagePumpOptions> configureMessagePump = null)
-=======
-            Action<AzureServiceBusTopicMessagePumpOptions> configureMessagePump = null)
-            where TMessagePump : class, IHostedService
->>>>>>> a549adaf
+            Action<AzureServiceBusTopicMessagePumpOptions> configureMessagePump = null)
         {
             Guard.NotNull(services, nameof(services));
 
@@ -298,12 +251,7 @@
             this IServiceCollection services,
             string subscriptionName,
             Func<ISecretProvider, Task<string>> getConnectionStringFromSecretFunc,
-<<<<<<< HEAD
-            Action<AzureServiceBusMessagePumpOptions> configureMessagePump = null)
-=======
-            Action<AzureServiceBusTopicMessagePumpOptions> configureMessagePump = null)
-            where TMessagePump : class, IHostedService
->>>>>>> a549adaf
+            Action<AzureServiceBusTopicMessagePumpOptions> configureMessagePump = null)
         {
             Guard.NotNull(services, nameof(services));
 
@@ -334,12 +282,7 @@
             this IServiceCollection services,
             string subscriptionName,
             Func<IConfiguration, string> getConnectionStringFromConfigurationFunc,
-<<<<<<< HEAD
-            Action<AzureServiceBusMessagePumpOptions> configureMessagePump = null)
-=======
-            Action<AzureServiceBusTopicMessagePumpOptions> configureMessagePump = null)
-            where TMessagePump : class, IHostedService
->>>>>>> a549adaf
+            Action<AzureServiceBusTopicMessagePumpOptions> configureMessagePump = null)
         {
             Guard.NotNull(services, nameof(services));
 
@@ -358,14 +301,7 @@
         /// Adds a message pump to consume messages from Azure Service Bus Topic
         /// </summary>
         /// <param name="topicName">Name of the topic to work with</param>
-<<<<<<< HEAD
         /// <param name="subscriptionName">Name of the subscription to process</param>
-=======
-        /// <param name="subscriptionName">
-        /// Name of the subscription to process, concat with the
-        /// <see cref="AzureServiceBusMessagePumpConfiguration.JobId" />
-        /// </param>
->>>>>>> a549adaf
         /// <param name="services">Collection of services to use in the application</param>
         /// <param name="secretName">
         /// Name of the secret to retrieve using your registered <see cref="ISecretProvider" />
@@ -378,12 +314,7 @@
             string topicName,
             string subscriptionName,
             string secretName,
-<<<<<<< HEAD
-            Action<AzureServiceBusMessagePumpOptions> configureMessagePump = null)
-=======
-            Action<AzureServiceBusTopicMessagePumpOptions> configureMessagePump = null)
-            where TMessagePump : class, IHostedService
->>>>>>> a549adaf
+            Action<AzureServiceBusTopicMessagePumpOptions> configureMessagePump = null)
         {
             Guard.NotNull(services, nameof(services));
 
@@ -411,12 +342,7 @@
             string topicName,
             string subscriptionName,
             Func<ISecretProvider, Task<string>> getConnectionStringFromSecretFunc,
-<<<<<<< HEAD
-            Action<AzureServiceBusMessagePumpOptions> configureMessagePump = null)
-=======
-            Action<AzureServiceBusTopicMessagePumpOptions> configureMessagePump = null)
-            where TMessagePump : class, IHostedService
->>>>>>> a549adaf
+            Action<AzureServiceBusTopicMessagePumpOptions> configureMessagePump = null)
         {
             Guard.NotNull(services, nameof(services));
 
@@ -444,12 +370,7 @@
             string topicName,
             string subscriptionName,
             Func<IConfiguration, string> getConnectionStringFromConfigurationFunc,
-<<<<<<< HEAD
-            Action<AzureServiceBusMessagePumpOptions> configureMessagePump = null)
-=======
-            Action<AzureServiceBusTopicMessagePumpOptions> configureMessagePump = null)
-            where TMessagePump : class, IHostedService
->>>>>>> a549adaf
+            Action<AzureServiceBusTopicMessagePumpOptions> configureMessagePump = null)
         {
             Guard.NotNull(services, nameof(services));
 
@@ -485,12 +406,7 @@
             this IServiceCollection services,
             string subscriptionPrefix,
             string secretName,
-<<<<<<< HEAD
-            Action<AzureServiceBusMessagePumpOptions> configureMessagePump = null)
-=======
-            Action<AzureServiceBusTopicMessagePumpOptions> configureMessagePump = null)
-            where TMessagePump : class, IHostedService
->>>>>>> a549adaf
+            Action<AzureServiceBusTopicMessagePumpOptions> configureMessagePump = null)
         {
             Guard.NotNull(services, nameof(services));
             Guard.NotNullOrWhitespace(subscriptionPrefix, nameof(subscriptionPrefix));
@@ -524,12 +440,7 @@
             this IServiceCollection services,
             string subscriptionPrefix,
             Func<ISecretProvider, Task<string>> getConnectionStringFromSecretFunc,
-<<<<<<< HEAD
-            Action<AzureServiceBusMessagePumpOptions> configureMessagePump = null)
-=======
-            Action<AzureServiceBusTopicMessagePumpOptions> configureMessagePump = null)
-            where TMessagePump : class, IHostedService
->>>>>>> a549adaf
+            Action<AzureServiceBusTopicMessagePumpOptions> configureMessagePump = null)
         {
             Guard.NotNull(services, nameof(services));
             Guard.NotNullOrWhitespace(subscriptionPrefix, nameof(subscriptionPrefix));
@@ -563,12 +474,7 @@
             this IServiceCollection services,
             string subscriptionPrefix,
             Func<IConfiguration, string> getConnectionStringFromConfigurationFunc,
-<<<<<<< HEAD
-            Action<AzureServiceBusMessagePumpOptions> configureMessagePump = null)
-=======
-            Action<AzureServiceBusTopicMessagePumpOptions> configureMessagePump = null)
-            where TMessagePump : class, IHostedService
->>>>>>> a549adaf
+            Action<AzureServiceBusTopicMessagePumpOptions> configureMessagePump = null)
         {
             Guard.NotNull(services, nameof(services));
             Guard.NotNullOrWhitespace(subscriptionPrefix, nameof(subscriptionPrefix));
@@ -604,12 +510,7 @@
             string topicName,
             string subscriptionPrefix,
             string secretName,
-<<<<<<< HEAD
-            Action<AzureServiceBusMessagePumpOptions> configureMessagePump = null)
-=======
-            Action<AzureServiceBusTopicMessagePumpOptions> configureMessagePump = null)
-            where TMessagePump : class, IHostedService
->>>>>>> a549adaf
+            Action<AzureServiceBusTopicMessagePumpOptions> configureMessagePump = null)
         {
             Guard.NotNull(services, nameof(services));
             Guard.NotNullOrWhitespace(subscriptionPrefix, nameof(subscriptionPrefix));
@@ -641,12 +542,7 @@
             string topicName,
             string subscriptionPrefix,
             Func<ISecretProvider, Task<string>> getConnectionStringFromSecretFunc,
-<<<<<<< HEAD
-            Action<AzureServiceBusMessagePumpOptions> configureMessagePump = null)
-=======
-            Action<AzureServiceBusTopicMessagePumpOptions> configureMessagePump = null)
-            where TMessagePump : class, IHostedService
->>>>>>> a549adaf
+            Action<AzureServiceBusTopicMessagePumpOptions> configureMessagePump = null)
         {
             Guard.NotNull(services, nameof(services));
             Guard.NotNullOrWhitespace(subscriptionPrefix, nameof(subscriptionPrefix));
@@ -678,12 +574,7 @@
             string topicName,
             string subscriptionPrefix,
             Func<IConfiguration, string> getConnectionStringFromConfigurationFunc,
-<<<<<<< HEAD
-            Action<AzureServiceBusMessagePumpOptions> configureMessagePump = null)
-=======
-            Action<AzureServiceBusTopicMessagePumpOptions> configureMessagePump = null)
-            where TMessagePump : class, IHostedService
->>>>>>> a549adaf
+            Action<AzureServiceBusTopicMessagePumpOptions> configureMessagePump = null)
         {
             Guard.NotNull(services, nameof(services));
             Guard.NotNullOrWhitespace(subscriptionPrefix, nameof(subscriptionPrefix));
@@ -704,12 +595,7 @@
             string subscriptionPrefix,
             Func<IConfiguration, string> getConnectionStringFromConfigurationFunc = null,
             Func<ISecretProvider, Task<string>> getConnectionStringFromSecretFunc = null,
-<<<<<<< HEAD
-            Action<AzureServiceBusMessagePumpOptions> configureMessagePump = null)
-=======
             Action<AzureServiceBusTopicMessagePumpOptions> configureTopicMessagePump = null)
-            where TMessagePump : class, IHostedService
->>>>>>> a549adaf
         {
             var messagePumpOptions = AzureServiceBusTopicMessagePumpOptions.Default;
             string subscriptionName = $"{subscriptionPrefix}-{messagePumpOptions.JobId}";
@@ -729,23 +615,11 @@
             string subscriptionName = null,
             Func<IConfiguration, string> getConnectionStringFromConfigurationFunc = null,
             Func<ISecretProvider, Task<string>> getConnectionStringFromSecretFunc = null,
-<<<<<<< HEAD
-            Action<AzureServiceBusMessagePumpOptions> configureMessagePump = null)
-        {
-            Guard.NotNull(services, nameof(services));
-
-            var messagePumpOptions = AzureServiceBusMessagePumpOptions.Default;
-            configureMessagePump?.Invoke(messagePumpOptions);
+            Action<AzureServiceBusTopicMessagePumpOptions> configureTopicMessagePump = null)
+        {
+            Guard.NotNull(services, nameof(services));
 
             AddServiceBusMessagePump(
-=======
-            Action<AzureServiceBusTopicMessagePumpOptions> configureTopicMessagePump = null)
-            where TMessagePump : class, IHostedService
-        {
-            Guard.NotNull(services, nameof(services));
-
-            AddServiceBusMessagePump<TMessagePump>(
->>>>>>> a549adaf
                 services,
                 entityName,
                 subscriptionName,
@@ -785,25 +659,6 @@
             services.AddHostedService<AzureServiceBusMessagePump>();
         }
 
-
-        /// <summary>
-        /// Adds a <see cref="IAzureServiceBusMessageHandler{TMessage}" /> implementation to process the messages from Azure Service Bus
-        /// resources.
-        /// </summary>
-        /// <typeparam name="TMessageHandler">The type of the implementation.</typeparam>
-        /// <typeparam name="TMessage">The type of the message that the message handler will process.</typeparam>
-        /// <param name="services">The collection of services to use in the application.</param>
-        public static IServiceCollection WithServiceBusMessageHandler<TMessageHandler, TMessage>(this IServiceCollection services)
-            where TMessageHandler : class, IAzureServiceBusMessageHandler<TMessage>
-            where TMessage : class
-        {
-            Guard.NotNull(services, nameof(services));
-
-            services.AddSingleton<IMessageHandler<TMessage, AzureServiceBusMessageContext>, TMessageHandler>();
-
-            return services;
-        }
-
         private static AzureServiceBusMessagePumpConfiguration DetermineAzureServiceBusMessagePumpOptions(
             ServiceBusEntity serviceBusEntity,
             Action<AzureServiceBusQueueMessagePumpOptions> configureQueueMessagePump,
@@ -827,5 +682,23 @@
                     throw new ArgumentOutOfRangeException(nameof(serviceBusEntity), serviceBusEntity, "Unknown Azure Service Bus entity");
             }
         }
+
+        /// <summary>
+        /// Adds a <see cref="IAzureServiceBusMessageHandler{TMessage}" /> implementation to process the messages from Azure Service Bus
+        /// resources.
+        /// </summary>
+        /// <typeparam name="TMessageHandler">The type of the implementation.</typeparam>
+        /// <typeparam name="TMessage">The type of the message that the message handler will process.</typeparam>
+        /// <param name="services">The collection of services to use in the application.</param>
+        public static IServiceCollection WithServiceBusMessageHandler<TMessageHandler, TMessage>(this IServiceCollection services)
+            where TMessageHandler : class, IAzureServiceBusMessageHandler<TMessage>
+            where TMessage : class
+        {
+            Guard.NotNull(services, nameof(services));
+
+            services.AddSingleton<IMessageHandler<TMessage, AzureServiceBusMessageContext>, TMessageHandler>();
+
+            return services;
+        }
     }
 }