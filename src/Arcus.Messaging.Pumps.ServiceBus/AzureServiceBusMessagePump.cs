--- conflicted
+++ resolved
@@ -272,28 +272,6 @@
             var messageContext = AzureServiceBusMessageContext.Create(JobId, Settings.ServiceBusEntity, _messageReceiver, message);
 
             MessageProcessingResult routingResult = await _messageRouter.RouteMessageAsync(_messageReceiver, message, messageContext, correlationResult.CorrelationInfo, cancellationToken);
-<<<<<<< HEAD
-
-            if (routingResult.IsSuccessful && Settings.Options.AutoComplete)
-            {
-                try
-                {
-                    Logger.LogTrace("Auto-complete message '{MessageId}' (if needed) after processing in Azure Service Bus {EntityType} message pump '{JobId}'", message.MessageId, Settings.ServiceBusEntity, JobId);
-                    await messageContext.CompleteMessageAsync(CancellationToken.None);
-                }
-                catch (ServiceBusException exception) when (
-                    exception.Message.Contains("lock")
-                    && exception.Message.Contains("expired")
-                    && exception.Message.Contains("already")
-                    && exception.Message.Contains("removed"))
-                {
-#pragma warning disable CS0618 // Typ or member is obsolete: entity type will be moved to this message pump in v3.0.
-                    Logger.LogTrace("Message '{MessageId}' on Azure Service Bus {EntityType} message pump '{JobId}' does not need to be auto-completed, because it was already settled", message.MessageId, Settings.ServiceBusEntity, JobId);
-                }
-            }
-
-=======
->>>>>>> b4f325fa
             return routingResult;
         }
 
