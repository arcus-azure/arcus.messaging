﻿using System;
using System.Collections.Generic;
using System.Linq;
using System.Text;
using System.Threading;
using System.Threading.Tasks;
using Arcus.Messaging.Abstractions;
using Arcus.Messaging.Pumps.Abstractions;
using Arcus.Messaging.Pumps.Abstractions.MessageHandling;
using Arcus.Messaging.Pumps.Abstractions.Telemetry;
using Arcus.Messaging.Pumps.ServiceBus.Configuration;
using Arcus.Messaging.Pumps.ServiceBus.MessageHandling;
using Arcus.Observability.Correlation;
using GuardNet;
using Microsoft.Azure.ServiceBus;
using Microsoft.Azure.ServiceBus.Core;
using Microsoft.Azure.ServiceBus.Management;
using Microsoft.Extensions.Configuration;
using Microsoft.Extensions.DependencyInjection;
using Microsoft.Extensions.Logging;
using Serilog.Context;

namespace Arcus.Messaging.Pumps.ServiceBus
{
    /// <summary>
    ///     Message pump for processing messages on an Azure Service Bus entity
    /// </summary>
    public class AzureServiceBusMessagePump : MessagePump
    {
        private readonly IAzureServiceBusFallbackMessageHandler _fallbackMessageHandler;
        private readonly MessageHandlerOptions _messageHandlerOptions;
        private readonly IDisposable _loggingScope;
        
        private bool _isHostShuttingDown;
        private MessageReceiver _messageReceiver;
        private int _unauthorizedExceptionCount = 0;

        /// <summary>
        ///     Constructor
        /// </summary>
        /// <param name="settings">Settings to configure the message pump</param>
        /// <param name="configuration">Configuration of the application</param>
        /// <param name="serviceProvider">Collection of services that are configured</param>
        /// <param name="logger">Logger to write telemetry to</param>
        public AzureServiceBusMessagePump(
            AzureServiceBusMessagePumpSettings settings, 
            IConfiguration configuration, 
            IServiceProvider serviceProvider, 
            ILogger<AzureServiceBusMessagePump> logger)
            : base(configuration, serviceProvider, logger)
        {
            Guard.NotNull(settings, nameof(settings), "Requires a set of settings to correctly configure the message pump");
            
            Settings = settings;
            JobId = Settings.Options.JobId;
            SubscriptionName = Settings.SubscriptionName;

            _fallbackMessageHandler = ServiceProvider.GetService<IAzureServiceBusFallbackMessageHandler>();
            _messageHandlerOptions = DetermineMessageHandlerOptions(Settings);
            _loggingScope = logger.BeginScope("Job: {JobId}", JobId);
        }

        /// <summary>
        ///     Gets the settings configuring the message pump.
        /// </summary>
        public AzureServiceBusMessagePumpSettings Settings { get; }

        /// <summary>
        ///     Service Bus namespace that contains the entity
        /// </summary>
        protected string Namespace { get; private set; }

        /// <summary>
        /// Gets the unique identifier for this background job to distinguish this job instance in a multi-instance deployment.
        /// </summary>
        public string JobId { get; }

        /// <summary>
        /// Gets the name of the topic subscription; combined from the <see cref="AzureServiceBusMessagePumpSettings.SubscriptionName"/> and the <see cref="JobId"/>.
        /// </summary>
        protected string SubscriptionName { get; }

        /// <summary>
        /// Triggered when the application host is ready to start the service.
        /// </summary>
        /// <param name="cancellationToken">Indicates that the start process has been aborted.</param>
        public override async Task StartAsync(CancellationToken cancellationToken)
        {
            if (Settings.ServiceBusEntity == ServiceBusEntity.Topic
                && Settings.Options.TopicSubscription.HasFlag(TopicSubscription.CreateOnStart))
            {
                await CreateTopicSubscriptionAsync(cancellationToken);
            }

            await base.StartAsync(cancellationToken);
        }

        private async Task CreateTopicSubscriptionAsync(CancellationToken cancellationToken)
        {
            ServiceBusConnectionStringBuilder serviceBusConnectionString = await GetServiceBusConnectionStringAsync();
            var serviceBusClient = new ManagementClient(serviceBusConnectionString);

            try
            {
                bool subscriptionExists =
                   await serviceBusClient.SubscriptionExistsAsync(
                       serviceBusConnectionString.EntityPath, SubscriptionName, cancellationToken);
                if (subscriptionExists)
                {
                    Logger.LogTrace("Topic subscription with name '{SubscriptionName}' already exists on Service Bus resource",
                         SubscriptionName);
                }
                else
                {
                    Logger.LogTrace(
                        "Creating subscription '{SubscriptionName}' on topic '{TopicPath}'...",
                         SubscriptionName, serviceBusConnectionString.EntityPath);
                    
                    var subscriptionDescription = new SubscriptionDescription(serviceBusConnectionString.EntityPath, SubscriptionName)
                    {
                        UserMetadata = $"Subscription created by Arcus job: '{JobId}' to process Service Bus messages."
                    };
                    var ruleDescription = new RuleDescription("Accept-All", new TrueFilter());
                    await serviceBusClient.CreateSubscriptionAsync(subscriptionDescription, ruleDescription, cancellationToken)
                                          .ConfigureAwait(continueOnCapturedContext: false);
                    Logger.LogTrace(
                        "Subscription '{SubscriptionName}' created on topic '{TopicPath}'",
                         SubscriptionName, serviceBusConnectionString.EntityPath);
                }
            }
            catch (Exception exception)
            {
                Logger.LogWarning(exception, 
                    "Failed to create topic subscription with name '{SubscriptionName}' on Service Bus resource", 
                     SubscriptionName);
            }
            finally
            {
                await serviceBusClient.CloseAsync().ConfigureAwait(continueOnCapturedContext: false);
            }
        }

        /// <inheritdoc />
        protected override async Task ExecuteAsync(CancellationToken stoppingToken)
        {
            try
            {
                await OpenNewMessageReceiverAsync();
                await UntilCancelledAsync(stoppingToken);
            }
            catch (Exception exception)
            {
                Logger.LogCritical(exception, "Unexpected failure occured during processing of messages");
                await HandleReceiveExceptionAsync(exception);
            }
            finally
            {
                await CloseMessageReceiverAsync();
            }
        }

        private async Task OpenNewMessageReceiverAsync()
        {
            _messageReceiver = await CreateMessageReceiverAsync(Settings);

            Logger.LogInformation(
                "Starting message pump {MessagePumpId} on entity path '{EntityPath}' in namespace '{Namespace}'",
                Id,
                EntityPath,
                Namespace);

            _messageReceiver.RegisterMessageHandler(HandleMessageAsync, _messageHandlerOptions);
            Logger.LogInformation("Message pump {MessagePumpId} started", Id);
        }

        private async Task CloseMessageReceiverAsync()
        {
            if (_messageReceiver is null)
            {
                return;
            }

            try
            {
                Logger.LogInformation("Closing message pump {MessagePumpId}",  Id);
                await _messageReceiver.CloseAsync();
                Logger.LogInformation("Message pump {MessagePumpId} closed : {Time}",  Id, DateTimeOffset.UtcNow);
            }
            catch (Exception exception)
            {
                Logger.LogWarning(exception, "Cannot correctly close the message pump {MessagePumpId}",  Id);
            }
        }

        /// <summary>
        ///     Marks a message as completed
        /// </summary>
        /// <remarks>This should only be called if <see cref="AzureServiceBusMessagePumpConfiguration.AutoComplete" /> is disabled</remarks>
        /// <param name="lockToken">
        ///     Token used to lock an individual message for processing. See
        ///     <see cref="AzureServiceBusMessageContext.LockToken" />
        /// </param>
        protected virtual async Task CompleteMessageAsync(string lockToken)
        {
            Guard.NotNullOrEmpty(lockToken, nameof(lockToken));

            if (_messageReceiver == null)
            {
                throw new InvalidOperationException("Message receiver is not initialized yet");
            }

            await _messageReceiver.CompleteAsync(lockToken);
        }

        /// <summary>
        ///     Abandons the current message that is being processed
        /// </summary>
        /// <param name="lockToken">
        ///     Token used to lock an individual message for processing. See
        ///     <see cref="AzureServiceBusMessageContext.LockToken" />
        /// </param>
        /// <param name="messageProperties">Collection of message properties to include and/or modify</param>
        protected virtual async Task AbandonMessageAsync(string lockToken,
            IDictionary<string, object> messageProperties = null)
        {
            Guard.NotNullOrEmpty(lockToken, nameof(lockToken));

            if (_messageReceiver == null)
            {
                throw new InvalidOperationException("Message receiver is not initialized yet");
            }

            await _messageReceiver.AbandonAsync(lockToken, messageProperties);
        }

        /// <summary>
        ///     Deadletters the current message
        /// </summary>
        /// <param name="lockToken">
        ///     Token used to lock an individual message for processing. See
        ///     <see cref="AzureServiceBusMessageContext.LockToken" />
        /// </param>
        /// <param name="messageProperties">Collection of message properties to include and/or modify</param>
        protected virtual async Task DeadletterMessageAsync(string lockToken,
            IDictionary<string, object> messageProperties = null)
        {
            Guard.NotNullOrEmpty(lockToken, nameof(lockToken));

            if (_messageReceiver == null)
            {
                throw new InvalidOperationException("Message receiver is not initialized yet");
            }

            await _messageReceiver.DeadLetterAsync(lockToken, messageProperties);
        }

        /// <summary>
        ///     Deadletters the current message
        /// </summary>
        /// <param name="lockToken">
        ///     Token used to lock an individual message for processing. See
        ///     <see cref="AzureServiceBusMessageContext.LockToken" />
        /// </param>
        /// <param name="reason">Reason why it's being deadlettered</param>
        /// <param name="errorDescription">Description related to the error</param>
        protected virtual async Task DeadletterMessageAsync(string lockToken, string reason, string errorDescription)
        {
            Guard.NotNullOrEmpty(lockToken, nameof(lockToken));

            if (_messageReceiver == null)
            {
                throw new InvalidOperationException("Message receiver is not initialized yet");
            }

            await _messageReceiver.DeadLetterAsync(lockToken, reason, errorDescription);
        }

        private MessageHandlerOptions DetermineMessageHandlerOptions(AzureServiceBusMessagePumpSettings messagePumpSettings)
        {
            var messageHandlerOptions = new MessageHandlerOptions(async exceptionReceivedEventArgs =>
            {
                try
                {
                    await HandleReceiveExceptionAsync(exceptionReceivedEventArgs.Exception);
                }
                finally
                {
                    if (exceptionReceivedEventArgs.Exception is UnauthorizedException
                        && Interlocked.Increment(ref _unauthorizedExceptionCount) >= Settings.Options.MaximumUnauthorizedExceptionsBeforeRestart)
                    {
                        Logger.LogWarning("Unable to connect anymore to Azure Service Bus, trying to re-authenticate...");
                        await RestartAsync();
                    }
                }
            });

            if (messagePumpSettings.Options != null)
            {
                // Assign the configured defaults
                messageHandlerOptions.AutoComplete = messagePumpSettings.Options.AutoComplete;
                messageHandlerOptions.MaxConcurrentCalls = messagePumpSettings.Options.MaxConcurrentCalls ?? messageHandlerOptions.MaxConcurrentCalls;

                Logger.LogInformation("Message pump options were configured instead of Azure Service Bus defaults");
            }
            else
            {
                Logger.LogWarning("No message pump options were configured, using Azure Service Bus defaults instead");
            }

            return messageHandlerOptions;
        }

        /// <summary>
        /// Restart core functionality of the message pump.
        /// </summary>
        public async Task RestartAsync()
        {
            Interlocked.Exchange(ref _unauthorizedExceptionCount, 0);

            Logger.LogTrace("Restarting Azure Service Bus...");
            await CloseMessageReceiverAsync();
            await OpenNewMessageReceiverAsync();
            Logger.LogInformation("Azure Service Bus restarted!");
        }

        private async Task<MessageReceiver> CreateMessageReceiverAsync(AzureServiceBusMessagePumpSettings messagePumpSettings)
        {
            var rawConnectionString = await messagePumpSettings.GetConnectionStringAsync();
            var serviceBusConnectionStringBuilder = new ServiceBusConnectionStringBuilder(rawConnectionString);

            MessageReceiver messageReceiver;
            if (string.IsNullOrWhiteSpace(serviceBusConnectionStringBuilder.EntityPath))
            {
                // Connection string doesn't include the entity so we're using the message pump settings
                if (string.IsNullOrWhiteSpace(messagePumpSettings.EntityName))
                {
                    throw new ArgumentException("No entity name was specified while the connection string is scoped to the namespace");
                }

                messageReceiver = CreateReceiver(serviceBusConnectionStringBuilder, messagePumpSettings.EntityName, SubscriptionName);
            }
            else
            {
                // Connection string includes the entity so we're using that instead of the message pump settings
                messageReceiver = CreateReceiver(serviceBusConnectionStringBuilder, serviceBusConnectionStringBuilder.EntityPath, SubscriptionName);
            }

            Namespace = messageReceiver.ServiceBusConnection?.Endpoint?.Host;

            ConfigurePlugins();

            RegisterClientInformation(messageReceiver.ClientId, messageReceiver.Path);

            return messageReceiver;
        }

        private static MessageReceiver CreateReceiver(ServiceBusConnectionStringBuilder serviceBusConnectionStringBuilder, string entityName, string subscriptionName)
        {
            var entityPath = entityName;

            if (string.IsNullOrWhiteSpace(subscriptionName) == false)
            {
                entityPath = $"{entityPath}/subscriptions/{subscriptionName}";
            }

            var connectionString = serviceBusConnectionStringBuilder.GetNamespaceConnectionString();
            return new MessageReceiver(connectionString, entityPath);
        }

        private void ConfigurePlugins()
        {
            IEnumerable<ServiceBusPlugin> registeredPlugins = DefineServiceBusPlugins();
            if (registeredPlugins != null)
            {
                foreach (var plugin in registeredPlugins)
                {
                    if (plugin != null)
                    {
                        _messageReceiver.RegisterPlugin(plugin);
                    }
                }
            }
        }

        /// <summary>
        ///     Provides capability to define Service Bus plugins to register
        /// </summary>
        /// <remarks>All Service Bus plugins will be registered in the same order</remarks>
        /// <returns>List of Service Bus plugins that will be used by the message pump</returns>
        protected virtual IEnumerable<ServiceBusPlugin> DefineServiceBusPlugins()
        {
            return Enumerable.Empty<ServiceBusPlugin>();
        }

        /// <summary>
        ///     Triggered when the Azure Service Bus message pump is performing a graceful shutdown.
        /// </summary>
        /// <param name="cancellationToken">Indicates that the shutdown process should no longer be graceful.</param>
        public override async Task StopAsync(CancellationToken cancellationToken)
        {
            if (Settings.ServiceBusEntity == ServiceBusEntity.Topic
                && Settings.Options.TopicSubscription.HasFlag(TopicSubscription.DeleteOnStop))
            {
                await DeleteTopicSubscriptionAsync(cancellationToken);
            }

            await base.StopAsync(cancellationToken);
            _isHostShuttingDown = true;
            _loggingScope.Dispose();
        }

        private async Task DeleteTopicSubscriptionAsync(CancellationToken cancellationToken)
        {
            ServiceBusConnectionStringBuilder serviceBusConnectionString = await GetServiceBusConnectionStringAsync();
            var serviceBusClient = new ManagementClient(serviceBusConnectionString);

            try
            {
                bool subscriptionExists =
                    await serviceBusClient.SubscriptionExistsAsync(serviceBusConnectionString.EntityPath, SubscriptionName, cancellationToken);
                
                if (subscriptionExists)
                {
                    Logger.LogTrace(
                        "Deleting subscription '{SubscriptionName}' on topic '{Path}'...",
                         SubscriptionName, serviceBusConnectionString.EntityPath);
                    
                    await serviceBusClient.DeleteSubscriptionAsync(serviceBusConnectionString.EntityPath, SubscriptionName, cancellationToken);
                    
                    Logger.LogTrace(
                        "Subscription '{SubscriptionName}' deleted on topic '{Path}'",
                         SubscriptionName, serviceBusConnectionString.EntityPath);
                }
                else
                {
                    Logger.LogTrace(
                        "Cannot delete topic subscription with name '{SubscriptionName}' because no subscription exists on Service Bus resource",
                         SubscriptionName); }
            }
            catch (Exception exception)
            {
                Logger.LogWarning(exception, 
                    "Failed to delete topic subscription with name '{SubscriptionName}' on Service Bus resource", 
                     SubscriptionName);
            }
            finally
            {
                await serviceBusClient.CloseAsync().ConfigureAwait(continueOnCapturedContext: false);
            }
        }

        private async Task<ServiceBusConnectionStringBuilder> GetServiceBusConnectionStringAsync()
        {
            Logger.LogTrace("Getting Azure Service Bus Topic connection string on topic '{TopicPath}'...",  Settings.EntityName);
            string connectionString = await Settings.GetConnectionStringAsync();
            var serviceBusConnectionBuilder = new ServiceBusConnectionStringBuilder(connectionString);
            Logger.LogTrace("Got Azure Service Bus Topic connection string on topic '{TopicPath}'",  Settings.EntityName);

            return serviceBusConnectionBuilder;
        }

        private async Task HandleMessageAsync(Message message, CancellationToken cancellationToken)
        {
            if (message is null)
            {
                Logger.LogWarning("Received message was null, skipping");
                return;
            }

            if (_isHostShuttingDown)
            {
                Logger.LogWarning("Abandoning message with ID '{MessageId}' as the host is shutting down",  message.MessageId);
                await AbandonMessageAsync(message.SystemProperties.LockToken);

                return;
            }

            if (String.IsNullOrEmpty(message.CorrelationId))
            {
                Logger.LogInformation("No operation ID was found on the message");
            }

            try
            {
                MessageCorrelationInfo correlationInfo = message.GetCorrelationInfo();
                using (IServiceScope serviceScope = ServiceProvider.CreateScope())
                {
                    var correlationInfoAccessor = serviceScope.ServiceProvider.GetService<ICorrelationInfoAccessor<MessageCorrelationInfo>>();
                    correlationInfoAccessor.SetCorrelationInfo(correlationInfo);

                    using (LogContext.Push(new MessageCorrelationInfoEnricher(correlationInfoAccessor)))
                    {
                        Logger.LogInformation("Received message '{MessageId}'", message.MessageId);
<<<<<<< HEAD

                        var messageContext = new AzureServiceBusMessageContext(message.MessageId, JobId, message.SystemProperties, message.UserProperties);

                        Encoding encoding = messageContext.GetMessageEncodingProperty(Logger);
                        string messageBody = encoding.GetString(message.Body);

                        await ProcessMessageAsync(messageBody, messageContext, correlationInfo, cancellationToken);

=======
                        await ProcessMessageAsync(message, cancellationToken, correlationInfo);
>>>>>>> 8605c0bf
                        Logger.LogInformation("Message {MessageId} processed", message.MessageId);
                    }
                }
            }
            catch (Exception ex)
            {
                Logger.LogCritical(ex, "Unable to process message with ID '{MessageId}'",  message.MessageId);
                await HandleReceiveExceptionAsync(ex);
            }
        }

        private async Task ProcessMessageAsync(
            Message message,
            CancellationToken cancellationToken,
            MessageCorrelationInfo correlationInfo)
        {
            var messageContext = new AzureServiceBusMessageContext(message.MessageId, message.SystemProperties, message.UserProperties);
            Encoding encoding = messageContext.GetMessageEncodingProperty(Logger);
            string messageBody = encoding.GetString(message.Body);

            if (_fallbackMessageHandler is null)
            {
                await ProcessMessageAsync(messageBody, messageContext, correlationInfo, cancellationToken);
            }
            else
            {
                MessageHandlerResult result = await ProcessMessageAndCaptureAsync(messageBody, messageContext, correlationInfo, cancellationToken);
                if (result.Exception != null)
                {
                    throw result.Exception;
                }

                if (!result.IsProcessed)
                {
                    await _fallbackMessageHandler.ProcessMessageAsync(message, messageContext, correlationInfo, cancellationToken);
                }
            }
        }

        private static async Task UntilCancelledAsync(CancellationToken cancellationToken)
        {
            if (cancellationToken.IsCancellationRequested == false)
            {
                await Task.Delay(Timeout.Infinite, cancellationToken);
            }
        }
    }
}<|MERGE_RESOLUTION|>--- conflicted
+++ resolved
@@ -491,18 +491,7 @@
                     using (LogContext.Push(new MessageCorrelationInfoEnricher(correlationInfoAccessor)))
                     {
                         Logger.LogInformation("Received message '{MessageId}'", message.MessageId);
-<<<<<<< HEAD
-
-                        var messageContext = new AzureServiceBusMessageContext(message.MessageId, JobId, message.SystemProperties, message.UserProperties);
-
-                        Encoding encoding = messageContext.GetMessageEncodingProperty(Logger);
-                        string messageBody = encoding.GetString(message.Body);
-
-                        await ProcessMessageAsync(messageBody, messageContext, correlationInfo, cancellationToken);
-
-=======
                         await ProcessMessageAsync(message, cancellationToken, correlationInfo);
->>>>>>> 8605c0bf
                         Logger.LogInformation("Message {MessageId} processed", message.MessageId);
                     }
                 }
@@ -519,7 +508,7 @@
             CancellationToken cancellationToken,
             MessageCorrelationInfo correlationInfo)
         {
-            var messageContext = new AzureServiceBusMessageContext(message.MessageId, message.SystemProperties, message.UserProperties);
+            var messageContext = new AzureServiceBusMessageContext(message.MessageId, JobId, message.SystemProperties, message.UserProperties);
             Encoding encoding = messageContext.GetMessageEncodingProperty(Logger);
             string messageBody = encoding.GetString(message.Body);
 
