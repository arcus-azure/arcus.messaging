﻿using System;
using System.Collections.Generic;
using System.Linq;
using System.Threading;
using System.Threading.Tasks;
using Arcus.Messaging.Abstractions;
using Arcus.Messaging.Pumps.Abstractions;
using GuardNet;
using Microsoft.Azure.ServiceBus;
using Microsoft.Azure.ServiceBus.Core;
using Microsoft.Azure.ServiceBus.Management;
using Microsoft.Extensions.Configuration;
using Microsoft.Extensions.DependencyInjection;
using Microsoft.Extensions.Logging;

namespace Arcus.Messaging.Pumps.ServiceBus
{
    /// <summary>
    ///     Message pump for processing messages on an Azure Service Bus entity
    /// </summary>
    /// <typeparam name="TMessage">Type of expected message payload</typeparam>
    public abstract class AzureServiceBusMessagePump<TMessage> : MessagePump<TMessage, AzureServiceBusMessageContext>
    {
        private bool _isHostShuttingDown;
        private MessageReceiver _messageReceiver;
        private readonly MessageHandlerOptions _messageHandlerOptions;

        /// <summary>
        ///     Constructor
        /// </summary>
        /// <param name="configuration">Configuration of the application</param>
        /// <param name="serviceProvider">Collection of services that are configured</param>
        /// <param name="logger">Logger to write telemetry to</param>
        protected AzureServiceBusMessagePump(IConfiguration configuration, IServiceProvider serviceProvider,
            ILogger logger)
            : base(configuration, serviceProvider, logger)
        {
            Settings = serviceProvider.GetRequiredService<AzureServiceBusMessagePumpSettings>();
            JobId = Settings.Options.JobId;

<<<<<<< HEAD
            SubscriptionName = $"{Settings.SubscriptionPrefix}:{JobId}";
=======
            _subscriptionName = $"{Settings.SubscriptionPrefix}-{JobId}";
>>>>>>> 8b407953
            _messageHandlerOptions = DetermineMessageHandlerOptions(Settings);
        }

        /// <summary>
        ///     Path of the entity to process
        /// </summary>
        protected AzureServiceBusMessagePumpSettings Settings { get; }

        /// <summary>
        ///     Service Bus namespace that contains the entity
        /// </summary>
        protected string Namespace { get; private set; }

        /// <summary>
        /// Gets the unique identifier for this background job to distinguish this job instance in a multi-instance deployment.
        /// </summary>
        public string JobId { get; }

        /// <summary>
        /// Gets the name of the topic subscription; combined from the <see cref="AzureServiceBusMessagePumpSettings.SubscriptionPrefix"/> and the <see cref="JobId"/>.
        /// </summary>
        protected string SubscriptionName { get; }

        /// <summary>
        /// Triggered when the application host is ready to start the service.
        /// </summary>
        /// <param name="cancellationToken">Indicates that the start process has been aborted.</param>
        public override async Task StartAsync(CancellationToken cancellationToken)
        {
            if (Settings.Options.IncludeTopicSubscription)
            {
                await CreateTopicSubscription(cancellationToken);
            }

            await base.StartAsync(cancellationToken);
        }

        private async Task CreateTopicSubscription(CancellationToken cancellationToken)
        {
            ServiceBusConnectionStringBuilder serviceBusConnectionString = await GetServiceBusConnectionStringAsync();

            Logger.LogTrace(
                "[Job: {JobId}] Creating subscription '{SubscriptionName}' on topic '{TopicPath}'...",
                JobId, SubscriptionName, serviceBusConnectionString.EntityPath);
            
            var subscriptionDescription = new SubscriptionDescription(serviceBusConnectionString.EntityPath, SubscriptionName)
            {
                UserMetadata = $"Subscription created by Arcus job: '{JobId}' to process Service Bus messages."
            };

            var ruleDescription = new RuleDescription("Accept-All", new TrueFilter());
            var serviceBusClient = new ManagementClient(serviceBusConnectionString);
            await serviceBusClient.CreateSubscriptionAsync(subscriptionDescription, ruleDescription, cancellationToken)
                                  .ConfigureAwait(continueOnCapturedContext: false);

            Logger.LogTrace(
                "[Job: {JobId}] Subscription '{SubscriptionName}' created on topic '{TopicPath}'",
                JobId, SubscriptionName, serviceBusConnectionString.EntityPath);
            
            await serviceBusClient.CloseAsync().ConfigureAwait(continueOnCapturedContext: false);
        }

        /// <inheritdoc />
        protected override async Task ExecuteAsync(CancellationToken stoppingToken)
        {
            try
            {
                _messageReceiver = await CreateMessageReceiverAsync(Settings);

                Logger.LogInformation("Starting message pump {MessagePumpId} on entity path '{EntityPath}' in namespace '{Namespace}'", Id, EntityPath, Namespace);

                _messageReceiver.RegisterMessageHandler(HandleMessageAsync, _messageHandlerOptions);
                Logger.LogInformation("Message pump {MessagePumpId} started", Id);

                await UntilCancelledAsync(stoppingToken);

                Logger.LogInformation("Closing message pump {MessagePumpId}", Id);
                await _messageReceiver.CloseAsync();
                Logger.LogInformation("Message pump {MessagePumpId} closed : {Time}", Id, DateTimeOffset.UtcNow);
            }
            catch (Exception exception)
            {
                await HandleReceiveExceptionAsync(exception);
            }
        }

        /// <summary>
        ///     Marks a message as completed
        /// </summary>
        /// <remarks>This should only be called if <see cref="AzureServiceBusMessagePumpOptions.AutoComplete" /> is disabled</remarks>
        /// <param name="lockToken">
        ///     Token used to lock an individual message for processing. See
        ///     <see cref="AzureServiceBusMessageContext.LockToken" />
        /// </param>
        protected virtual async Task CompleteMessageAsync(string lockToken)
        {
            Guard.NotNullOrEmpty(lockToken, nameof(lockToken));

            if (_messageReceiver == null)
            {
                throw new InvalidOperationException("Message receiver is not initialized yet.");
            }

            await _messageReceiver.CompleteAsync(lockToken);
        }

        /// <summary>
        ///     Abandons the current message that is being processed
        /// </summary>
        /// <param name="lockToken">
        ///     Token used to lock an individual message for processing. See
        ///     <see cref="AzureServiceBusMessageContext.LockToken" />
        /// </param>
        /// <param name="messageProperties">Collection of message properties to include and/or modify</param>
        protected virtual async Task AbandonMessageAsync(string lockToken,
            IDictionary<string, object> messageProperties = null)
        {
            Guard.NotNullOrEmpty(lockToken, nameof(lockToken));

            if (_messageReceiver == null)
            {
                throw new InvalidOperationException("Message receiver is not initialized yet.");
            }

            await _messageReceiver.AbandonAsync(lockToken, messageProperties);
        }

        /// <summary>
        ///     Deadletters the current message
        /// </summary>
        /// <param name="lockToken">
        ///     Token used to lock an individual message for processing. See
        ///     <see cref="AzureServiceBusMessageContext.LockToken" />
        /// </param>
        /// <param name="messageProperties">Collection of message properties to include and/or modify</param>
        protected virtual async Task DeadletterMessageAsync(string lockToken,
            IDictionary<string, object> messageProperties = null)
        {
            Guard.NotNullOrEmpty(lockToken, nameof(lockToken));

            if (_messageReceiver == null)
            {
                throw new InvalidOperationException("Message receiver is not initialized yet.");
            }

            await _messageReceiver.DeadLetterAsync(lockToken, messageProperties);
        }

        /// <summary>
        ///     Deadletters the current message
        /// </summary>
        /// <param name="lockToken">
        ///     Token used to lock an individual message for processing. See
        ///     <see cref="AzureServiceBusMessageContext.LockToken" />
        /// </param>
        /// <param name="reason">Reason why it's being deadlettered</param>
        /// <param name="errorDescription">Description related to the error</param>
        protected virtual async Task DeadletterMessageAsync(string lockToken, string reason, string errorDescription)
        {
            Guard.NotNullOrEmpty(lockToken, nameof(lockToken));

            if (_messageReceiver == null)
            {
                throw new InvalidOperationException("Message receiver is not initialized yet.");
            }

            await _messageReceiver.DeadLetterAsync(lockToken, reason, errorDescription);
        }

        private MessageHandlerOptions DetermineMessageHandlerOptions(AzureServiceBusMessagePumpSettings messagePumpSettings)
        {
            var messageHandlerOptions = new MessageHandlerOptions(exceptionReceivedEventArgs => HandleReceiveExceptionAsync(exceptionReceivedEventArgs.Exception));
            if (messagePumpSettings.Options != null)
            {
                // Assign the configured defaults
                messageHandlerOptions.AutoComplete = messagePumpSettings.Options.AutoComplete;
                messageHandlerOptions.MaxConcurrentCalls = messagePumpSettings.Options.MaxConcurrentCalls ?? messageHandlerOptions.MaxConcurrentCalls;

                Logger.LogInformation("Message pump options were configured instead of Azure Service Bus defaults.");
            }
            else
            {
                Logger.LogWarning("No message pump options were configured, using Azure Service Bus defaults instead.");
            }

            return messageHandlerOptions;
        }

        private async Task<MessageReceiver> CreateMessageReceiverAsync(AzureServiceBusMessagePumpSettings messagePumpSettings)
        {
            var rawConnectionString = await messagePumpSettings.GetConnectionStringAsync();
            var serviceBusConnectionStringBuilder = new ServiceBusConnectionStringBuilder(rawConnectionString);

            MessageReceiver messageReceiver;
            if (string.IsNullOrWhiteSpace(serviceBusConnectionStringBuilder.EntityPath))
            {
                // Connection string doesn't include the entity so we're using the message pump settings
                if (string.IsNullOrWhiteSpace(messagePumpSettings.EntityName))
                {
                    throw new ArgumentException("No entity name was specified while the connection string is scoped to the namespace");
                }

                messageReceiver = CreateReceiver(serviceBusConnectionStringBuilder, messagePumpSettings.EntityName, SubscriptionName);
            }
            else
            {
                // Connection string includes the entity so we're using that instead of the message pump settings
                messageReceiver = CreateReceiver(serviceBusConnectionStringBuilder, serviceBusConnectionStringBuilder.EntityPath, SubscriptionName);
            }

            Namespace = messageReceiver.ServiceBusConnection?.Endpoint?.Host;

            ConfigurePlugins();

            RegisterClientInformation(messageReceiver.ClientId, messageReceiver.Path);

            return messageReceiver;
        }

        private static MessageReceiver CreateReceiver(ServiceBusConnectionStringBuilder serviceBusConnectionStringBuilder, string entityName, string subscriptionName)
        {
            var entityPath = entityName;

            if (string.IsNullOrWhiteSpace(subscriptionName) == false)
            {
                entityPath = $"{entityPath}/subscriptions/{subscriptionName}";
            }

            var connectionString = serviceBusConnectionStringBuilder.GetNamespaceConnectionString();
            return new MessageReceiver(connectionString, entityPath);
        }

        private void ConfigurePlugins()
        {
            IEnumerable<ServiceBusPlugin> registeredPlugins = DefineServiceBusPlugins();
            if (registeredPlugins != null)
            {
                foreach (var plugin in registeredPlugins)
                {
                    if (plugin != null)
                    {
                        _messageReceiver.RegisterPlugin(plugin);
                    }
                }
            }
        }

        /// <summary>
        ///     Provides capability to define Service Bus plugins to register
        /// </summary>
        /// <remarks>All Service Bus plugins will be registered in the same order</remarks>
        /// <returns>List of Service Bus plugins that will be used by the message pump</returns>
        protected virtual IEnumerable<ServiceBusPlugin> DefineServiceBusPlugins()
        {
            return Enumerable.Empty<ServiceBusPlugin>();
        }

        /// <summary>
        ///     Triggered when the Azure Service Bus message pump is performing a graceful shutdown.
        /// </summary>
        /// <param name="cancellationToken">Indicates that the shutdown process should no longer be graceful.</param>
        public override async Task StopAsync(CancellationToken cancellationToken)
        {
            if (Settings.Options.IncludeTopicSubscription)
            {
                await DeleteTopicSubscription(cancellationToken);
            }

            await base.StopAsync(cancellationToken);
            _isHostShuttingDown = true;
        }

        private async Task DeleteTopicSubscription(CancellationToken cancellationToken)
        {
            ServiceBusConnectionStringBuilder serviceBusConnectionString = await GetServiceBusConnectionStringAsync();

            Logger.LogTrace(
                "[Job: {JobId}] Deleting subscription '{SubscriptionName}' on topic '{Path}'...",
                JobId, SubscriptionName, serviceBusConnectionString.EntityPath);
            
            var serviceBusClient = new ManagementClient(serviceBusConnectionString);
            await serviceBusClient.DeleteSubscriptionAsync(serviceBusConnectionString.EntityPath, SubscriptionName, cancellationToken);
            
            Logger.LogTrace(
                "[Job: {JobId}] Subscription '{SubscriptionName}' deleted on topic '{Path}'",
                JobId, SubscriptionName, serviceBusConnectionString.EntityPath);
            
            await serviceBusClient.CloseAsync().ConfigureAwait(continueOnCapturedContext: false);
        }

        private async Task<ServiceBusConnectionStringBuilder> GetServiceBusConnectionStringAsync()
        {
            Logger.LogTrace("[Job: {JobId}] Getting Azure Service Bus Topic connection string on topic '{TopicPath}'...", JobId, Settings.EntityName);
            string connectionString = await Settings.GetConnectionStringAsync();
            var serviceBusConnectionBuilder = new ServiceBusConnectionStringBuilder(connectionString);
            Logger.LogTrace("[JobId: {JobId}] Got Azure Service Bus Topic connection string on topic '{TopicPath}'", JobId, Settings.EntityName);

            return serviceBusConnectionBuilder;
        }

        private async Task HandleMessageAsync(Message message, CancellationToken cancellationToken)
        {
            if (message == null)
            {
                Logger.LogWarning("Received message was null, skipping.");
                return;
            }

            if (_isHostShuttingDown)
            {
                Logger.LogWarning("Abandoning message with ID '{MessageId}' as the host is shutting down.", message.MessageId);
                await AbandonMessageAsync(message.SystemProperties.LockToken);

                return;
            }

            try
            {
                if (String.IsNullOrEmpty(message.CorrelationId))
                {
                    Logger.LogInformation("No operation ID was found on the message");
                }

                MessageCorrelationInfo correlationInfo = message.GetCorrelationInfo();
                Logger.LogInformation(
                    "Received message '{MessageId}' (Transaction: {TransactionId}, Operation: {OperationId}, Cycle: {CycleId})",
                    message.MessageId, correlationInfo.TransactionId, correlationInfo.OperationId, correlationInfo.CycleId);
                
                var messageContext = new AzureServiceBusMessageContext(message.MessageId, message.SystemProperties,
                    message.UserProperties);

                // Deserialize the message
                TMessage typedMessageBody = DeserializeJsonMessageBody(message.Body, messageContext);

                // Process the message
                // Note - We are not checking for exceptions here as the pump wil handle those and call our exception handling after which it abandons it
                await ProcessMessageAsync(typedMessageBody, messageContext, correlationInfo, cancellationToken);

                Logger.LogInformation("Message {MessageId} processed", message.MessageId);
            }
            catch (Exception ex)
            {
                await HandleReceiveExceptionAsync(ex);
            }
        }

        private static async Task UntilCancelledAsync(CancellationToken cancellationToken)
        {
            if (cancellationToken.IsCancellationRequested == false)
            {
                await Task.Delay(Timeout.Infinite, cancellationToken);
            }
        }
    }
}<|MERGE_RESOLUTION|>--- conflicted
+++ resolved
@@ -37,12 +37,8 @@
         {
             Settings = serviceProvider.GetRequiredService<AzureServiceBusMessagePumpSettings>();
             JobId = Settings.Options.JobId;
-
-<<<<<<< HEAD
-            SubscriptionName = $"{Settings.SubscriptionPrefix}:{JobId}";
-=======
-            _subscriptionName = $"{Settings.SubscriptionPrefix}-{JobId}";
->>>>>>> 8b407953
+            SubscriptionName = $"{Settings.SubscriptionPrefix}-{JobId}";
+            
             _messageHandlerOptions = DetermineMessageHandlerOptions(Settings);
         }
 
