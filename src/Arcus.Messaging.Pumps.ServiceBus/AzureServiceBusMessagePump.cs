﻿using System;
using System.Collections.Generic;
using System.Linq;
using System.Text;
using System.Threading;
using System.Threading.Tasks;
using Arcus.Messaging.Abstractions;
using Arcus.Messaging.Abstractions.MessageHandling;
using Arcus.Messaging.Abstractions.ServiceBus;
using Arcus.Messaging.Abstractions.ServiceBus.MessageHandling;
using Arcus.Messaging.Pumps.Abstractions;
using Arcus.Messaging.Pumps.Abstractions.Telemetry;
using Arcus.Messaging.Pumps.ServiceBus.Configuration;
using Arcus.Observability.Correlation;
using GuardNet;
using Microsoft.Azure.ServiceBus;
using Microsoft.Azure.ServiceBus.Core;
using Microsoft.Azure.ServiceBus.Management;
using Microsoft.Extensions.Configuration;
using Microsoft.Extensions.DependencyInjection;
using Microsoft.Extensions.Logging;
using Serilog.Context;

namespace Arcus.Messaging.Pumps.ServiceBus
{
    /// <summary>
    ///     Message pump for processing messages on an Azure Service Bus entity
    /// </summary>
    public class AzureServiceBusMessagePump : MessagePump
    {
        private readonly IAzureServiceBusMessageRouter _messageRouter;
        private readonly MessageHandlerOptions _messageHandlerOptions;
        private readonly IDisposable _loggingScope;
        
        private bool _isHostShuttingDown;
        private MessageReceiver _messageReceiver;
        private int _unauthorizedExceptionCount = 0;

        /// <summary>
        /// Initializes a new instance of the <see cref="AzureServiceBusMessagePump"/> class.
        /// </summary>
        /// <param name="settings">Settings to configure the message pump</param>
        /// <param name="configuration">Configuration of the application</param>
        /// <param name="serviceProvider">Collection of services that are configured</param>
        /// <param name="messageRouter">The router to route incoming Azure Service Bus messages through registered <see cref="IAzureServiceBusMessageHandler{TMessage}"/>s.</param>
        /// <param name="logger">Logger to write telemetry to</param>
        /// <exception cref="ArgumentNullException">Thrown when the <paramref name="settings"/>, <paramref name="configuration"/>, <paramref name="serviceProvider"/>, <paramref name="messageRouter"/> is <c>null</c>.</exception>
        public AzureServiceBusMessagePump(
            AzureServiceBusMessagePumpSettings settings,
            IConfiguration configuration, 
            IServiceProvider serviceProvider, 
            IAzureServiceBusMessageRouter messageRouter,
            ILogger<AzureServiceBusMessagePump> logger)
            : base(configuration, serviceProvider, logger)
        {
            Guard.NotNull(settings, nameof(settings), "Requires a set of settings to correctly configure the message pump");
            Guard.NotNull(configuration, nameof(configuration), "Requires a configuration instance to retrieve application-specific information");
            Guard.NotNull(serviceProvider, nameof(serviceProvider), "Requires a service provider to retrieve the registered message handlers");
            Guard.NotNull(messageRouter, nameof(messageRouter), "Requires a message router to route incoming Azure Service Bus messages through registered message handlers");
            
            Settings = settings;
            JobId = Settings.Options.JobId;
            SubscriptionName = Settings.SubscriptionName;

            _messageRouter = messageRouter;
            _messageHandlerOptions = DetermineMessageHandlerOptions(Settings);
            _loggingScope = logger.BeginScope("Job: {JobId}", JobId);
        }

        /// <summary>
        ///     Gets the settings configuring the message pump.
        /// </summary>
        public AzureServiceBusMessagePumpSettings Settings { get; }

        /// <summary>
        ///     Service Bus namespace that contains the entity
        /// </summary>
        public string Namespace { get; private set; }

        /// <summary>
        /// Gets the unique identifier for this background job to distinguish this job instance in a multi-instance deployment.
        /// </summary>
        public string JobId { get; }

        /// <summary>
        /// Gets the name of the topic subscription; combined from the <see cref="AzureServiceBusMessagePumpSettings.SubscriptionName"/> and the <see cref="JobId"/>.
        /// </summary>
        protected string SubscriptionName { get; }

        /// <summary>
        /// Gets the Azure Service Bus message receiver that this message pump uses.
        /// </summary>
        internal MessageReceiver MessageReceiver => _messageReceiver;

        /// <summary>
        /// Reconfigure the Azure Service Bus options on this message pump.
        /// </summary>
        /// <param name="reconfigure">The function to reconfigure the Azure Service Bus options.</param>
        /// <exception cref="ArgumentNullException">Thrown when the <paramref name="reconfigure"/> is <c>null</c>.</exception>
        public void ReconfigureOptions(Action<AzureServiceBusMessagePumpOptions> reconfigure)
        {
            Guard.NotNull(reconfigure, nameof(reconfigure), "Requires a function to reconfigure the Azure Service Bus options");

            var options = new AzureServiceBusMessagePumpOptions
            {
                AutoComplete = Settings.Options.AutoComplete,
                JobId = Settings.Options.JobId,
                KeyRotationTimeout = Settings.Options.KeyRotationTimeout,
                MaxConcurrentCalls = Settings.Options.MaxConcurrentCalls,
                MaximumUnauthorizedExceptionsBeforeRestart = Settings.Options.MaximumUnauthorizedExceptionsBeforeRestart
            };

            reconfigure(options);
            Settings.Options = new AzureServiceBusMessagePumpConfiguration(options);
        }

        /// <summary>
        /// Reconfigure the Azure Service Bus Queue options on this message pump.
        /// </summary>
        /// <param name="reconfigure">The function to reconfigure the Azure Service Bus Queue options.</param>
        /// <exception cref="ArgumentNullException">Thrown when the <paramref name="reconfigure"/> is <c>null</c>.</exception>
        /// <exception cref="NotSupportedException">Thrown when the message pump is not configured for Queues.</exception>
        public void ReconfigureQueueOptions(Action<AzureServiceBusQueueMessagePumpOptions> reconfigure)
        {
            Guard.NotNull(reconfigure, nameof(reconfigure), "Requires a function to reconfigure the Azure Service Bus Queue options");
            Guard.For<NotSupportedException>(
                () => Settings.ServiceBusEntity is ServiceBusEntity.Topic, 
                "Requires the message pump to be configured for Azure Service Bus Queue to reconfigure these options, use the Topic overload instead");

            var options = new AzureServiceBusQueueMessagePumpOptions
            {
                AutoComplete = Settings.Options.AutoComplete,
                JobId = Settings.Options.JobId,
                KeyRotationTimeout = Settings.Options.KeyRotationTimeout,
                MaxConcurrentCalls = Settings.Options.MaxConcurrentCalls,
                MaximumUnauthorizedExceptionsBeforeRestart = Settings.Options.MaximumUnauthorizedExceptionsBeforeRestart
            };

            reconfigure(options);
            Settings.Options = new AzureServiceBusMessagePumpConfiguration(options);
        }

        /// <summary>
        /// Reconfigure the Azure Service Bus Topic options on this message pump.
        /// </summary>
        /// <param name="reconfigure">The function to reconfigure the Azure Service Bus Topic options.</param>
        /// <exception cref="ArgumentNullException">Thrown when the <paramref name="reconfigure"/> is <c>null</c>.</exception>
        /// <exception cref="NotSupportedException">Thrown when the message pump is not configured for Topics.</exception>
        public void ReconfigureTopicOptions(Action<AzureServiceBusTopicMessagePumpOptions> reconfigure)
        {
            Guard.NotNull(reconfigure, nameof(reconfigure), "Requires a function to reconfigure the Azure Service Bus Topics options");
            Guard.For<NotSupportedException>(
                () => Settings.ServiceBusEntity is ServiceBusEntity.Queue,
                "Requires a message pump to be configured for Azure Service Bus Topic to reconfigure these options, use the Queue overload instead");

            var options = new AzureServiceBusTopicMessagePumpOptions
            {
                AutoComplete = Settings.Options.AutoComplete,
                JobId = Settings.Options.JobId,
                MaxConcurrentCalls = Settings.Options.MaxConcurrentCalls,
                KeyRotationTimeout = Settings.Options.KeyRotationTimeout,
                MaximumUnauthorizedExceptionsBeforeRestart = Settings.Options.MaximumUnauthorizedExceptionsBeforeRestart,
                TopicSubscription = Settings.Options.TopicSubscription
            };

            reconfigure(options);
            Settings.Options = new AzureServiceBusMessagePumpConfiguration(options);
        }

        /// <summary>
        /// Triggered when the application host is ready to start the service.
        /// </summary>
        /// <param name="cancellationToken">Indicates that the start process has been aborted.</param>
        public override async Task StartAsync(CancellationToken cancellationToken)
        {
            if (Settings.ServiceBusEntity == ServiceBusEntity.Topic
                && Settings.Options.TopicSubscription.HasFlag(TopicSubscription.CreateOnStart))
            {
                await CreateTopicSubscriptionAsync(cancellationToken);
            }

            await base.StartAsync(cancellationToken);
        }

        private async Task CreateTopicSubscriptionAsync(CancellationToken cancellationToken)
        {
            ServiceBusConnectionStringBuilder serviceBusConnectionString = await GetServiceBusConnectionStringAsync();
            var serviceBusClient = new ManagementClient(serviceBusConnectionString);

            try
            {
                bool subscriptionExists =
                   await serviceBusClient.SubscriptionExistsAsync(
                       serviceBusConnectionString.EntityPath, SubscriptionName, cancellationToken);
                if (subscriptionExists)
                {
                    Logger.LogTrace("Topic subscription with name '{SubscriptionName}' already exists on Service Bus resource",
                         SubscriptionName);
                }
                else
                {
                    Logger.LogTrace(
                        "Creating subscription '{SubscriptionName}' on topic '{TopicPath}'...",
                         SubscriptionName, serviceBusConnectionString.EntityPath);
                    
                    var subscriptionDescription = new SubscriptionDescription(serviceBusConnectionString.EntityPath, SubscriptionName)
                    {
                        UserMetadata = $"Subscription created by Arcus job: '{JobId}' to process Service Bus messages."
                    };
                    var ruleDescription = new RuleDescription("Accept-All", new TrueFilter());
                    await serviceBusClient.CreateSubscriptionAsync(subscriptionDescription, ruleDescription, cancellationToken)
                                          .ConfigureAwait(continueOnCapturedContext: false);
                    Logger.LogTrace(
                        "Subscription '{SubscriptionName}' created on topic '{TopicPath}'",
                         SubscriptionName, serviceBusConnectionString.EntityPath);
                }
            }
            catch (Exception exception)
            {
                Logger.LogWarning(exception, 
                    "Failed to create topic subscription with name '{SubscriptionName}' on Service Bus resource", 
                     SubscriptionName);
            }
            finally
            {
                await serviceBusClient.CloseAsync().ConfigureAwait(continueOnCapturedContext: false);
            }
        }

        /// <inheritdoc />
        protected override async Task ExecuteAsync(CancellationToken stoppingToken)
        {
            try
            {
                await OpenNewMessageReceiverAsync();
                await UntilCancelledAsync(stoppingToken);
            }
            catch (Exception exception)
            {
                Logger.LogCritical(exception, "Unexpected failure occurred during processing of messages");
                await HandleReceiveExceptionAsync(exception);
            }
            finally
            {
                await CloseMessageReceiverAsync();
            }
        }

        private async Task OpenNewMessageReceiverAsync()
        {
            _messageReceiver = await CreateMessageReceiverAsync(Settings);

            Logger.LogTrace("Starting message pump '{JobId}' on entity path '{EntityPath}' in namespace '{Namespace}'", JobId, EntityPath, Namespace);
            _messageReceiver.RegisterMessageHandler(HandleMessageAsync, _messageHandlerOptions);
            Logger.LogInformation("Message pump '{JobId}' on entity path '{EntityPath}' in namespace '{Namespace}' started", JobId, EntityPath, Namespace);
        }

        private async Task CloseMessageReceiverAsync()
        {
            if (_messageReceiver is null)
            {
                return;
            }

            try
            {
                Logger.LogTrace("Closing message pump '{JobId}' on entity path '{EntityPath}' in '{Namespace}'",  JobId, EntityPath, Namespace);
                await _messageReceiver.CloseAsync();
                Logger.LogInformation("Message pump '{JobId}' on entity path '{EntityPath}' in '{Namespace}' closed : {Time}",  JobId, EntityPath, Namespace, DateTimeOffset.UtcNow);
            }
            catch (Exception exception)
            {
                Logger.LogWarning(exception, "Cannot correctly close the message pump '{JobId}' on entity path '{EntityPath}' in '{Namespace}'",  JobId, EntityPath, Namespace);
            }
        }

        /// <summary>
        ///     Marks a message as completed
        /// </summary>
        /// <remarks>This should only be called if <see cref="AzureServiceBusMessagePumpConfiguration.AutoComplete" /> is disabled</remarks>
        /// <param name="lockToken">
        ///     Token used to lock an individual message for processing. See
        ///     <see cref="AzureServiceBusMessageContext.LockToken" />
        /// </param>
        protected virtual async Task CompleteMessageAsync(string lockToken)
        {
            Guard.NotNullOrEmpty(lockToken, nameof(lockToken));

            if (_messageReceiver == null)
            {
                throw new InvalidOperationException("Message receiver is not initialized yet");
            }

            await _messageReceiver.CompleteAsync(lockToken);
        }

        /// <summary>
        ///     Abandons the current message that is being processed
        /// </summary>
        /// <param name="lockToken">
        ///     Token used to lock an individual message for processing. See
        ///     <see cref="AzureServiceBusMessageContext.LockToken" />
        /// </param>
        /// <param name="messageProperties">Collection of message properties to include and/or modify</param>
        protected virtual async Task AbandonMessageAsync(string lockToken,
            IDictionary<string, object> messageProperties = null)
        {
            Guard.NotNullOrEmpty(lockToken, nameof(lockToken));

            if (_messageReceiver == null)
            {
                throw new InvalidOperationException("Message receiver is not initialized yet");
            }

            await _messageReceiver.AbandonAsync(lockToken, messageProperties);
        }

        /// <summary>
        ///     Deadletters the current message
        /// </summary>
        /// <param name="lockToken">
        ///     Token used to lock an individual message for processing. See
        ///     <see cref="AzureServiceBusMessageContext.LockToken" />
        /// </param>
        /// <param name="messageProperties">Collection of message properties to include and/or modify</param>
        protected virtual async Task DeadletterMessageAsync(string lockToken,
            IDictionary<string, object> messageProperties = null)
        {
            Guard.NotNullOrEmpty(lockToken, nameof(lockToken));

            if (_messageReceiver == null)
            {
                throw new InvalidOperationException("Message receiver is not initialized yet");
            }

            await _messageReceiver.DeadLetterAsync(lockToken, messageProperties);
        }

        /// <summary>
        ///     Deadletters the current message
        /// </summary>
        /// <param name="lockToken">
        ///     Token used to lock an individual message for processing. See
        ///     <see cref="AzureServiceBusMessageContext.LockToken" />
        /// </param>
        /// <param name="reason">Reason why it's being deadlettered</param>
        /// <param name="errorDescription">Description related to the error</param>
        protected virtual async Task DeadletterMessageAsync(string lockToken, string reason, string errorDescription)
        {
            Guard.NotNullOrEmpty(lockToken, nameof(lockToken));

            if (_messageReceiver == null)
            {
                throw new InvalidOperationException("Message receiver is not initialized yet");
            }

            await _messageReceiver.DeadLetterAsync(lockToken, reason, errorDescription);
        }

        private MessageHandlerOptions DetermineMessageHandlerOptions(AzureServiceBusMessagePumpSettings messagePumpSettings)
        {
            var messageHandlerOptions = new MessageHandlerOptions(async exceptionReceivedEventArgs =>
            {
                try
                {
                    await HandleReceiveExceptionAsync(exceptionReceivedEventArgs.Exception);
                }
                finally
                {
                    if (exceptionReceivedEventArgs.Exception is UnauthorizedException)
                    {
                        if (Interlocked.Increment(ref _unauthorizedExceptionCount) >= Settings.Options.MaximumUnauthorizedExceptionsBeforeRestart)
                        {
                            Logger.LogWarning("Unable to connect anymore to Azure Service Bus, trying to re-authenticate...");
                            await RestartAsync();
                        }
                        else
                        {
                            Logger.LogWarning(
                                "Unable to connect anymore to Azure Service Bus ({CurrentCount}/{MaxCount})", 
                                _unauthorizedExceptionCount, Settings.Options.MaximumUnauthorizedExceptionsBeforeRestart);
                        }
                    }
                }
            });

            if (messagePumpSettings.Options != null)
            {
                // Assign the configured defaults
                messageHandlerOptions.AutoComplete = messagePumpSettings.Options.AutoComplete;
                messageHandlerOptions.MaxConcurrentCalls = messagePumpSettings.Options.MaxConcurrentCalls ?? messageHandlerOptions.MaxConcurrentCalls;

                Logger.LogInformation("Message pump options were configured instead of Azure Service Bus defaults");
            }
            else
            {
                Logger.LogWarning("No message pump options were configured, using Azure Service Bus defaults instead");
            }

            return messageHandlerOptions;
        }

        /// <summary>
        /// Restart core functionality of the message pump.
        /// </summary>
        public async Task RestartAsync()
        {
            Interlocked.Exchange(ref _unauthorizedExceptionCount, 0);

            Logger.LogTrace("Restarting Azure Service Bus message pump '{JobId}' on entity path '{EntityPath}' in '{Namespace}' ...", JobId, EntityPath, Namespace);
            await CloseMessageReceiverAsync();
            await OpenNewMessageReceiverAsync();
            Logger.LogInformation("Azure Service Bus message pump '{JobId}' on entity path '{EntityPath}' in '{Namespace}' restarted!", JobId, EntityPath, Namespace);
        }

        private async Task<MessageReceiver> CreateMessageReceiverAsync(AzureServiceBusMessagePumpSettings messagePumpSettings)
        {
            var rawConnectionString = await messagePumpSettings.GetConnectionStringAsync();
            var serviceBusConnectionStringBuilder = new ServiceBusConnectionStringBuilder(rawConnectionString);

            MessageReceiver messageReceiver;
            if (string.IsNullOrWhiteSpace(serviceBusConnectionStringBuilder.EntityPath))
            {
                // Connection string doesn't include the entity so we're using the message pump settings
                if (string.IsNullOrWhiteSpace(messagePumpSettings.EntityName))
                {
                    throw new ArgumentException("No entity name was specified while the connection string is scoped to the namespace");
                }

                messageReceiver = CreateReceiver(serviceBusConnectionStringBuilder, messagePumpSettings.EntityName, SubscriptionName);
            }
            else
            {
                // Connection string includes the entity so we're using that instead of the message pump settings
                messageReceiver = CreateReceiver(serviceBusConnectionStringBuilder, serviceBusConnectionStringBuilder.EntityPath, SubscriptionName);
            }

            Namespace = messageReceiver.ServiceBusConnection?.Endpoint?.Host;

            ConfigurePlugins();

            RegisterClientInformation(messageReceiver.ClientId, messageReceiver.Path);

            return messageReceiver;
        }

        private static MessageReceiver CreateReceiver(ServiceBusConnectionStringBuilder serviceBusConnectionStringBuilder, string entityName, string subscriptionName)
        {
            var entityPath = entityName;

            if (string.IsNullOrWhiteSpace(subscriptionName) == false)
            {
                entityPath = $"{entityPath}/subscriptions/{subscriptionName}";
            }

            var connectionString = serviceBusConnectionStringBuilder.GetNamespaceConnectionString();
            return new MessageReceiver(connectionString, entityPath);
        }

        private void ConfigurePlugins()
        {
            IEnumerable<ServiceBusPlugin> registeredPlugins = DefineServiceBusPlugins();
            if (registeredPlugins != null)
            {
                foreach (var plugin in registeredPlugins)
                {
                    if (plugin != null)
                    {
                        _messageReceiver.RegisterPlugin(plugin);
                    }
                }
            }
        }

        /// <summary>
        ///     Provides capability to define Service Bus plugins to register
        /// </summary>
        /// <remarks>All Service Bus plugins will be registered in the same order</remarks>
        /// <returns>List of Service Bus plugins that will be used by the message pump</returns>
        protected virtual IEnumerable<ServiceBusPlugin> DefineServiceBusPlugins()
        {
            return Enumerable.Empty<ServiceBusPlugin>();
        }

        /// <summary>
        ///     Triggered when the Azure Service Bus message pump is performing a graceful shutdown.
        /// </summary>
        /// <param name="cancellationToken">Indicates that the shutdown process should no longer be graceful.</param>
        public override async Task StopAsync(CancellationToken cancellationToken)
        {
            if (Settings.ServiceBusEntity == ServiceBusEntity.Topic
                && Settings.Options.TopicSubscription.HasFlag(TopicSubscription.DeleteOnStop))
            {
                await DeleteTopicSubscriptionAsync(cancellationToken);
            }

            await base.StopAsync(cancellationToken);
            _isHostShuttingDown = true;
            _loggingScope.Dispose();
        }

        private async Task DeleteTopicSubscriptionAsync(CancellationToken cancellationToken)
        {
            ServiceBusConnectionStringBuilder serviceBusConnectionString = await GetServiceBusConnectionStringAsync();
            var serviceBusClient = new ManagementClient(serviceBusConnectionString);

            try
            {
                bool subscriptionExists = await serviceBusClient.SubscriptionExistsAsync(serviceBusConnectionString.EntityPath, SubscriptionName, cancellationToken);
                if (subscriptionExists)
                {
                    Logger.LogTrace("Deleting subscription '{SubscriptionName}' on topic '{Path}'...", SubscriptionName, serviceBusConnectionString.EntityPath);
                    await serviceBusClient.DeleteSubscriptionAsync(serviceBusConnectionString.EntityPath, SubscriptionName, cancellationToken);
                    Logger.LogTrace("Subscription '{SubscriptionName}' deleted on topic '{Path}'", SubscriptionName, serviceBusConnectionString.EntityPath);
                }
                else
                {
                    Logger.LogTrace("Cannot delete topic subscription with name '{SubscriptionName}' because no subscription exists on Service Bus resource", SubscriptionName);
                }
            }
            catch (Exception exception)
            {
                Logger.LogWarning(exception, "Failed to delete topic subscription with name '{SubscriptionName}' on Service Bus resource", SubscriptionName);
            }
            finally
            {
                await serviceBusClient.CloseAsync().ConfigureAwait(continueOnCapturedContext: false);
            }
        }

        private async Task<ServiceBusConnectionStringBuilder> GetServiceBusConnectionStringAsync()
        {
            Logger.LogTrace("Getting Azure Service Bus Topic connection string on topic '{TopicPath}'...",  Settings.EntityName);
            string connectionString = await Settings.GetConnectionStringAsync();
            var serviceBusConnectionBuilder = new ServiceBusConnectionStringBuilder(connectionString);
            Logger.LogTrace("Got Azure Service Bus Topic connection string on topic '{TopicPath}'",  Settings.EntityName);

            return serviceBusConnectionBuilder;
        }

        private async Task HandleMessageAsync(Message message, CancellationToken cancellationToken)
        {
            if (message is null)
            {
                Logger.LogWarning("Received message on Azure Service Bus message pump '{JobId}' was null, skipping", JobId);
                return;
            }

            if (_isHostShuttingDown)
            {
                Logger.LogWarning("Abandoning message with ID '{MessageId}' as the Azure Service Bus message pump '{JobId}' is shutting down",  message.MessageId, JobId);
                await AbandonMessageAsync(message.SystemProperties.LockToken);

                return;
            }

            if (String.IsNullOrEmpty(message.CorrelationId))
            {
                Logger.LogTrace("No operation ID was found on the message '{MessageId}' during processing in the Azure Service Bus message pump '{JobId}'", message.MessageId, JobId);
            }

<<<<<<< HEAD
            var messageContext = new AzureServiceBusMessageContext(message.MessageId, message.SystemProperties, message.UserProperties);
            MessageCorrelationInfo correlationInfo = message.GetCorrelationInfo();

=======
            string transactionIdPropertyName = Settings.Options.Correlation?.TransactionIdPropertyName ?? PropertyNames.TransactionId;
            MessageCorrelationInfo correlationInfo = message.GetCorrelationInfo(transactionIdPropertyName);
>>>>>>> a69ebd12
            using (IServiceScope serviceScope = ServiceProvider.CreateScope())
            {
                var correlationInfoAccessor = serviceScope.ServiceProvider.GetService<ICorrelationInfoAccessor<MessageCorrelationInfo>>();
                if (correlationInfoAccessor is null)
                {
                    Logger.LogTrace("No message correlation configured in Azure Service Bus message pump '{JobId}' while processing message '{MessageId}'", JobId, message.MessageId);
                    await _messageRouter.RouteMessageAsync(_messageReceiver, message, messageContext, correlationInfo, cancellationToken);
                }
                else
                {
                    correlationInfoAccessor.SetCorrelationInfo(correlationInfo);
                    using (LogContext.Push(new MessageCorrelationInfoEnricher(correlationInfoAccessor)))
                    {
                        await _messageRouter.RouteMessageAsync(_messageReceiver, message, messageContext, correlationInfo, cancellationToken);
                    }
                }
            }
        }

<<<<<<< HEAD
=======
        /// <summary>
        /// Pre-process the message by setting the necessary values the <see cref="IMessageHandler{TMessage,TMessageContext}"/> implementation.
        /// </summary>
        /// <param name="messageHandler">The message handler to be used to process the message.</param>
        /// <param name="messageContext">The message context of the message that will be handled.</param>
        protected override Task PreProcessMessageAsync<TMessageContext>(MessageHandler messageHandler, TMessageContext messageContext)
        {
            Guard.NotNull(messageHandler, nameof(messageHandler), "Requires a message handler instance to pre-process the message");
            Guard.NotNull(messageContext, nameof(messageContext), "Requires a message context to pre-process the message");

            object messageHandlerInstance = messageHandler.GetMessageHandlerInstance();
            Type messageHandlerType = messageHandlerInstance.GetType();

            Logger.LogTrace("Start pre-processing message handler {MessageHandlerType}...", messageHandlerType.Name);
            
            if (messageHandlerInstance is AzureServiceBusMessageHandlerTemplate template 
                && messageContext is AzureServiceBusMessageContext serviceBusMessageContext)
            {
                template.SetLockToken(serviceBusMessageContext.SystemProperties.LockToken);
                template.SetMessageReceiver(_messageReceiver);
            }
            else
            {
                Logger.LogTrace("Nothing to pre-process for message handler type '{MessageHandlerType}'", messageHandlerType.Name);
            }
            
            return Task.CompletedTask;
        }

        private async Task ProcessMessageWithFallbackAsync(Message message, CancellationToken cancellationToken, MessageCorrelationInfo correlationInfo)
        {
            try
            {
                Logger.LogTrace("Received message '{MessageId}'", message.MessageId);

                var messageContext = new AzureServiceBusMessageContext(message.MessageId, JobId, message.SystemProperties, message.UserProperties);
                Encoding encoding = messageContext.GetMessageEncodingProperty(Logger);
                string messageBody = encoding.GetString(message.Body);

                if (_fallbackMessageHandler is null)
                {
                    await ProcessMessageAsync(messageBody, messageContext, correlationInfo, cancellationToken);
                }
                else
                {
                    await ProcessMessageWithPotentialFallbackAsync(message, messageBody, messageContext, correlationInfo, cancellationToken);
                }

                Logger.LogTrace("Message '{MessageId}' processed", message.MessageId);
            }
            catch (Exception exception)
            {
                Logger.LogCritical(exception, "Unable to process message with ID '{MessageId}'",  message.MessageId);
                await HandleReceiveExceptionAsync(exception);

                throw;
            }
        }

        private async Task ProcessMessageWithPotentialFallbackAsync(
            Message message,
            string messageBody,
            AzureServiceBusMessageContext messageContext,
            MessageCorrelationInfo correlationInfo,
            CancellationToken cancellationToken)
        {
            if (_fallbackMessageHandler is AzureServiceBusMessageHandlerTemplate specificMessageHandler)
            {
                specificMessageHandler.SetMessageReceiver(_messageReceiver);
            }

            var isProcessed = await ProcessMessageAndCaptureAsync(messageBody, messageContext, correlationInfo, cancellationToken);
            if (isProcessed == false)
            {
                await _fallbackMessageHandler.ProcessMessageAsync(message, messageContext, correlationInfo, cancellationToken);
            }
        }

>>>>>>> a69ebd12
        private static async Task UntilCancelledAsync(CancellationToken cancellationToken)
        {
            if (cancellationToken.IsCancellationRequested == false)
            {
                await Task.Delay(Timeout.Infinite, cancellationToken);
            }
        }
    }
}<|MERGE_RESOLUTION|>--- conflicted
+++ resolved
@@ -1,11 +1,9 @@
 ﻿using System;
 using System.Collections.Generic;
 using System.Linq;
-using System.Text;
 using System.Threading;
 using System.Threading.Tasks;
 using Arcus.Messaging.Abstractions;
-using Arcus.Messaging.Abstractions.MessageHandling;
 using Arcus.Messaging.Abstractions.ServiceBus;
 using Arcus.Messaging.Abstractions.ServiceBus.MessageHandling;
 using Arcus.Messaging.Pumps.Abstractions;
@@ -559,14 +557,10 @@
                 Logger.LogTrace("No operation ID was found on the message '{MessageId}' during processing in the Azure Service Bus message pump '{JobId}'", message.MessageId, JobId);
             }
 
-<<<<<<< HEAD
-            var messageContext = new AzureServiceBusMessageContext(message.MessageId, message.SystemProperties, message.UserProperties);
-            MessageCorrelationInfo correlationInfo = message.GetCorrelationInfo();
-
-=======
+            var messageContext = new AzureServiceBusMessageContext(message.MessageId, JobId, message.SystemProperties, message.UserProperties);
+
             string transactionIdPropertyName = Settings.Options.Correlation?.TransactionIdPropertyName ?? PropertyNames.TransactionId;
             MessageCorrelationInfo correlationInfo = message.GetCorrelationInfo(transactionIdPropertyName);
->>>>>>> a69ebd12
             using (IServiceScope serviceScope = ServiceProvider.CreateScope())
             {
                 var correlationInfoAccessor = serviceScope.ServiceProvider.GetService<ICorrelationInfoAccessor<MessageCorrelationInfo>>();
@@ -586,87 +580,6 @@
             }
         }
 
-<<<<<<< HEAD
-=======
-        /// <summary>
-        /// Pre-process the message by setting the necessary values the <see cref="IMessageHandler{TMessage,TMessageContext}"/> implementation.
-        /// </summary>
-        /// <param name="messageHandler">The message handler to be used to process the message.</param>
-        /// <param name="messageContext">The message context of the message that will be handled.</param>
-        protected override Task PreProcessMessageAsync<TMessageContext>(MessageHandler messageHandler, TMessageContext messageContext)
-        {
-            Guard.NotNull(messageHandler, nameof(messageHandler), "Requires a message handler instance to pre-process the message");
-            Guard.NotNull(messageContext, nameof(messageContext), "Requires a message context to pre-process the message");
-
-            object messageHandlerInstance = messageHandler.GetMessageHandlerInstance();
-            Type messageHandlerType = messageHandlerInstance.GetType();
-
-            Logger.LogTrace("Start pre-processing message handler {MessageHandlerType}...", messageHandlerType.Name);
-            
-            if (messageHandlerInstance is AzureServiceBusMessageHandlerTemplate template 
-                && messageContext is AzureServiceBusMessageContext serviceBusMessageContext)
-            {
-                template.SetLockToken(serviceBusMessageContext.SystemProperties.LockToken);
-                template.SetMessageReceiver(_messageReceiver);
-            }
-            else
-            {
-                Logger.LogTrace("Nothing to pre-process for message handler type '{MessageHandlerType}'", messageHandlerType.Name);
-            }
-            
-            return Task.CompletedTask;
-        }
-
-        private async Task ProcessMessageWithFallbackAsync(Message message, CancellationToken cancellationToken, MessageCorrelationInfo correlationInfo)
-        {
-            try
-            {
-                Logger.LogTrace("Received message '{MessageId}'", message.MessageId);
-
-                var messageContext = new AzureServiceBusMessageContext(message.MessageId, JobId, message.SystemProperties, message.UserProperties);
-                Encoding encoding = messageContext.GetMessageEncodingProperty(Logger);
-                string messageBody = encoding.GetString(message.Body);
-
-                if (_fallbackMessageHandler is null)
-                {
-                    await ProcessMessageAsync(messageBody, messageContext, correlationInfo, cancellationToken);
-                }
-                else
-                {
-                    await ProcessMessageWithPotentialFallbackAsync(message, messageBody, messageContext, correlationInfo, cancellationToken);
-                }
-
-                Logger.LogTrace("Message '{MessageId}' processed", message.MessageId);
-            }
-            catch (Exception exception)
-            {
-                Logger.LogCritical(exception, "Unable to process message with ID '{MessageId}'",  message.MessageId);
-                await HandleReceiveExceptionAsync(exception);
-
-                throw;
-            }
-        }
-
-        private async Task ProcessMessageWithPotentialFallbackAsync(
-            Message message,
-            string messageBody,
-            AzureServiceBusMessageContext messageContext,
-            MessageCorrelationInfo correlationInfo,
-            CancellationToken cancellationToken)
-        {
-            if (_fallbackMessageHandler is AzureServiceBusMessageHandlerTemplate specificMessageHandler)
-            {
-                specificMessageHandler.SetMessageReceiver(_messageReceiver);
-            }
-
-            var isProcessed = await ProcessMessageAndCaptureAsync(messageBody, messageContext, correlationInfo, cancellationToken);
-            if (isProcessed == false)
-            {
-                await _fallbackMessageHandler.ProcessMessageAsync(message, messageContext, correlationInfo, cancellationToken);
-            }
-        }
-
->>>>>>> a69ebd12
         private static async Task UntilCancelledAsync(CancellationToken cancellationToken)
         {
             if (cancellationToken.IsCancellationRequested == false)
