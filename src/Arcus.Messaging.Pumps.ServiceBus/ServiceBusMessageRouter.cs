﻿using System;
using System.Collections.Generic;
using System.Linq;
using System.Text;
using System.Threading;
using System.Threading.Tasks;
using Arcus.Messaging.Abstractions;
using Arcus.Messaging.Abstractions.MessageHandling;
using Arcus.Messaging.Abstractions.ServiceBus;
using Arcus.Messaging.Abstractions.ServiceBus.MessageHandling;
using Azure.Messaging.ServiceBus;
using Microsoft.Extensions.DependencyInjection;
using Microsoft.Extensions.Logging;
using static Arcus.Messaging.Abstractions.MessageHandling.MessageProcessingError;

namespace Arcus.Messaging.Pumps.ServiceBus
{
    /// <summary>
    /// Represents an <see cref="IAzureServiceBusMessageRouter"/> that can route Azure Service Bus <see cref="ServiceBusReceivedMessage"/>s.
    /// </summary>
    internal class ServiceBusMessageRouter : MessageRouter
    {
        private readonly AzureServiceBusMessageRouterOptions _serviceBusOptions;

        /// <summary>
        /// Initializes a new instance of the <see cref="ServiceBusMessageRouter"/> class.
        /// </summary>
        /// <param name="serviceProvider">The service provider instance to retrieve all the <see cref="IAzureServiceBusMessageHandler{TMessage}"/> instances.</param>
        /// <param name="options">The consumer-configurable options to change the behavior of the router.</param>
        /// <param name="logger">The logger instance to write diagnostic trace messages during the routing of the message.</param>
        /// <exception cref="ArgumentNullException">Thrown when the <paramref name="serviceProvider"/> is <c>null</c>.</exception>
        internal ServiceBusMessageRouter(IServiceProvider serviceProvider, AzureServiceBusMessageRouterOptions options, ILogger<ServiceBusMessageRouter> logger)
            : base(serviceProvider, options, logger)
        {
            _serviceBusOptions = options;
        }

        /// <summary>
        /// Handle a new <paramref name="message"/> that was received by routing them through registered <see cref="IAzureServiceBusMessageHandler{TMessage}"/>s.
        /// </summary>
        /// <param name="message">The incoming message that needs to be routed through registered message handlers.</param>
        /// <param name="messageContext">The context in which the <paramref name="message"/> should be processed.</param>
        /// <param name="correlationInfo">The information concerning correlation of telemetry and processes by using a variety of unique identifiers.</param>
        /// <param name="cancellationToken">The token to cancel the message processing.</param>
        /// <exception cref="ArgumentNullException">
        ///     Thrown when the <paramref name="message"/>, <paramref name="messageContext"/>, or <paramref name="correlationInfo"/> is <c>null</c>.
        /// </exception>
        /// <exception cref="InvalidOperationException">Thrown when no message handlers or none matching message handlers are found to process the message.</exception>
        internal async Task<MessageProcessingResult> RouteMessageAsync(
            ServiceBusReceivedMessage message,
            AzureServiceBusMessageContext messageContext,
            MessageCorrelationInfo correlationInfo,
            CancellationToken cancellationToken)
        {
            using IServiceScope serviceScope = ServiceProvider.CreateScope();
<<<<<<< HEAD
            try
            {
                MessageHandler[] messageHandlers = GetRegisteredMessageHandlers(serviceScope.ServiceProvider).ToArray();
                if (messageHandlers.Length <= 0)
                {
                    await DeadLetterMessageNoHandlerRegisteredAsync(messageContext);
                    return MessageProcessingResult.Failure(message.MessageId, CannotFindMatchedHandler, "Failed to process message in the message pump as no message handler is registered in the dependency container");
                }
=======
#pragma warning disable CS0618 // Type or member is obsolete: will be refactored when moving towards v3.0.
            using IDisposable _ = LogContext.Push(new MessageCorrelationInfoEnricher(correlationInfo, Options.CorrelationEnricher));
#pragma warning restore CS0618 // Type or member is obsolete

            bool isSuccessful = false;
            try
            {
                MessageProcessingResult result = await TryRoutingMessageViaRegisteredMessageHandlersAsync(serviceScope.ServiceProvider, message, messageContext, correlationInfo, cancellationToken);
                isSuccessful = result.IsSuccessful;

                return result;
            }
            finally
            {
                watch.Stop();
#pragma warning disable CS0618 // Type or member is obsolete
                Logger.LogServiceBusRequest(messageContext.FullyQualifiedNamespace, messageContext.EntityPath, Options.Telemetry.OperationName, isSuccessful, watch.Elapsed, startTime, messageContext.EntityType);
#pragma warning restore CS0618 // Type or member is obsolete
            }
        }

        private async Task<MessageProcessingResult> TryRoutingMessageViaRegisteredMessageHandlersAsync(
            IServiceProvider serviceProvider,
            ServiceBusReceivedMessage message,
            AzureServiceBusMessageContext messageContext,
            MessageCorrelationInfo correlationInfo,
            CancellationToken cancellationToken)
        {
            using var _ = Logger.BeginScope(new Dictionary<string, string> { ["MessageId"] = messageContext.MessageId });
>>>>>>> 609da1e9

            Logger.LogDebug("[Received] message (message ID={MessageId}) on Azure Service Bus {EntityType} message pump", messageContext.MessageId, messageContext.EntityType);

            string messageBody = LoadMessageBody(message, messageContext);

            MessageProcessingResult result =
                await RouteMessageThroughRegisteredHandlersAsync(serviceProvider, messageBody, messageContext, correlationInfo, cancellationToken);

            if (result.IsSuccessful)
            {
                await PotentiallyAutoCompleteMessageAsync(messageContext);
            }
            else
            {
                switch (result.Error)
                {
                    case ProcessingInterrupted:
                    case MatchedHandlerFailed:
                        Logger.LogDebug("[Settle:Abandon] message (message ID={MessageId}) on Azure Service Bus {EntityType} message pump => {ErrorMessage}", messageContext.MessageId, messageContext.EntityType, result.ErrorMessage);
                        await messageContext.AbandonMessageAsync(new Dictionary<string, object>(), CancellationToken.None);
                        break;

                    case CannotFindMatchedHandler:
                        Logger.LogDebug("[Settle:DeadLetter] message (message ID={MessageId}) on Azure Service Bus {EntityType} message pump => {ErrorMessage}", messageContext.MessageId, messageContext.EntityType, result.ErrorMessage);
                        await messageContext.DeadLetterMessageAsync(CannotFindMatchedHandler.ToString(), result.ErrorMessage, CancellationToken.None);
                        break;
                }
            }

            return result;
        }

        private static string LoadMessageBody(ServiceBusReceivedMessage message, AzureServiceBusMessageContext context)
        {
            Encoding encoding = DetermineEncoding();
            string messageBody = encoding.GetString(message.Body.ToArray());

            return messageBody;

            Encoding DetermineEncoding()
            {
                Encoding fallbackEncoding = Encoding.UTF8;

                if (context.Properties.TryGetValue(PropertyNames.Encoding, out object encodingNameObj)
                    && encodingNameObj is string encodingName
                    && !string.IsNullOrWhiteSpace(encodingName))
                {
                    EncodingInfo foundEncoding =
                        Encoding.GetEncodings()
                                .FirstOrDefault(e => e.Name.Equals(encodingName, StringComparison.OrdinalIgnoreCase));

                    return foundEncoding?.GetEncoding() ?? fallbackEncoding;
                }

                return fallbackEncoding;
            }
        }

        private async Task PotentiallyAutoCompleteMessageAsync(AzureServiceBusMessageContext messageContext)
        {
            if (_serviceBusOptions.AutoComplete)
            {
                try
                {
                    await messageContext.CompleteMessageAsync(CancellationToken.None);
                }
                catch (ServiceBusException exception) when (exception.Reason is ServiceBusFailureReason.MessageLockLost)
                {
                    Logger.LogTrace(exception, "[Skipped] auto-completion of message '{MessageId}' in Azure Service Bus message pump (already settled)", messageContext.MessageId);
                }
            }
        }
    }
}<|MERGE_RESOLUTION|>--- conflicted
+++ resolved
@@ -53,53 +53,14 @@
             CancellationToken cancellationToken)
         {
             using IServiceScope serviceScope = ServiceProvider.CreateScope();
-<<<<<<< HEAD
-            try
-            {
-                MessageHandler[] messageHandlers = GetRegisteredMessageHandlers(serviceScope.ServiceProvider).ToArray();
-                if (messageHandlers.Length <= 0)
-                {
-                    await DeadLetterMessageNoHandlerRegisteredAsync(messageContext);
-                    return MessageProcessingResult.Failure(message.MessageId, CannotFindMatchedHandler, "Failed to process message in the message pump as no message handler is registered in the dependency container");
-                }
-=======
-#pragma warning disable CS0618 // Type or member is obsolete: will be refactored when moving towards v3.0.
-            using IDisposable _ = LogContext.Push(new MessageCorrelationInfoEnricher(correlationInfo, Options.CorrelationEnricher));
-#pragma warning restore CS0618 // Type or member is obsolete
-
-            bool isSuccessful = false;
-            try
-            {
-                MessageProcessingResult result = await TryRoutingMessageViaRegisteredMessageHandlersAsync(serviceScope.ServiceProvider, message, messageContext, correlationInfo, cancellationToken);
-                isSuccessful = result.IsSuccessful;
-
-                return result;
-            }
-            finally
-            {
-                watch.Stop();
-#pragma warning disable CS0618 // Type or member is obsolete
-                Logger.LogServiceBusRequest(messageContext.FullyQualifiedNamespace, messageContext.EntityPath, Options.Telemetry.OperationName, isSuccessful, watch.Elapsed, startTime, messageContext.EntityType);
-#pragma warning restore CS0618 // Type or member is obsolete
-            }
-        }
-
-        private async Task<MessageProcessingResult> TryRoutingMessageViaRegisteredMessageHandlersAsync(
-            IServiceProvider serviceProvider,
-            ServiceBusReceivedMessage message,
-            AzureServiceBusMessageContext messageContext,
-            MessageCorrelationInfo correlationInfo,
-            CancellationToken cancellationToken)
-        {
             using var _ = Logger.BeginScope(new Dictionary<string, string> { ["MessageId"] = messageContext.MessageId });
->>>>>>> 609da1e9
 
             Logger.LogDebug("[Received] message (message ID={MessageId}) on Azure Service Bus {EntityType} message pump", messageContext.MessageId, messageContext.EntityType);
 
             string messageBody = LoadMessageBody(message, messageContext);
 
             MessageProcessingResult result =
-                await RouteMessageThroughRegisteredHandlersAsync(serviceProvider, messageBody, messageContext, correlationInfo, cancellationToken);
+                await RouteMessageThroughRegisteredHandlersAsync(serviceScope.ServiceProvider, messageBody, messageContext, correlationInfo, cancellationToken);
 
             if (result.IsSuccessful)
             {
