﻿using System;
using System.Collections.Generic;
using System.Linq;
using System.Text;
using System.Threading;
using System.Threading.Tasks;
using Arcus.Messaging.Abstractions;
using Arcus.Messaging.Abstractions.MessageHandling;
using Arcus.Messaging.Abstractions.ServiceBus;
using Arcus.Messaging.Abstractions.ServiceBus.MessageHandling;
using Azure.Messaging.ServiceBus;
using Microsoft.Extensions.DependencyInjection;
using Microsoft.Extensions.Logging;
using static Arcus.Messaging.Abstractions.MessageHandling.MessageProcessingError;

namespace Arcus.Messaging.Pumps.ServiceBus
{
    /// <summary>
    /// Represents an <see cref="IAzureServiceBusMessageRouter"/> that can route Azure Service Bus <see cref="ServiceBusReceivedMessage"/>s.
    /// </summary>
    internal class ServiceBusMessageRouter : MessageRouter
    {
        private readonly AzureServiceBusMessageRouterOptions _serviceBusOptions;

        /// <summary>
        /// Initializes a new instance of the <see cref="ServiceBusMessageRouter"/> class.
        /// </summary>
        /// <param name="serviceProvider">The service provider instance to retrieve all the <see cref="IAzureServiceBusMessageHandler{TMessage}"/> instances.</param>
        /// <param name="options">The consumer-configurable options to change the behavior of the router.</param>
        /// <param name="logger">The logger instance to write diagnostic trace messages during the routing of the message.</param>
        /// <exception cref="ArgumentNullException">Thrown when the <paramref name="serviceProvider"/> is <c>null</c>.</exception>
        internal ServiceBusMessageRouter(IServiceProvider serviceProvider, AzureServiceBusMessageRouterOptions options, ILogger<ServiceBusMessageRouter> logger)
            : base(serviceProvider, options, logger)
        {
            _serviceBusOptions = options;
        }

        /// <summary>
        /// Handle a new <paramref name="message"/> that was received by routing them through registered <see cref="IAzureServiceBusMessageHandler{TMessage}"/>s.
        /// </summary>
        /// <param name="message">The incoming message that needs to be routed through registered message handlers.</param>
        /// <param name="messageContext">The context in which the <paramref name="message"/> should be processed.</param>
        /// <param name="correlationInfo">The information concerning correlation of telemetry and processes by using a variety of unique identifiers.</param>
        /// <param name="cancellationToken">The token to cancel the message processing.</param>
        /// <exception cref="ArgumentNullException">
        ///     Thrown when the <paramref name="message"/>, <paramref name="messageContext"/>, or <paramref name="correlationInfo"/> is <c>null</c>.
        /// </exception>
        /// <exception cref="InvalidOperationException">Thrown when no message handlers or none matching message handlers are found to process the message.</exception>
        internal async Task<MessageProcessingResult> RouteMessageAsync(
            ServiceBusReceivedMessage message,
            AzureServiceBusMessageContext messageContext,
            MessageCorrelationInfo correlationInfo,
            CancellationToken cancellationToken)
        {
            using IServiceScope serviceScope = ServiceProvider.CreateScope();
<<<<<<< HEAD
            using var _ = Logger.BeginScope(new Dictionary<string, string> { ["MessageId"] = messageContext.MessageId });

=======
#pragma warning disable CS0618 // Type or member is obsolete: will be refactored when moving towards v3.0.
            using IDisposable _ = LogContext.Push(new MessageCorrelationInfoEnricher(correlationInfo, Options.CorrelationEnricher));
#pragma warning restore CS0618 // Type or member is obsolete

            bool isSuccessful = false;
            try
            {
                MessageProcessingResult result = await TryRoutingMessageViaRegisteredMessageHandlersAsync(serviceScope.ServiceProvider, message, messageContext, correlationInfo, cancellationToken);
                isSuccessful = result.IsSuccessful;

                return result;
            }
            finally
            {
                watch.Stop();
#pragma warning disable CS0618 // Type or member is obsolete
                Logger.LogServiceBusRequest(messageContext.FullyQualifiedNamespace, messageContext.EntityPath, Options.Telemetry.OperationName, isSuccessful, watch.Elapsed, startTime, messageContext.EntityType);
#pragma warning restore CS0618 // Type or member is obsolete
            }
        }

        private async Task<MessageProcessingResult> TryRoutingMessageViaRegisteredMessageHandlersAsync(
            IServiceProvider serviceProvider,
            ServiceBusReceivedMessage message,
            AzureServiceBusMessageContext messageContext,
            MessageCorrelationInfo correlationInfo,
            CancellationToken cancellationToken)
        {
            using var _ = Logger.BeginScope(new Dictionary<string, object>
            {
                ["JobId"] = messageContext.JobId,
                ["Service Bus namespace"] = messageContext.FullyQualifiedNamespace,
                ["Service Bus entity name"] = messageContext.EntityPath
            });
>>>>>>> 375c9810
            Logger.LogDebug("[Received] message (message ID={MessageId}) on Azure Service Bus {EntityType} message pump", messageContext.MessageId, messageContext.EntityType);

            string messageBody = LoadMessageBody(message, messageContext);

            MessageProcessingResult result =
                await RouteMessageThroughRegisteredHandlersAsync(serviceScope.ServiceProvider, messageBody, messageContext, correlationInfo, cancellationToken);

            if (result.IsSuccessful)
            {
                await PotentiallyAutoCompleteMessageAsync(messageContext);
            }
            else
            {
                switch (result.Error)
                {
                    case ProcessingInterrupted:
                    case MatchedHandlerFailed:
                        Logger.LogDebug("[Settle:Abandon] message (message ID={MessageId}) on Azure Service Bus {EntityType} message pump => {ErrorMessage}", messageContext.MessageId, messageContext.EntityType, result.ErrorMessage);
                        await messageContext.AbandonMessageAsync(new Dictionary<string, object>(), CancellationToken.None);
                        break;

                    case CannotFindMatchedHandler:
                        Logger.LogDebug("[Settle:DeadLetter] message (message ID={MessageId}) on Azure Service Bus {EntityType} message pump => {ErrorMessage}", messageContext.MessageId, messageContext.EntityType, result.ErrorMessage);
                        await messageContext.DeadLetterMessageAsync(CannotFindMatchedHandler.ToString(), result.ErrorMessage, CancellationToken.None);
                        break;
                }
            }

            return result;
        }

        private static string LoadMessageBody(ServiceBusReceivedMessage message, AzureServiceBusMessageContext context)
        {
            Encoding encoding = DetermineEncoding();
            string messageBody = encoding.GetString(message.Body.ToArray());

            return messageBody;

            Encoding DetermineEncoding()
            {
                Encoding fallbackEncoding = Encoding.UTF8;

                if (context.Properties.TryGetValue(PropertyNames.Encoding, out object encodingNameObj)
                    && encodingNameObj is string encodingName
                    && !string.IsNullOrWhiteSpace(encodingName))
                {
                    EncodingInfo foundEncoding =
                        Encoding.GetEncodings()
                                .FirstOrDefault(e => e.Name.Equals(encodingName, StringComparison.OrdinalIgnoreCase));

                    return foundEncoding?.GetEncoding() ?? fallbackEncoding;
                }

                return fallbackEncoding;
            }
        }

        private async Task PotentiallyAutoCompleteMessageAsync(AzureServiceBusMessageContext messageContext)
        {
            if (_serviceBusOptions.AutoComplete)
            {
                try
                {
                    await messageContext.CompleteMessageAsync(CancellationToken.None);
                }
                catch (ServiceBusException exception) when (exception.Reason is ServiceBusFailureReason.MessageLockLost)
                {
                    Logger.LogTrace(exception, "[Skipped] auto-completion of message '{MessageId}' in Azure Service Bus message pump (already settled)", messageContext.MessageId);
                }
            }
        }
    }
}<|MERGE_RESOLUTION|>--- conflicted
+++ resolved
@@ -53,49 +53,16 @@
             CancellationToken cancellationToken)
         {
             using IServiceScope serviceScope = ServiceProvider.CreateScope();
-<<<<<<< HEAD
-            using var _ = Logger.BeginScope(new Dictionary<string, string> { ["MessageId"] = messageContext.MessageId });
-
-=======
-#pragma warning disable CS0618 // Type or member is obsolete: will be refactored when moving towards v3.0.
-            using IDisposable _ = LogContext.Push(new MessageCorrelationInfoEnricher(correlationInfo, Options.CorrelationEnricher));
-#pragma warning restore CS0618 // Type or member is obsolete
-
-            bool isSuccessful = false;
-            try
-            {
-                MessageProcessingResult result = await TryRoutingMessageViaRegisteredMessageHandlersAsync(serviceScope.ServiceProvider, message, messageContext, correlationInfo, cancellationToken);
-                isSuccessful = result.IsSuccessful;
-
-                return result;
-            }
-            finally
-            {
-                watch.Stop();
-#pragma warning disable CS0618 // Type or member is obsolete
-                Logger.LogServiceBusRequest(messageContext.FullyQualifiedNamespace, messageContext.EntityPath, Options.Telemetry.OperationName, isSuccessful, watch.Elapsed, startTime, messageContext.EntityType);
-#pragma warning restore CS0618 // Type or member is obsolete
-            }
-        }
-
-        private async Task<MessageProcessingResult> TryRoutingMessageViaRegisteredMessageHandlersAsync(
-            IServiceProvider serviceProvider,
-            ServiceBusReceivedMessage message,
-            AzureServiceBusMessageContext messageContext,
-            MessageCorrelationInfo correlationInfo,
-            CancellationToken cancellationToken)
-        {
             using var _ = Logger.BeginScope(new Dictionary<string, object>
             {
                 ["JobId"] = messageContext.JobId,
                 ["Service Bus namespace"] = messageContext.FullyQualifiedNamespace,
                 ["Service Bus entity name"] = messageContext.EntityPath
             });
->>>>>>> 375c9810
+
             Logger.LogDebug("[Received] message (message ID={MessageId}) on Azure Service Bus {EntityType} message pump", messageContext.MessageId, messageContext.EntityType);
 
             string messageBody = LoadMessageBody(message, messageContext);
-
             MessageProcessingResult result =
                 await RouteMessageThroughRegisteredHandlersAsync(serviceScope.ServiceProvider, messageBody, messageContext, correlationInfo, cancellationToken);
 
