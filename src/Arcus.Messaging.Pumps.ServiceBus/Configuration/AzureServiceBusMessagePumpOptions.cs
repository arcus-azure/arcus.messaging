--- conflicted
+++ resolved
@@ -74,7 +74,6 @@
         }
 
         /// <summary>
-<<<<<<< HEAD
         /// Gets or sets the fallback when the Azure Key Vault notification doesn't get delivered correctly,
         /// how many times should the message pump run into an <see cref="UnauthorizedException"/> before restarting.
         /// </summary>
@@ -88,10 +87,10 @@
                 _maximumUnauthorizedExceptionsBeforeRestart = value;
             }
         }
-=======
+
+        /// <summary>
         /// Gets the options to control the correlation information upon the receiving of Azure Service Bus messages in the <see cref="AzureServiceBusMessagePump"/>.
         /// </summary>
         public AzureServiceBusCorrelationOptions Correlation { get; } = new AzureServiceBusCorrelationOptions();
->>>>>>> 87d94f1b
     }
 }