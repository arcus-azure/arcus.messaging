--- conflicted
+++ resolved
@@ -117,11 +117,7 @@
 
         private async Task<string> GetConnectionStringFromSecretAsync()
         {
-<<<<<<< HEAD
-            ISecretProvider userDefinedSecretProvider =
-=======
             ISecretProvider userDefinedSecretProvider = 
->>>>>>> e6987cd6
                 _serviceProvider.GetService<ICachedSecretProvider>()
                 ?? _serviceProvider.GetService<ISecretProvider>();
 
@@ -132,11 +128,7 @@
                     + "Please configure such an implementation (ex. in the Startup) of your application");
             }
 
-<<<<<<< HEAD
-            var getConnectionStringTask = _getConnectionStringFromSecretFunc(userDefinedSecretProvider);
-=======
             Task<string> getConnectionStringTask = _getConnectionStringFromSecretFunc(userDefinedSecretProvider);
->>>>>>> e6987cd6
             if (getConnectionStringTask is null)
             {
                 throw new InvalidOperationException(
