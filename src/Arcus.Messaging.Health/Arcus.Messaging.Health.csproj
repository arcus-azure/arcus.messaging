--- conflicted
+++ resolved
@@ -27,16 +27,11 @@
   </ItemGroup>
 
   <ItemGroup>
-<<<<<<< HEAD
-    <PackageReference Include="Microsoft.Extensions.Diagnostics.HealthChecks" Version="6.0.0" />
+    <PackageReference Include="Microsoft.Extensions.Diagnostics.HealthChecks" Version="[8.0.13,10.0.0)" />
     
     <!-- TODO: will be removed in v3.0 -->
     <PackageReference Include="System.Text.Json" Version="[8.0.5,10.0.0)" Condition="'$(TargetFramework)' == 'netstandard2.1'" />
     <!-- TODO: will be removed in v3. -->
-=======
-    <PackageReference Include="Microsoft.Extensions.Diagnostics.HealthChecks" Version="[8.0.13,10.0.0)" />
-    <PackageReference Include="Newtonsoft.Json" Version="13.0.1" />
->>>>>>> 8601c034
   </ItemGroup>
 
 </Project>