--- conflicted
+++ resolved
@@ -2,9 +2,6 @@
 
   <PropertyGroup>
     <TargetFramework>netstandard2.0</TargetFramework>
-<<<<<<< HEAD
-    <LangVersion>latest</LangVersion>
-=======
     <PackageId>Arcus.Messaging.Health</PackageId>
     <Authors>Arcus</Authors>
     <Company>Arcus</Company>
@@ -19,7 +16,6 @@
     <PackageTags>Azure;Messaging;Health;Operations</PackageTags>
     <GeneratePackageOnBuild>true</GeneratePackageOnBuild>
     <GenerateDocumentationFile>true</GenerateDocumentationFile>
->>>>>>> f5b1d5eb
   </PropertyGroup>
 
   <ItemGroup>
