<Project Sdk="Microsoft.NET.Sdk">

  <PropertyGroup>
    <TargetFramework>net8.0</TargetFramework>
    <IsPackable>false</IsPackable>
  </PropertyGroup>

  <ItemGroup>
    <PackageReference Include="Arcus.EventGrid.Core" Version="3.3.0" />
    <PackageReference Include="Arcus.EventGrid.Testing" Version="3.3.0" />
    <PackageReference Include="Arcus.Observability.Correlation" Version="3.0.0" />
    <PackageReference Include="Arcus.Observability.Telemetry.Core" Version="3.0.0" />
    <PackageReference Include="Arcus.Security.Core" Version="2.0.0" />
<<<<<<< HEAD
=======
    <PackageReference Include="Azure.Identity" Version="1.12.0" />
>>>>>>> d2dc5717
    <PackageReference Include="Microsoft.Data.SqlClient" Version="5.2.1" />
    <PackageReference Include="Microsoft.Extensions.Configuration" Version="6.0.0" />
    <PackageReference Include="Microsoft.Extensions.Hosting" Version="6.0.0" />
    <PackageReference Include="Microsoft.VisualStudio.Azure.Containers.Tools.Targets" Version="1.9.5" />
  </ItemGroup>

  <ItemGroup>
    <ProjectReference Include="..\Arcus.Messaging.Health\Arcus.Messaging.Health.csproj" />
    <ProjectReference Include="..\Arcus.Messaging.Pumps.ServiceBus\Arcus.Messaging.Pumps.ServiceBus.csproj" />
    <ProjectReference Include="..\Arcus.Messaging.Tests.Core\Arcus.Messaging.Tests.Core.csproj" />
    <ProjectReference Include="..\Arcus.Messaging.Tests.Workers\Arcus.Messaging.Tests.Workers.csproj" />
  </ItemGroup>

</Project><|MERGE_RESOLUTION|>--- conflicted
+++ resolved
@@ -11,10 +11,7 @@
     <PackageReference Include="Arcus.Observability.Correlation" Version="3.0.0" />
     <PackageReference Include="Arcus.Observability.Telemetry.Core" Version="3.0.0" />
     <PackageReference Include="Arcus.Security.Core" Version="2.0.0" />
-<<<<<<< HEAD
-=======
     <PackageReference Include="Azure.Identity" Version="1.12.0" />
->>>>>>> d2dc5717
     <PackageReference Include="Microsoft.Data.SqlClient" Version="5.2.1" />
     <PackageReference Include="Microsoft.Extensions.Configuration" Version="6.0.0" />
     <PackageReference Include="Microsoft.Extensions.Hosting" Version="6.0.0" />
