﻿using System;
using System.Linq;
using System.Text;
using System.Threading;
using System.Threading.Tasks;
using Arcus.Messaging.Abstractions.MessageHandling;
using Arcus.Messaging.Abstractions.Telemetry;
using Arcus.Observability.Telemetry.Core;
using Azure.Messaging.ServiceBus;
using Microsoft.Extensions.DependencyInjection;
using Microsoft.Extensions.Logging;
using Serilog.Context;
using static Arcus.Messaging.Abstractions.MessageHandling.MessageProcessingError;

#pragma warning disable S1133

namespace Arcus.Messaging.Abstractions.ServiceBus.MessageHandling
{
    /// <summary>
    /// Represents an <see cref="IAzureServiceBusMessageRouter"/> that can route Azure Service Bus <see cref="ServiceBusReceivedMessage"/>s.
    /// </summary>
<<<<<<< HEAD
    public class AzureServiceBusMessageRouter : MessageRouter
=======
    [Obsolete("Will be removed in v4.0 as the message router is being made internal")]
    public class AzureServiceBusMessageRouter : MessageRouter, IAzureServiceBusMessageRouter
>>>>>>> 908f111c
    {
        /// <summary>
        /// Initializes a new instance of the <see cref="AzureServiceBusMessageRouter"/> class.
        /// </summary>
        /// <param name="serviceProvider">The service provider instance to retrieve all the <see cref="IAzureServiceBusMessageHandler{TMessage}"/> instances.</param>
        /// <param name="options">The consumer-configurable options to change the behavior of the router.</param>
        /// <param name="logger">The logger instance to write diagnostic trace messages during the routing of the message.</param>
        /// <exception cref="ArgumentNullException">Thrown when the <paramref name="serviceProvider"/> is <c>null</c>.</exception>
        public AzureServiceBusMessageRouter(IServiceProvider serviceProvider, AzureServiceBusMessageRouterOptions options, ILogger<AzureServiceBusMessageRouter> logger)
            : base(serviceProvider, options, logger)
        {
            ServiceBusOptions = options;
        }

        /// <summary>
        /// Gets the consumer-configurable options to change the behavior of the Azure Service Bus router.
        /// </summary>
        protected AzureServiceBusMessageRouterOptions ServiceBusOptions { get; }

        /// <summary>
        /// Handle a new <paramref name="message"/> that was received by routing them through registered <see cref="IAzureServiceBusMessageHandler{TMessage}"/>s.
        /// </summary>
        /// <param name="messageReceiver">
        ///     The receiver that can call operations (dead letter, complete...) on an Azure Service Bus <see cref="ServiceBusReceivedMessage"/>.
        /// </param>
        /// <param name="message">The incoming message that needs to be routed through registered message handlers.</param>
        /// <param name="messageContext">The context in which the <paramref name="message"/> should be processed.</param>
        /// <param name="correlationInfo">The information concerning correlation of telemetry and processes by using a variety of unique identifiers.</param>
        /// <param name="cancellationToken">The token to cancel the message processing.</param>
        /// <exception cref="ArgumentNullException">
        ///     Thrown when the <paramref name="messageReceiver"/>, <paramref name="message"/>, <paramref name="messageContext"/>, or <paramref name="correlationInfo"/> is <c>null</c>.
        /// </exception>
        /// <exception cref="InvalidOperationException">Thrown when no message handlers or none matching message handlers are found to process the message.</exception>
        [Obsolete("Will be removed in v3.0")]
        public async Task<MessageProcessingResult> RouteMessageAsync(
            ServiceBusReceiver messageReceiver,
            ServiceBusReceivedMessage message,
            ServiceBusMessageContext messageContext,
            MessageCorrelationInfo correlationInfo,
            CancellationToken cancellationToken)
        {
#pragma warning disable CS0618 // Type or member is obsolete: fallback handlers will be removed in v3.0.
            return await RouteMessageWithPotentialFallbackAsync(messageReceiver, message, messageContext, correlationInfo, cancellationToken);
#pragma warning restore CS0618 // Type or member is obsolete
        }

        /// <summary>
        /// Handle a new <paramref name="message"/> that was received by routing them through registered <see cref="IAzureServiceBusMessageHandler{TMessage}"/>s.
        /// </summary>
        /// <param name="messageReceiver">
        ///     The receiver that can call operations (dead letter, complete...) on an Azure Service Bus <see cref="ServiceBusReceivedMessage"/>.
        /// </param>
        /// <param name="message">The incoming message that needs to be routed through registered message handlers.</param>
        /// <param name="messageContext">The context in which the <paramref name="message"/> should be processed.</param>
        /// <param name="correlationInfo">The information concerning correlation of telemetry and processes by using a variety of unique identifiers.</param>
        /// <param name="cancellationToken">The token to cancel the message processing.</param>
        /// <exception cref="ArgumentNullException">
        ///     Thrown when the <paramref name="messageReceiver"/>, <paramref name="message"/>, <paramref name="messageContext"/>, or <paramref name="correlationInfo"/> is <c>null</c>.
        /// </exception>
        /// <exception cref="InvalidOperationException">Thrown when no message handlers or none matching message handlers are found to process the message.</exception>
        [Obsolete("Will be removed in v3.0, please use the Azure service bus operations on the " + nameof(ServiceBusMessageContext) + " instead of defining fallback message handlers")]
        protected async Task<MessageProcessingResult> RouteMessageWithPotentialFallbackAsync(
            ServiceBusReceiver messageReceiver,
            ServiceBusReceivedMessage message,
            ServiceBusMessageContext messageContext,
            MessageCorrelationInfo correlationInfo,
            CancellationToken cancellationToken)
        {
            if (message is null)
            {
                throw new ArgumentNullException(nameof(message));
            }

            if (messageContext is null)
            {
                throw new ArgumentNullException(nameof(messageContext));
            }

            if (correlationInfo is null)
            {
                throw new ArgumentNullException(nameof(correlationInfo));
            }

            string entityName = messageReceiver?.EntityPath ?? "<not-available>";
            string serviceBusNamespace = messageReceiver?.FullyQualifiedNamespace ?? "<not-available>";

            using DurationMeasurement measurement = DurationMeasurement.Start();
            using IServiceScope serviceScope = ServiceProvider.CreateScope();
#pragma warning disable CS0618 // Type or member is obsolete: will be refactored when moving towards v3.0.
            using IDisposable _ = LogContext.Push(new MessageCorrelationInfoEnricher(correlationInfo, Options.CorrelationEnricher));
#pragma warning restore CS0618 // Type or member is obsolete

            try
            {
                MessageProcessingResult routingResult = await TryRouteMessageWithPotentialFallbackAsync(serviceScope.ServiceProvider, messageReceiver, message, messageContext, correlationInfo, cancellationToken);

#pragma warning disable CS0618 // Type or member is obsolete: specific telemetry calls will be removed in v3.0.
                Logger.LogServiceBusRequest(serviceBusNamespace, entityName, Options.Telemetry.OperationName, routingResult.IsSuccessful, measurement, messageContext.EntityType);
#pragma warning restore CS0618 // Type or member is obsolete
                return routingResult;
            }
            catch
            {
#pragma warning disable CS0618 // Type or member is obsolete: specific telemery calls will be removed in v3.0.
                Logger.LogServiceBusRequest(serviceBusNamespace, entityName, Options.Telemetry.OperationName, false, measurement, messageContext.EntityType);
#pragma warning restore CS0618 // Type or member is obsolete
                throw;
            }
        }

        private async Task<MessageProcessingResult> TryRouteMessageWithPotentialFallbackAsync(
            IServiceProvider serviceProvider,
            ServiceBusReceiver messageReceiver,
            ServiceBusReceivedMessage message,
            ServiceBusMessageContext messageContext,
            MessageCorrelationInfo correlationInfo,
            CancellationToken cancellationToken)
        {
            try
            {
                MessageHandler[] messageHandlers = GetRegisteredMessageHandlers(serviceProvider).ToArray();
                if (messageHandlers.Length <= 0)
                {
                    await DeadLetterMessageNoHandlerRegisteredAsync(messageReceiver, message, messageContext);
                    return MessageProcessingResult.Failure(message.MessageId, CannotFindMatchedHandler, "Failed to process message in the message pump as no message handler is registered in the dependency container");
                }

                string messageBody = LoadMessageBody(message, messageContext);
                bool hasGoneThroughMessageHandler = false;

                foreach (MessageHandler messageHandler in messageHandlers)
                {
                    MessageResult result = await DeserializeMessageForHandlerAsync(messageBody, messageContext, messageHandler);
                    if (result.IsSuccess)
                    {
                        bool isProcessed = await messageHandler.ProcessMessageAsync(result.DeserializedMessage, messageContext, correlationInfo, cancellationToken);

                        hasGoneThroughMessageHandler = true;
                        if (isProcessed)
                        {
                            await PotentiallyAutoCompleteMessageAsync(messageReceiver, message, messageContext);
                            return MessageProcessingResult.Success(message.MessageId);
                        }
                    }
                }

                if (hasGoneThroughMessageHandler)
                {
                    await AbandonMessageMatchedHandlerFailedAsync(messageReceiver, message, messageContext);
                    return MessageProcessingResult.Failure(message.MessageId, MatchedHandlerFailed, "Failed to process Azure Service Bus message in pump as the matched handler did not successfully processed the message");
                }

                await DeadLetterMessageNoHandlerMatchedAsync(messageReceiver, message, messageContext);
                return MessageProcessingResult.Failure(message.MessageId, CannotFindMatchedHandler, "Failed to process Azure Service Bus message in pump as no message handler was matched against the message");
            }
            catch (Exception exception)
            {
                Logger.LogCritical(exception, "Unable to process message with ID '{MessageId}'", message.MessageId);
                if (messageReceiver != null)
                {
                    await messageReceiver.AbandonMessageAsync(message);
                }

                return MessageProcessingResult.Failure(message.MessageId, ProcessingInterrupted, "Failed to process message in pump as there was an unexpected critical problem during processing, please see the logs for more information", exception);
            }
        }

        private static string LoadMessageBody(ServiceBusReceivedMessage message, ServiceBusMessageContext context)
        {
            Encoding encoding = DetermineEncoding();
            string messageBody = encoding.GetString(message.Body.ToArray());

            return messageBody;

            Encoding DetermineEncoding()
            {
                Encoding fallbackEncoding = Encoding.UTF8;

                if (context.Properties.TryGetValue(PropertyNames.Encoding, out object encodingNameObj)
                    && encodingNameObj is string encodingName
                    && !string.IsNullOrWhiteSpace(encodingName))
                {
                    EncodingInfo foundEncoding =
                        Encoding.GetEncodings()
                                .FirstOrDefault(e => e.Name.Equals(encodingName, StringComparison.OrdinalIgnoreCase));

                    return foundEncoding?.GetEncoding() ?? fallbackEncoding;
                }

                return fallbackEncoding;
            }
        }

        private async Task PotentiallyAutoCompleteMessageAsync(ServiceBusReceiver messageReceiver, ServiceBusReceivedMessage message, ServiceBusMessageContext messageContext)
        {
            if (ServiceBusOptions.AutoComplete)
            {
                try
                {
                    Logger.LogTrace("Auto-complete message '{MessageId}' (if needed) after processing in Azure Service Bus in message pump '{JobId}'", message.MessageId, messageContext.JobId);
                    await messageReceiver.CompleteMessageAsync(message);
                }
                catch (ServiceBusException exception) when (
                    exception.Message.Contains("lock")
                    && exception.Message.Contains("expired")
                    && exception.Message.Contains("already")
                    && exception.Message.Contains("removed"))
                {
                    Logger.LogTrace(exception, "Message '{MessageId}' on Azure Service Bus in message pump '{JobId}' does not need to be auto-completed, because it was already settled", message.MessageId, messageContext.JobId);
                }
            }
        }

        private async Task DeadLetterMessageNoHandlerRegisteredAsync(ServiceBusReceiver messageReceiver, ServiceBusReceivedMessage message, ServiceBusMessageContext messageContext)
        {
            if (messageReceiver != null)
            {
                Logger.LogError("Failed to process Azure Service Bus message '{MessageId}' in pump '{JobId}' as no message handlers were registered in the application services, dead-lettering message!", message.MessageId, messageContext.JobId);
                await messageReceiver.DeadLetterMessageAsync(message, "No message handlers were registered in the application services");
            }
        }

        private async Task DeadLetterMessageNoHandlerMatchedAsync(ServiceBusReceiver messageReceiver, ServiceBusReceivedMessage message, ServiceBusMessageContext messageContext)
        {
            if (messageReceiver != null)
            {
                Logger.LogError("Failed to process Azure Service Bus message '{MessageId}' in pump '{JobId}' as no registered message handler was matched against the message, dead-lettering message!", message.MessageId, messageContext.JobId);
                await messageReceiver.DeadLetterMessageAsync(message, "No registered message handler was matched against the message");
            }
        }

        private async Task AbandonMessageMatchedHandlerFailedAsync(ServiceBusReceiver messageReceiver, ServiceBusReceivedMessage message, ServiceBusMessageContext messageContext)
        {
            if (messageReceiver != null)
            {
                Logger.LogDebug("Failed to process Azure Service Bus message '{MessageId}' in pump '{JobId}' as the matched message handler did not successfully process the message, abandoning message!", message.MessageId, messageContext.JobId);
                await messageReceiver.AbandonMessageAsync(message);
            }
        }
    }
}<|MERGE_RESOLUTION|>--- conflicted
+++ resolved
@@ -19,12 +19,8 @@
     /// <summary>
     /// Represents an <see cref="IAzureServiceBusMessageRouter"/> that can route Azure Service Bus <see cref="ServiceBusReceivedMessage"/>s.
     /// </summary>
-<<<<<<< HEAD
-    public class AzureServiceBusMessageRouter : MessageRouter
-=======
     [Obsolete("Will be removed in v4.0 as the message router is being made internal")]
     public class AzureServiceBusMessageRouter : MessageRouter, IAzureServiceBusMessageRouter
->>>>>>> 908f111c
     {
         /// <summary>
         /// Initializes a new instance of the <see cref="AzureServiceBusMessageRouter"/> class.
@@ -62,7 +58,7 @@
         public async Task<MessageProcessingResult> RouteMessageAsync(
             ServiceBusReceiver messageReceiver,
             ServiceBusReceivedMessage message,
-            ServiceBusMessageContext messageContext,
+            AzureServiceBusMessageContext messageContext,
             MessageCorrelationInfo correlationInfo,
             CancellationToken cancellationToken)
         {
@@ -89,7 +85,7 @@
         protected async Task<MessageProcessingResult> RouteMessageWithPotentialFallbackAsync(
             ServiceBusReceiver messageReceiver,
             ServiceBusReceivedMessage message,
-            ServiceBusMessageContext messageContext,
+            AzureServiceBusMessageContext messageContext,
             MessageCorrelationInfo correlationInfo,
             CancellationToken cancellationToken)
         {
@@ -139,7 +135,7 @@
             IServiceProvider serviceProvider,
             ServiceBusReceiver messageReceiver,
             ServiceBusReceivedMessage message,
-            ServiceBusMessageContext messageContext,
+            AzureServiceBusMessageContext messageContext,
             MessageCorrelationInfo correlationInfo,
             CancellationToken cancellationToken)
         {
@@ -192,7 +188,7 @@
             }
         }
 
-        private static string LoadMessageBody(ServiceBusReceivedMessage message, ServiceBusMessageContext context)
+        private static string LoadMessageBody(ServiceBusReceivedMessage message, AzureServiceBusMessageContext context)
         {
             Encoding encoding = DetermineEncoding();
             string messageBody = encoding.GetString(message.Body.ToArray());
@@ -218,7 +214,7 @@
             }
         }
 
-        private async Task PotentiallyAutoCompleteMessageAsync(ServiceBusReceiver messageReceiver, ServiceBusReceivedMessage message, ServiceBusMessageContext messageContext)
+        private async Task PotentiallyAutoCompleteMessageAsync(ServiceBusReceiver messageReceiver, ServiceBusReceivedMessage message, AzureServiceBusMessageContext messageContext)
         {
             if (ServiceBusOptions.AutoComplete)
             {
@@ -238,7 +234,7 @@
             }
         }
 
-        private async Task DeadLetterMessageNoHandlerRegisteredAsync(ServiceBusReceiver messageReceiver, ServiceBusReceivedMessage message, ServiceBusMessageContext messageContext)
+        private async Task DeadLetterMessageNoHandlerRegisteredAsync(ServiceBusReceiver messageReceiver, ServiceBusReceivedMessage message, AzureServiceBusMessageContext messageContext)
         {
             if (messageReceiver != null)
             {
@@ -247,7 +243,7 @@
             }
         }
 
-        private async Task DeadLetterMessageNoHandlerMatchedAsync(ServiceBusReceiver messageReceiver, ServiceBusReceivedMessage message, ServiceBusMessageContext messageContext)
+        private async Task DeadLetterMessageNoHandlerMatchedAsync(ServiceBusReceiver messageReceiver, ServiceBusReceivedMessage message, AzureServiceBusMessageContext messageContext)
         {
             if (messageReceiver != null)
             {
@@ -256,7 +252,7 @@
             }
         }
 
-        private async Task AbandonMessageMatchedHandlerFailedAsync(ServiceBusReceiver messageReceiver, ServiceBusReceivedMessage message, ServiceBusMessageContext messageContext)
+        private async Task AbandonMessageMatchedHandlerFailedAsync(ServiceBusReceiver messageReceiver, ServiceBusReceivedMessage message, AzureServiceBusMessageContext messageContext)
         {
             if (messageReceiver != null)
             {
