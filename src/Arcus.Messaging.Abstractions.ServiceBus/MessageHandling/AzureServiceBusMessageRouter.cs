﻿using System;
using System.Linq;
using System.Text;
using System.Threading;
using System.Threading.Tasks;
using Arcus.Messaging.Abstractions.MessageHandling;
<<<<<<< HEAD
using Arcus.Messaging.Abstractions.Telemetry;
=======
using Arcus.Observability.Telemetry.Core;
>>>>>>> 51e5cc1b
using Azure.Messaging.ServiceBus;
using GuardNet;
using Microsoft.Extensions.DependencyInjection;
using Microsoft.Extensions.Logging;
using Microsoft.Extensions.Logging.Abstractions;
using Serilog.Context;

namespace Arcus.Messaging.Abstractions.ServiceBus.MessageHandling
{
    /// <summary>
    /// Represents an <see cref="IMessageRouter"/> that can route Azure Service Bus <see cref="ServiceBusReceivedMessage"/>s.
    /// </summary>
    public class AzureServiceBusMessageRouter : MessageRouter, IAzureServiceBusMessageRouter
    {
        private readonly Lazy<IAzureServiceBusFallbackMessageHandler> _fallbackMessageHandler;

        /// <summary>
        /// Initializes a new instance of the <see cref="AzureServiceBusMessageRouter"/> class.
        /// </summary>
        /// <param name="serviceProvider">The service provider instance to retrieve all the <see cref="IAzureServiceBusMessageHandler{TMessage}"/> instances.</param>
        /// <param name="options">The consumer-configurable options to change the behavior of the router.</param>
        /// <param name="logger">The logger instance to write diagnostic trace messages during the routing of the message.</param>
        /// <exception cref="ArgumentNullException">Thrown when the <paramref name="serviceProvider"/> is <c>null</c>.</exception>
        public AzureServiceBusMessageRouter(IServiceProvider serviceProvider, AzureServiceBusMessageRouterOptions options, ILogger<AzureServiceBusMessageRouter> logger)
            : this(serviceProvider, options, (ILogger) logger)
        {
            Guard.NotNull(serviceProvider, nameof(serviceProvider), "Requires an service provider to retrieve the registered message handlers");
        }
        
        /// <summary>
        /// Initializes a new instance of the <see cref="AzureServiceBusMessageRouter"/> class.
        /// </summary>
        /// <param name="serviceProvider">The service provider instance to retrieve all the <see cref="IAzureServiceBusMessageHandler{TMessage}"/> instances.</param>
        /// <param name="options">The consumer-configurable options to change the behavior of the router.</param>
        /// <exception cref="ArgumentNullException">Thrown when the <paramref name="serviceProvider"/> is <c>null</c>.</exception>
        public AzureServiceBusMessageRouter(IServiceProvider serviceProvider, AzureServiceBusMessageRouterOptions options)
            : this(serviceProvider, options, NullLogger.Instance)
        {
            Guard.NotNull(serviceProvider, nameof(serviceProvider), "Requires an service provider to retrieve the registered message handlers");
        }
        
        /// <summary>
        /// Initializes a new instance of the <see cref="AzureServiceBusMessageRouter"/> class.
        /// </summary>
        /// <param name="serviceProvider">The service provider instance to retrieve all the <see cref="IAzureServiceBusMessageHandler{TMessage}"/> instances.</param>
        /// <param name="logger">The logger instance to write diagnostic trace messages during the routing of the message.</param>
        /// <exception cref="ArgumentNullException">Thrown when the <paramref name="serviceProvider"/> is <c>null</c>.</exception>
        public AzureServiceBusMessageRouter(IServiceProvider serviceProvider, ILogger<AzureServiceBusMessageRouter> logger)
            : this(serviceProvider, new AzureServiceBusMessageRouterOptions(), (ILogger) logger)
        {
            Guard.NotNull(serviceProvider, nameof(serviceProvider), "Requires an service provider to retrieve the registered message handlers");
        }
        
        /// <summary>
        /// Initializes a new instance of the <see cref="AzureServiceBusMessageRouter"/> class.
        /// </summary>
        /// <param name="serviceProvider">The service provider instance to retrieve all the <see cref="IAzureServiceBusMessageHandler{TMessage}"/> instances.</param>
        /// <exception cref="ArgumentNullException">Thrown when the <paramref name="serviceProvider"/> is <c>null</c>.</exception>
        public AzureServiceBusMessageRouter(IServiceProvider serviceProvider)
            : this(serviceProvider, new AzureServiceBusMessageRouterOptions(), NullLogger.Instance)
        {
            Guard.NotNull(serviceProvider, nameof(serviceProvider), "Requires an service provider to retrieve the registered message handlers");
        }

        /// <summary>
        /// Initializes a new instance of the <see cref="AzureServiceBusMessageRouter"/> class.
        /// </summary>
        /// <param name="serviceProvider">The service provider instance to retrieve all the <see cref="IAzureServiceBusMessageHandler{TMessage}"/> instances.</param>
        /// <param name="logger">The logger instance to write diagnostic trace messages during the routing of the message.</param>
        /// <exception cref="ArgumentNullException">Thrown when the <paramref name="serviceProvider"/> is <c>null</c>.</exception>
        protected AzureServiceBusMessageRouter(IServiceProvider serviceProvider, ILogger logger)
            : this(serviceProvider, new AzureServiceBusMessageRouterOptions(), logger)
        {
            Guard.NotNull(serviceProvider, nameof(serviceProvider), "Requires an service provider to retrieve the registered message handlers");
        }

        /// <summary>
        /// Initializes a new instance of the <see cref="AzureServiceBusMessageRouter"/> class.
        /// </summary>
        /// <param name="serviceProvider">The service provider instance to retrieve all the <see cref="IAzureServiceBusMessageHandler{TMessage}"/> instances.</param>
        /// <param name="options">The consumer-configurable options to change the behavior of the router.</param>
        /// <param name="logger">The logger instance to write diagnostic trace messages during the routing of the message.</param>
        /// <exception cref="ArgumentNullException">Thrown when the <paramref name="serviceProvider"/> is <c>null</c>.</exception>
        protected AzureServiceBusMessageRouter(IServiceProvider serviceProvider, AzureServiceBusMessageRouterOptions options, ILogger logger)
            : base(serviceProvider, options, logger ?? NullLogger<AzureServiceBusMessageRouter>.Instance)
        {
            Guard.NotNull(serviceProvider, nameof(serviceProvider), "Requires an service provider to retrieve the registered message handlers");

            _fallbackMessageHandler = new Lazy<IAzureServiceBusFallbackMessageHandler>(() => serviceProvider.GetService<IAzureServiceBusFallbackMessageHandler>());

            ServiceBusOptions = options;
        }

        /// <summary>
        /// Gets the consumer-configurable options to change the behavior of the Azure Service Bus router.
        /// </summary>
        protected AzureServiceBusMessageRouterOptions ServiceBusOptions { get; }
        
        /// <summary>
        /// Gets the flag indicating whether or not the router has an registered <see cref="IAzureServiceBusFallbackMessageHandler"/> instance.
        /// </summary>
        protected bool HasAzureServiceBusFallbackHandler => _fallbackMessageHandler.Value != null;

        /// <summary>
        /// Handle a new <paramref name="message"/> that was received by routing them through registered <see cref="IAzureServiceBusMessageHandler{TMessage}"/>s
        /// and optionally through an registered <see cref="IFallbackMessageHandler"/> or <see cref="IAzureServiceBusFallbackMessageHandler"/>
        /// if none of the message handlers were able to process the <paramref name="message"/>.
        /// </summary>
        /// <param name="message">The incoming message that needs to be routed through registered message handlers.</param>
        /// <param name="messageContext">The context in which the <paramref name="message"/> should be processed.</param>
        /// <param name="correlationInfo">The information concerning correlation of telemetry and processes by using a variety of unique identifiers.</param>
        /// <param name="cancellationToken">The token to cancel the message processing.</param>
        /// <remarks>
        ///     Note that registered <see cref="IAzureServiceBusMessageHandler{TMessage}"/>s with specific Azure Service Bus operations (dead-letter, complete...),
        ///     will not be able to call those operations without an <see cref="ServiceBusReceiver"/>.
        ///     Use the <see cref="RouteMessageAsync(ServiceBusReceiver,ServiceBusReceivedMessage,AzureServiceBusMessageContext,MessageCorrelationInfo,CancellationToken)"/> instead.
        /// </remarks>
        /// <exception cref="ArgumentNullException">
        ///     Thrown when the <paramref name="message"/>, <paramref name="messageContext"/>, or <paramref name="correlationInfo"/> is <c>null</c>.
        /// </exception>
        /// <exception cref="InvalidOperationException">Thrown when no message handlers or none matching message handlers are found to process the message.</exception>
        public async Task RouteMessageAsync(
            ServiceBusReceivedMessage message,
            AzureServiceBusMessageContext messageContext,
            MessageCorrelationInfo correlationInfo,
            CancellationToken cancellationToken)
        {
            Guard.NotNull(message, nameof(message), "Requires an Azure Service Bus message to be processed by the registered message handlers");
            Guard.NotNull(messageContext, nameof(messageContext), "Requires an Azure Service Bus message context in which the incoming message can be processed");
            Guard.NotNull(correlationInfo, nameof(correlationInfo), "Requires an correlation information to correlate between incoming Azure Service Bus messages");

            await RouteMessageWithPotentialFallbackAsync(
                messageReceiver: null,
                message: message,
                messageContext: messageContext,
                correlationInfo: correlationInfo,
                cancellationToken: cancellationToken);
        }

        /// <summary>
        /// Handle a new <paramref name="message"/> that was received by routing them through registered <see cref="IAzureServiceBusMessageHandler{TMessage}"/>s
        /// and optionally through an registered <see cref="IFallbackMessageHandler"/> or <see cref="IAzureServiceBusFallbackMessageHandler"/>
        /// if none of the message handlers were able to process the <paramref name="message"/>.
        /// </summary>
        /// <param name="messageReceiver">
        ///     The receiver that can call operations (dead letter, complete...) on an Azure Service Bus <see cref="ServiceBusReceivedMessage"/>;
        ///     used within <see cref="AzureServiceBusMessageHandler{TMessage}"/>s or <see cref="AzureServiceBusFallbackMessageHandler"/>s.
        /// </param>
        /// <param name="message">The incoming message that needs to be routed through registered message handlers.</param>
        /// <param name="messageContext">The context in which the <paramref name="message"/> should be processed.</param>
        /// <param name="correlationInfo">The information concerning correlation of telemetry and processes by using a variety of unique identifiers.</param>
        /// <param name="cancellationToken">The token to cancel the message processing.</param>
        /// <exception cref="ArgumentNullException">
        ///     Thrown when the <paramref name="messageReceiver"/>, <paramref name="message"/>, <paramref name="messageContext"/>, or <paramref name="correlationInfo"/> is <c>null</c>.
        /// </exception>
        /// <exception cref="InvalidOperationException">Thrown when no message handlers or none matching message handlers are found to process the message.</exception>
        public async Task RouteMessageAsync(
            ServiceBusReceiver messageReceiver,
            ServiceBusReceivedMessage message,
            AzureServiceBusMessageContext messageContext,
            MessageCorrelationInfo correlationInfo,
            CancellationToken cancellationToken)
        {
            Guard.NotNull(messageReceiver, nameof(messageReceiver), "Requires an Azure Service Bus message receiver while processing the message, so message handlers can call Azure Service Bus specific operations");
            Guard.NotNull(message, nameof(message), "Requires an Azure Service Bus message to be processed by the registered message handlers");
            Guard.NotNull(messageContext, nameof(messageContext), "Requires an Azure Service Bus message context in which the incoming message can be processed");
            Guard.NotNull(correlationInfo, nameof(correlationInfo), "Requires an correlation information to correlate between incoming Azure Service Bus messages");

            await RouteMessageWithPotentialFallbackAsync(messageReceiver, message, messageContext, correlationInfo, cancellationToken);
        }

        /// <summary>
        /// Handle a new <paramref name="message"/> that was received by routing them through registered <see cref="IAzureServiceBusMessageHandler{TMessage}"/>s
        /// and optionally through an registered <see cref="IFallbackMessageHandler"/> or <see cref="IAzureServiceBusFallbackMessageHandler"/>
        /// if none of the message handlers were able to process the <paramref name="message"/>.
        /// </summary>
        /// <param name="messageReceiver">
        ///     The receiver that can call operations (dead letter, complete...) on an Azure Service Bus <see cref="ServiceBusReceivedMessage"/>;
        ///     used within <see cref="AzureServiceBusMessageHandler{TMessage}"/>s or <see cref="AzureServiceBusFallbackMessageHandler"/>s.
        /// </param>
        /// <param name="message">The incoming message that needs to be routed through registered message handlers.</param>
        /// <param name="messageContext">The context in which the <paramref name="message"/> should be processed.</param>
        /// <param name="correlationInfo">The information concerning correlation of telemetry and processes by using a variety of unique identifiers.</param>
        /// <param name="cancellationToken">The token to cancel the message processing.</param>
        /// <exception cref="ArgumentNullException">
        ///     Thrown when the <paramref name="messageReceiver"/>, <paramref name="message"/>, <paramref name="messageContext"/>, or <paramref name="correlationInfo"/> is <c>null</c>.
        /// </exception>
        /// <exception cref="InvalidOperationException">Thrown when no message handlers or none matching message handlers are found to process the message.</exception>
        protected async Task RouteMessageWithPotentialFallbackAsync(
            ServiceBusReceiver messageReceiver,
            ServiceBusReceivedMessage message,
            AzureServiceBusMessageContext messageContext,
            MessageCorrelationInfo correlationInfo,
            CancellationToken cancellationToken)
        {
            Guard.NotNull(message, nameof(message), "Requires an Azure Service Bus message to be processed by the registered message handlers");
            Guard.NotNull(messageContext, nameof(messageContext), "Requires an Azure Service Bus message context in which the incoming message can be processed");
            Guard.NotNull(correlationInfo, nameof(correlationInfo), "Requires an correlation information to correlate between incoming Azure Service Bus messages");

<<<<<<< HEAD
            using (IServiceScope serviceScope = ServiceProvider.CreateScope())
            {
                var correlationInfoAccessor = serviceScope.ServiceProvider.GetService<IMessageCorrelationInfoAccessor>();
                if (correlationInfoAccessor is null)
                {
                    Logger.LogTrace("No message correlation configured in Azure Service Bus message router while processing message '{MessageId}'", message.MessageId);
                    await RouteMessageWithPotentialFallbackCoreAsync(serviceScope.ServiceProvider, messageReceiver, message, messageContext, correlationInfo, cancellationToken);
                }
                else
                {
                    correlationInfoAccessor.SetCorrelationInfo(correlationInfo);
                    using (LogContext.Push(new MessageCorrelationInfoEnricher(correlationInfoAccessor)))
                    {
                        await RouteMessageWithPotentialFallbackCoreAsync(serviceScope.ServiceProvider, messageReceiver, message, messageContext, correlationInfo, cancellationToken);
                    }
                }
            }
        }

        private async Task RouteMessageWithPotentialFallbackCoreAsync(
            IServiceProvider serviceProvider,
            ServiceBusReceiver messageReceiver,
            ServiceBusReceivedMessage message,
            AzureServiceBusMessageContext messageContext,
            MessageCorrelationInfo correlationInfo,
            CancellationToken cancellationToken)
        {
            try
            {
                MessageHandler[] messageHandlers = GetRegisteredMessageHandlers(serviceProvider).ToArray();
                EnsureAnyMessageHandlerAvailable(messageHandlers);
=======
            var isSuccessful = false;
            using (DurationMeasurement measurement = DurationMeasurement.Start())  
            {
                try
                {
                    MessageHandler[] messageHandlers = GetRegisteredMessageHandlers().ToArray();
                    EnsureAnyMessageHandlerAvailable(messageHandlers);
>>>>>>> 51e5cc1b

                    Encoding encoding = messageContext.GetMessageEncodingProperty(Logger);
                    string messageBody = encoding.GetString(message.Body.ToArray());

                    foreach (MessageHandler messageHandler in messageHandlers)
                    {
<<<<<<< HEAD
                        var args = new ProcessMessageEventArgs(message, messageReceiver, cancellationToken);
                        SetServiceBusPropertiesForSpecificOperations(messageHandler, args, messageContext);

                        await messageHandler.ProcessMessageAsync(result.DeserializedMessage, messageContext, correlationInfo, cancellationToken);
                        return;
=======
                        MessageResult result = await DeserializeMessageForHandlerAsync(messageBody, messageContext, messageHandler);
                        if (result.IsSuccess)
                        {
                            var args = new ProcessMessageEventArgs(message, messageReceiver, cancellationToken);
                            SetServiceBusPropertiesForSpecificOperations(messageHandler, args, messageContext);

                            await messageHandler.ProcessMessageAsync(result.DeserializedMessage, messageContext, correlationInfo, cancellationToken);
                            isSuccessful = true; 
                            return;
                        }
>>>>>>> 51e5cc1b
                    }

<<<<<<< HEAD
                EnsureFallbackMessageHandlerAvailable();
                await TryFallbackProcessMessageAsync(messageBody, messageContext, correlationInfo, cancellationToken);
                await TryServiceBusFallbackMessageAsync(messageReceiver, message, messageContext, correlationInfo, cancellationToken);
=======
                    EnsureFallbackMessageHandlerAvailable();
                    await TryFallbackProcessMessageAsync(messageBody, messageContext, correlationInfo, cancellationToken);
                    await TryServiceBusFallbackMessageAsync(messageReceiver, message, messageContext, correlationInfo, cancellationToken);
                    isSuccessful = true; 
                }
                catch (Exception exception)
                {
                    Logger.LogCritical(exception, "Unable to process message with ID '{MessageId}'", message.MessageId);
                    throw;
                }
                finally
                {
                    string entityName = messageReceiver?.EntityPath ?? "<not-available>";
                    string serviceBusNamespace = messageReceiver?.FullyQualifiedNamespace ?? "<not-available>";
                    Logger.LogServiceBusRequest(serviceBusNamespace, entityName, operationName: null, isSuccessful, measurement, ServiceBusEntityType.Unknown);
                }
>>>>>>> 51e5cc1b
            }
        }

        private void EnsureAnyMessageHandlerAvailable(MessageHandler[] messageHandlers)
        {
            if (messageHandlers.Length <= 0 && !HasFallbackMessageHandler && !HasAzureServiceBusFallbackHandler)
            {
<<<<<<< HEAD
                Logger.LogCritical(exception, "Unable to process message with ID '{MessageId}'", message.MessageId);
                throw;
=======
                throw new InvalidOperationException(
                    $"Azure Service Bus message pump cannot correctly process the message in the '{nameof(AzureServiceBusMessageContext)}' "
                    + "because no 'IAzureServiceBusMessageHandler<>' was registered in the dependency injection container. "
                    + $"Make sure you call the correct 'WithServiceBusMessageHandler' extension on the {nameof(IServiceCollection)} "
                    + "during the registration of the Azure Service Bus message pump or message router to register a message handler");
>>>>>>> 51e5cc1b
            }
        }

        private void EnsureAnyMessageHandlerAvailable(MessageHandler[] messageHandlers)
        {
            if (messageHandlers.Length <= 0 && !HasFallbackMessageHandler && !HasAzureServiceBusFallbackHandler)
            {
                throw new InvalidOperationException(
                    $"Azure Service Bus message router cannot correctly process the message in the '{nameof(AzureServiceBusMessageContext)}' "
                    + "because no 'IAzureServiceBusMessageHandler<>' was registered in the dependency injection container. "
                    + $"Make sure you call the correct 'WithServiceBusMessageHandler' extension on the {nameof(IServiceCollection)} "
                    + "during the registration of the Azure Service Bus message pump or message router to register a message handler");
            }
        }

        private void EnsureFallbackMessageHandlerAvailable()
        {
            if (!HasFallbackMessageHandler && !HasAzureServiceBusFallbackHandler)
            {
                throw new InvalidOperationException(
                    $"Azure Service Bus message router cannot correctly process the message in the '{nameof(AzureServiceBusMessageContext)}' "
                    + "because none of the registered 'IAzureServiceBusMessageHandler<,>' implementations in the dependency injection container matches the incoming message type and context; "
                    + $"and no '{nameof(IFallbackMessageHandler)}' or '{nameof(IAzureServiceBusFallbackMessageHandler)}' was registered to fall back to."
                    + $"Make sure you call the correct '.WithServiceBusMessageHandler' extension on the {nameof(IServiceCollection)} during the registration of the message pump or message router to register a message handler");
            }
        }

        /// <summary>
        /// Sets the Azure Service Bus properties on registered <see cref="IAzureServiceBusMessageHandler{TMessage}"/>s
        /// that implements the <see cref="AzureServiceBusMessageHandler{TMessage}"/> for calling specific Service Bus operations during the message processing.
        /// </summary>
        /// <param name="messageHandler">The message handler on which the Service Bus properties should be set.</param>
        /// <param name="eventArgs">The event args of the incoming Service Bus message.</param>
        /// <param name="messageContext">The context in which the received Service Bus message is processed.</param>
        /// <exception cref="ArgumentNullException">Thrown when the <paramref name="messageHandler"/> or <paramref name="messageContext"/> is <c>null</c>.</exception>
        protected void SetServiceBusPropertiesForSpecificOperations(
            MessageHandler messageHandler,
            ProcessMessageEventArgs eventArgs,
            AzureServiceBusMessageContext messageContext)
        {
            Guard.NotNull(messageHandler, nameof(messageHandler), "Requires an Azure Service Bus message handler to set the specific Service Bus properties");
            Guard.NotNull(messageContext, nameof(messageContext), "Requires an Azure Service Bus message context in which the incoming message can be processed");
            
            object messageHandlerInstance = messageHandler.GetMessageHandlerInstance();
            Type messageHandlerType = messageHandlerInstance.GetType();

            if (messageHandlerInstance is AzureServiceBusMessageHandlerTemplate template)
            {
                if (eventArgs is null)
                {
                    Logger.LogWarning("Message handler '{MessageHandlerType}' uses specific Azure Service Bus operations, but is not able to be configured during message routing because the message router didn't receive a Azure Service Bus message receiver; use other '{RouteMessageOverload}' method overload",
                        messageHandlerType.Name, nameof(RouteMessageAsync));
                }
                else
                {
                    template.SetProcessMessageEventArgs(eventArgs);
                }
            }
        }

        private void EnsureFallbackMessageHandlerAvailable()
        {
            if (!HasFallbackMessageHandler && !HasAzureServiceBusFallbackHandler)
            {
                throw new InvalidOperationException(
                    $"Message pump cannot correctly process the message in the '{nameof(AzureServiceBusMessageContext)}' "
                    + "because none of the registered 'IAzureServiceBusMessageHandler<,>' implementations in the dependency injection container matches the incoming message type and context; "
                    + $"and no '{nameof(IFallbackMessageHandler)}' or '{nameof(IAzureServiceBusFallbackMessageHandler)}' was registered to fall back to."
                    + $"Make sure you call the correct '.WithServiceBusMessageHandler' extension on the {nameof(IServiceCollection)} during the registration of the message pump or message router to register a message handler");
            }
        }

        /// <summary>
        /// Tries to process the unhandled <paramref name="message"/> through an potential registered <see cref="IAzureServiceBusFallbackMessageHandler"/> instance.
        /// </summary>
        /// <param name="messageReceiver">
        ///     The instance that can receive Azure Service Bus <see cref="ServiceBusReceivedMessage"/>; used within <see cref="IAzureServiceBusFallbackMessageHandler"/>s with Azure Service Bus specific operations.
        /// </param>
        /// <param name="message">The message that was received by the <paramref name="messageReceiver"/>.</param>
        /// <param name="messageContext">The context in which the <paramref name="message"/> should be processed.</param>
        /// <param name="correlationInfo">The information concerning correlation of telemetry and processes by using a variety of unique identifiers.</param>
        /// <param name="cancellationToken">The token to cancel the message processing.</param>
        /// <exception cref="ArgumentNullException">
        ///     Thrown when the <paramref name="messageReceiver"/>, <paramref name="message"/>, <paramref name="messageContext"/>, or <paramref name="correlationInfo"/> is <c>null</c>.
        /// </exception>
        protected async Task TryServiceBusFallbackMessageAsync(
            ServiceBusReceiver messageReceiver,
            ServiceBusReceivedMessage message,
            AzureServiceBusMessageContext messageContext,
            MessageCorrelationInfo correlationInfo,
            CancellationToken cancellationToken)
        {
            Guard.NotNull(message, nameof(message), "Requires an Azure Service Bus message to be processed by the registered fallback message handler");
            Guard.NotNull(messageContext, nameof(messageContext), "Requires an Azure Service Bus message context in which the incoming message can be processed");
            Guard.NotNull(correlationInfo, nameof(correlationInfo), "Requires an correlation information to correlate between incoming Azure Service Bus messages");
            
            if (HasAzureServiceBusFallbackHandler)
            {
                if (_fallbackMessageHandler.Value is AzureServiceBusMessageHandlerTemplate template)
                {
                    if (messageReceiver is null)
                    {
                        Logger.LogWarning("Fallback message handler '{MessageHandlerType}' uses specific Azure Service Bus operations, but is unable to be configured during message routing because the message router didn't receive a Azure Service Bus message receiver; use other '{MethodName}' method overload",
                            _fallbackMessageHandler.Value.GetType().Name, nameof(RouteMessageAsync));
                    }
                    else
                    {
                        var args = new ProcessMessageEventArgs(message, messageReceiver, cancellationToken);
                        template.SetProcessMessageEventArgs(args);
                    }
                }

                string fallbackMessageHandlerTypeName = _fallbackMessageHandler.Value.GetType().Name;
                Logger.LogTrace("Fallback on registered '{FallbackMessageHandlerType}' because none of the message handlers were able to process the message", fallbackMessageHandlerTypeName);
                await _fallbackMessageHandler.Value.ProcessMessageAsync(message, messageContext, correlationInfo, cancellationToken);
                Logger.LogTrace("Fallback message handler '{FallbackMessageHandlerType}' has processed the message", fallbackMessageHandlerTypeName); 
            }
        }
    }
}<|MERGE_RESOLUTION|>--- conflicted
+++ resolved
@@ -4,11 +4,8 @@
 using System.Threading;
 using System.Threading.Tasks;
 using Arcus.Messaging.Abstractions.MessageHandling;
-<<<<<<< HEAD
+using Arcus.Observability.Telemetry.Core;
 using Arcus.Messaging.Abstractions.Telemetry;
-=======
-using Arcus.Observability.Telemetry.Core;
->>>>>>> 51e5cc1b
 using Azure.Messaging.ServiceBus;
 using GuardNet;
 using Microsoft.Extensions.DependencyInjection;
@@ -208,27 +205,39 @@
             Guard.NotNull(messageContext, nameof(messageContext), "Requires an Azure Service Bus message context in which the incoming message can be processed");
             Guard.NotNull(correlationInfo, nameof(correlationInfo), "Requires an correlation information to correlate between incoming Azure Service Bus messages");
 
-<<<<<<< HEAD
+            var isSuccessful = false;
+            using (DurationMeasurement measurement = DurationMeasurement.Start())
             using (IServiceScope serviceScope = ServiceProvider.CreateScope())
             {
-                var correlationInfoAccessor = serviceScope.ServiceProvider.GetService<IMessageCorrelationInfoAccessor>();
-                if (correlationInfoAccessor is null)
-                {
-                    Logger.LogTrace("No message correlation configured in Azure Service Bus message router while processing message '{MessageId}'", message.MessageId);
-                    await RouteMessageWithPotentialFallbackCoreAsync(serviceScope.ServiceProvider, messageReceiver, message, messageContext, correlationInfo, cancellationToken);
-                }
-                else
-                {
-                    correlationInfoAccessor.SetCorrelationInfo(correlationInfo);
-                    using (LogContext.Push(new MessageCorrelationInfoEnricher(correlationInfoAccessor)))
-                    {
-                        await RouteMessageWithPotentialFallbackCoreAsync(serviceScope.ServiceProvider, messageReceiver, message, messageContext, correlationInfo, cancellationToken);
-                    }
-                }
-            }
-        }
-
-        private async Task RouteMessageWithPotentialFallbackCoreAsync(
+                try
+                {
+                    var correlationInfoAccessor = serviceScope.ServiceProvider.GetService<IMessageCorrelationInfoAccessor>();
+                    if (correlationInfoAccessor is null)
+                    {
+                        Logger.LogTrace("No message correlation configured in Azure Service Bus message router while processing message '{MessageId}'", message.MessageId);
+                        await TryRouteMessageWithPotentialFallbackAsync(serviceScope.ServiceProvider, messageReceiver, message, messageContext, correlationInfo, cancellationToken);
+                    }
+                    else
+                    {
+                        correlationInfoAccessor.SetCorrelationInfo(correlationInfo);
+                        using (LogContext.Push(new MessageCorrelationInfoEnricher(correlationInfoAccessor)))
+                        {
+                            await TryRouteMessageWithPotentialFallbackAsync(serviceScope.ServiceProvider, messageReceiver, message, messageContext, correlationInfo, cancellationToken);
+                        }
+                    }
+
+                    isSuccessful = true;
+                }
+                finally
+                {
+                    string entityName = messageReceiver?.EntityPath ?? "<not-available>";
+                    string serviceBusNamespace = messageReceiver?.FullyQualifiedNamespace ?? "<not-available>";
+                    Logger.LogServiceBusRequest(serviceBusNamespace, entityName, operationName: null, isSuccessful, measurement, ServiceBusEntityType.Unknown);
+                }
+            }
+        }
+
+        private async Task TryRouteMessageWithPotentialFallbackAsync(
             IServiceProvider serviceProvider,
             ServiceBusReceiver messageReceiver,
             ServiceBusReceivedMessage message,
@@ -240,80 +249,31 @@
             {
                 MessageHandler[] messageHandlers = GetRegisteredMessageHandlers(serviceProvider).ToArray();
                 EnsureAnyMessageHandlerAvailable(messageHandlers);
-=======
-            var isSuccessful = false;
-            using (DurationMeasurement measurement = DurationMeasurement.Start())  
-            {
-                try
-                {
-                    MessageHandler[] messageHandlers = GetRegisteredMessageHandlers().ToArray();
-                    EnsureAnyMessageHandlerAvailable(messageHandlers);
->>>>>>> 51e5cc1b
-
-                    Encoding encoding = messageContext.GetMessageEncodingProperty(Logger);
-                    string messageBody = encoding.GetString(message.Body.ToArray());
-
-                    foreach (MessageHandler messageHandler in messageHandlers)
-                    {
-<<<<<<< HEAD
+
+                Encoding encoding = messageContext.GetMessageEncodingProperty(Logger);
+                string messageBody = encoding.GetString(message.Body.ToArray());
+
+                foreach (MessageHandler messageHandler in messageHandlers)
+                {
+                    MessageResult result = await DeserializeMessageForHandlerAsync(messageBody, messageContext, messageHandler);
+                    if (result.IsSuccess)
+                    {
                         var args = new ProcessMessageEventArgs(message, messageReceiver, cancellationToken);
                         SetServiceBusPropertiesForSpecificOperations(messageHandler, args, messageContext);
 
                         await messageHandler.ProcessMessageAsync(result.DeserializedMessage, messageContext, correlationInfo, cancellationToken);
                         return;
-=======
-                        MessageResult result = await DeserializeMessageForHandlerAsync(messageBody, messageContext, messageHandler);
-                        if (result.IsSuccess)
-                        {
-                            var args = new ProcessMessageEventArgs(message, messageReceiver, cancellationToken);
-                            SetServiceBusPropertiesForSpecificOperations(messageHandler, args, messageContext);
-
-                            await messageHandler.ProcessMessageAsync(result.DeserializedMessage, messageContext, correlationInfo, cancellationToken);
-                            isSuccessful = true; 
-                            return;
-                        }
->>>>>>> 51e5cc1b
-                    }
-
-<<<<<<< HEAD
+                    }
+                }
+
                 EnsureFallbackMessageHandlerAvailable();
                 await TryFallbackProcessMessageAsync(messageBody, messageContext, correlationInfo, cancellationToken);
                 await TryServiceBusFallbackMessageAsync(messageReceiver, message, messageContext, correlationInfo, cancellationToken);
-=======
-                    EnsureFallbackMessageHandlerAvailable();
-                    await TryFallbackProcessMessageAsync(messageBody, messageContext, correlationInfo, cancellationToken);
-                    await TryServiceBusFallbackMessageAsync(messageReceiver, message, messageContext, correlationInfo, cancellationToken);
-                    isSuccessful = true; 
-                }
-                catch (Exception exception)
-                {
-                    Logger.LogCritical(exception, "Unable to process message with ID '{MessageId}'", message.MessageId);
-                    throw;
-                }
-                finally
-                {
-                    string entityName = messageReceiver?.EntityPath ?? "<not-available>";
-                    string serviceBusNamespace = messageReceiver?.FullyQualifiedNamespace ?? "<not-available>";
-                    Logger.LogServiceBusRequest(serviceBusNamespace, entityName, operationName: null, isSuccessful, measurement, ServiceBusEntityType.Unknown);
-                }
->>>>>>> 51e5cc1b
-            }
-        }
-
-        private void EnsureAnyMessageHandlerAvailable(MessageHandler[] messageHandlers)
-        {
-            if (messageHandlers.Length <= 0 && !HasFallbackMessageHandler && !HasAzureServiceBusFallbackHandler)
-            {
-<<<<<<< HEAD
+            }
+            catch (Exception exception)
+            {
                 Logger.LogCritical(exception, "Unable to process message with ID '{MessageId}'", message.MessageId);
                 throw;
-=======
-                throw new InvalidOperationException(
-                    $"Azure Service Bus message pump cannot correctly process the message in the '{nameof(AzureServiceBusMessageContext)}' "
-                    + "because no 'IAzureServiceBusMessageHandler<>' was registered in the dependency injection container. "
-                    + $"Make sure you call the correct 'WithServiceBusMessageHandler' extension on the {nameof(IServiceCollection)} "
-                    + "during the registration of the Azure Service Bus message pump or message router to register a message handler");
->>>>>>> 51e5cc1b
             }
         }
 
@@ -371,18 +331,6 @@
                 {
                     template.SetProcessMessageEventArgs(eventArgs);
                 }
-            }
-        }
-
-        private void EnsureFallbackMessageHandlerAvailable()
-        {
-            if (!HasFallbackMessageHandler && !HasAzureServiceBusFallbackHandler)
-            {
-                throw new InvalidOperationException(
-                    $"Message pump cannot correctly process the message in the '{nameof(AzureServiceBusMessageContext)}' "
-                    + "because none of the registered 'IAzureServiceBusMessageHandler<,>' implementations in the dependency injection container matches the incoming message type and context; "
-                    + $"and no '{nameof(IFallbackMessageHandler)}' or '{nameof(IAzureServiceBusFallbackMessageHandler)}' was registered to fall back to."
-                    + $"Make sure you call the correct '.WithServiceBusMessageHandler' extension on the {nameof(IServiceCollection)} during the registration of the message pump or message router to register a message handler");
             }
         }
 
