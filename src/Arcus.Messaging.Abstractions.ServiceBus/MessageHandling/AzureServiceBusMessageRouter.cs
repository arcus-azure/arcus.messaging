﻿using System;
using System.Linq;
using System.Text;
using System.Threading;
using System.Threading.Tasks;
using Arcus.Messaging.Abstractions.MessageHandling;
using Arcus.Observability.Telemetry.Core;
using Arcus.Messaging.Abstractions.Telemetry;
using Azure.Messaging.ServiceBus;
using GuardNet;
using Microsoft.Extensions.DependencyInjection;
using Microsoft.Extensions.Logging;
using Microsoft.Extensions.Logging.Abstractions;
using Serilog.Context;
using ServiceBusFallbackMessageHandler = Arcus.Messaging.Abstractions.MessageHandling.FallbackMessageHandler<Azure.Messaging.ServiceBus.ServiceBusReceivedMessage, Arcus.Messaging.Abstractions.ServiceBus.AzureServiceBusMessageContext>;

namespace Arcus.Messaging.Abstractions.ServiceBus.MessageHandling
{
    /// <summary>
    /// Represents an <see cref="IMessageRouter"/> that can route Azure Service Bus <see cref="ServiceBusReceivedMessage"/>s.
    /// </summary>
    public class AzureServiceBusMessageRouter : MessageRouter, IAzureServiceBusMessageRouter
    {
        /// <summary>
        /// Initializes a new instance of the <see cref="AzureServiceBusMessageRouter"/> class.
        /// </summary>
        /// <param name="serviceProvider">The service provider instance to retrieve all the <see cref="IAzureServiceBusMessageHandler{TMessage}"/> instances.</param>
        /// <param name="options">The consumer-configurable options to change the behavior of the router.</param>
        /// <param name="logger">The logger instance to write diagnostic trace messages during the routing of the message.</param>
        /// <exception cref="ArgumentNullException">Thrown when the <paramref name="serviceProvider"/> is <c>null</c>.</exception>
        public AzureServiceBusMessageRouter(IServiceProvider serviceProvider, AzureServiceBusMessageRouterOptions options, ILogger<AzureServiceBusMessageRouter> logger)
            : this(serviceProvider, options, (ILogger) logger)
        {
            Guard.NotNull(serviceProvider, nameof(serviceProvider), "Requires an service provider to retrieve the registered message handlers");
        }
        
        /// <summary>
        /// Initializes a new instance of the <see cref="AzureServiceBusMessageRouter"/> class.
        /// </summary>
        /// <param name="serviceProvider">The service provider instance to retrieve all the <see cref="IAzureServiceBusMessageHandler{TMessage}"/> instances.</param>
        /// <param name="options">The consumer-configurable options to change the behavior of the router.</param>
        /// <exception cref="ArgumentNullException">Thrown when the <paramref name="serviceProvider"/> is <c>null</c>.</exception>
        public AzureServiceBusMessageRouter(IServiceProvider serviceProvider, AzureServiceBusMessageRouterOptions options)
            : this(serviceProvider, options, NullLogger.Instance)
        {
            Guard.NotNull(serviceProvider, nameof(serviceProvider), "Requires an service provider to retrieve the registered message handlers");
        }
        
        /// <summary>
        /// Initializes a new instance of the <see cref="AzureServiceBusMessageRouter"/> class.
        /// </summary>
        /// <param name="serviceProvider">The service provider instance to retrieve all the <see cref="IAzureServiceBusMessageHandler{TMessage}"/> instances.</param>
        /// <param name="logger">The logger instance to write diagnostic trace messages during the routing of the message.</param>
        /// <exception cref="ArgumentNullException">Thrown when the <paramref name="serviceProvider"/> is <c>null</c>.</exception>
        public AzureServiceBusMessageRouter(IServiceProvider serviceProvider, ILogger<AzureServiceBusMessageRouter> logger)
            : this(serviceProvider, new AzureServiceBusMessageRouterOptions(), (ILogger) logger)
        {
            Guard.NotNull(serviceProvider, nameof(serviceProvider), "Requires an service provider to retrieve the registered message handlers");
        }
        
        /// <summary>
        /// Initializes a new instance of the <see cref="AzureServiceBusMessageRouter"/> class.
        /// </summary>
        /// <param name="serviceProvider">The service provider instance to retrieve all the <see cref="IAzureServiceBusMessageHandler{TMessage}"/> instances.</param>
        /// <exception cref="ArgumentNullException">Thrown when the <paramref name="serviceProvider"/> is <c>null</c>.</exception>
        public AzureServiceBusMessageRouter(IServiceProvider serviceProvider)
            : this(serviceProvider, new AzureServiceBusMessageRouterOptions(), NullLogger.Instance)
        {
            Guard.NotNull(serviceProvider, nameof(serviceProvider), "Requires an service provider to retrieve the registered message handlers");
        }

        /// <summary>
        /// Initializes a new instance of the <see cref="AzureServiceBusMessageRouter"/> class.
        /// </summary>
        /// <param name="serviceProvider">The service provider instance to retrieve all the <see cref="IAzureServiceBusMessageHandler{TMessage}"/> instances.</param>
        /// <param name="logger">The logger instance to write diagnostic trace messages during the routing of the message.</param>
        /// <exception cref="ArgumentNullException">Thrown when the <paramref name="serviceProvider"/> is <c>null</c>.</exception>
        protected AzureServiceBusMessageRouter(IServiceProvider serviceProvider, ILogger logger)
            : this(serviceProvider, new AzureServiceBusMessageRouterOptions(), logger)
        {
            Guard.NotNull(serviceProvider, nameof(serviceProvider), "Requires an service provider to retrieve the registered message handlers");
        }

        /// <summary>
        /// Initializes a new instance of the <see cref="AzureServiceBusMessageRouter"/> class.
        /// </summary>
        /// <param name="serviceProvider">The service provider instance to retrieve all the <see cref="IAzureServiceBusMessageHandler{TMessage}"/> instances.</param>
        /// <param name="options">The consumer-configurable options to change the behavior of the router.</param>
        /// <param name="logger">The logger instance to write diagnostic trace messages during the routing of the message.</param>
        /// <exception cref="ArgumentNullException">Thrown when the <paramref name="serviceProvider"/> is <c>null</c>.</exception>
        protected AzureServiceBusMessageRouter(IServiceProvider serviceProvider, AzureServiceBusMessageRouterOptions options, ILogger logger)
            : base(serviceProvider, options, logger ?? NullLogger<AzureServiceBusMessageRouter>.Instance)
        {
            Guard.NotNull(serviceProvider, nameof(serviceProvider), "Requires an service provider to retrieve the registered message handlers");

            ServiceBusOptions = options;
        }

        /// <summary>
        /// Gets the consumer-configurable options to change the behavior of the Azure Service Bus router.
        /// </summary>
        protected AzureServiceBusMessageRouterOptions ServiceBusOptions { get; }
        
        /// <summary>
        /// Gets the flag indicating whether or not the router has an registered <see cref="IAzureServiceBusFallbackMessageHandler"/> instance.
        /// </summary>
        [Obsolete("Use the " + nameof(GetAvailableFallbackMessageHandlersByContext) + " instead to determine whether a fallback message handler is available for your message context")]
        protected bool HasAzureServiceBusFallbackHandler => 
            throw new NotImplementedException(
                "Because the message handlers are now registered within the scope of the message pump/router, " 
                + "determining whether a fallback message handler is available or not is only possible when providing a Job ID to identify the message pump/router, " 
                + $"please use the {nameof(GetAvailableFallbackMessageHandlersByContext)} to determine the available fallback message handlers for your message context");

        /// <summary>
        /// Handle a new <paramref name="message"/> that was received by routing them through registered <see cref="IMessageHandler{TMessage,TMessageContext}"/>s
        /// and optionally through an registered <see cref="IFallbackMessageHandler"/> if none of the message handlers were able to process the <paramref name="message"/>.
        /// </summary>
        /// <param name="message">The message that was received.</param>
        /// <param name="messageContext">The context providing more information concerning the processing.</param>
        /// <param name="correlationInfo">The information concerning correlation of telemetry and processes by using a variety of unique identifiers.</param>
        /// <param name="cancellationToken">The token to cancel the message processing.</param>
        /// <exception cref="ArgumentNullException">
        ///     Thrown when the <paramref name="message"/>, <paramref name="messageContext"/>, or <paramref name="correlationInfo"/> is <c>null</c>.
        /// </exception>
        /// <exception cref="InvalidOperationException">Thrown when no message handlers or none matching message handlers are found to process the message.</exception>
        public override async Task RouteMessageAsync<TMessageContext>(
            string message,
            TMessageContext messageContext,
            MessageCorrelationInfo correlationInfo,
            CancellationToken cancellationToken)
        {
            var isSuccessful = false;
            using (DurationMeasurement measurement = DurationMeasurement.Start())
            {
                try
                {
                    await base.RouteMessageAsync(message, messageContext, correlationInfo, cancellationToken);
                    isSuccessful = true;
                }
                finally
                {
                    Logger.LogServiceBusRequest(
                        serviceBusNamespace: "<not-available>", 
                        entityName: "<not-available>", 
                        Options.Telemetry.OperationName, 
                        isSuccessful, 
                        measurement, 
                        ServiceBusEntityType.Unknown);
                }
            }
        }

        /// <summary>
        /// Handle a new <paramref name="message"/> that was received by routing them through registered <see cref="IAzureServiceBusMessageHandler{TMessage}"/>s
        /// and optionally through an registered <see cref="IFallbackMessageHandler"/> or <see cref="IAzureServiceBusFallbackMessageHandler"/>
        /// if none of the message handlers were able to process the <paramref name="message"/>.
        /// </summary>
        /// <param name="message">The incoming message that needs to be routed through registered message handlers.</param>
        /// <param name="messageContext">The context in which the <paramref name="message"/> should be processed.</param>
        /// <param name="correlationInfo">The information concerning correlation of telemetry and processes by using a variety of unique identifiers.</param>
        /// <param name="cancellationToken">The token to cancel the message processing.</param>
        /// <remarks>
        ///     Note that registered <see cref="IAzureServiceBusMessageHandler{TMessage}"/>s with specific Azure Service Bus operations (dead-letter, complete...),
        ///     will not be able to call those operations without an <see cref="ServiceBusReceiver"/>.
        ///     Use the <see cref="RouteMessageAsync(ServiceBusReceiver,ServiceBusReceivedMessage,AzureServiceBusMessageContext,MessageCorrelationInfo,CancellationToken)"/> instead.
        /// </remarks>
        /// <exception cref="ArgumentNullException">
        ///     Thrown when the <paramref name="message"/>, <paramref name="messageContext"/>, or <paramref name="correlationInfo"/> is <c>null</c>.
        /// </exception>
        /// <exception cref="InvalidOperationException">Thrown when no message handlers or none matching message handlers are found to process the message.</exception>
        public async Task RouteMessageAsync(
            ServiceBusReceivedMessage message,
            AzureServiceBusMessageContext messageContext,
            MessageCorrelationInfo correlationInfo,
            CancellationToken cancellationToken)
        {
            Guard.NotNull(message, nameof(message), "Requires an Azure Service Bus message to be processed by the registered message handlers");
            Guard.NotNull(messageContext, nameof(messageContext), "Requires an Azure Service Bus message context in which the incoming message can be processed");
            Guard.NotNull(correlationInfo, nameof(correlationInfo), "Requires an correlation information to correlate between incoming Azure Service Bus messages");

            await RouteMessageWithPotentialFallbackAsync(
                messageReceiver: null,
                message: message,
                messageContext: messageContext,
                correlationInfo: correlationInfo,
                cancellationToken: cancellationToken);
        }

        /// <summary>
        /// Handle a new <paramref name="message"/> that was received by routing them through registered <see cref="IAzureServiceBusMessageHandler{TMessage}"/>s
        /// and optionally through an registered <see cref="IFallbackMessageHandler"/> or <see cref="IAzureServiceBusFallbackMessageHandler"/>
        /// if none of the message handlers were able to process the <paramref name="message"/>.
        /// </summary>
        /// <param name="messageReceiver">
        ///     The receiver that can call operations (dead letter, complete...) on an Azure Service Bus <see cref="ServiceBusReceivedMessage"/>;
        ///     used within <see cref="AzureServiceBusMessageHandler{TMessage}"/>s or <see cref="AzureServiceBusFallbackMessageHandler"/>s.
        /// </param>
        /// <param name="message">The incoming message that needs to be routed through registered message handlers.</param>
        /// <param name="messageContext">The context in which the <paramref name="message"/> should be processed.</param>
        /// <param name="correlationInfo">The information concerning correlation of telemetry and processes by using a variety of unique identifiers.</param>
        /// <param name="cancellationToken">The token to cancel the message processing.</param>
        /// <exception cref="ArgumentNullException">
        ///     Thrown when the <paramref name="messageReceiver"/>, <paramref name="message"/>, <paramref name="messageContext"/>, or <paramref name="correlationInfo"/> is <c>null</c>.
        /// </exception>
        /// <exception cref="InvalidOperationException">Thrown when no message handlers or none matching message handlers are found to process the message.</exception>
        public async Task RouteMessageAsync(
            ServiceBusReceiver messageReceiver,
            ServiceBusReceivedMessage message,
            AzureServiceBusMessageContext messageContext,
            MessageCorrelationInfo correlationInfo,
            CancellationToken cancellationToken)
        {
            Guard.NotNull(messageReceiver, nameof(messageReceiver), "Requires an Azure Service Bus message receiver while processing the message, so message handlers can call Azure Service Bus specific operations");
            Guard.NotNull(message, nameof(message), "Requires an Azure Service Bus message to be processed by the registered message handlers");
            Guard.NotNull(messageContext, nameof(messageContext), "Requires an Azure Service Bus message context in which the incoming message can be processed");
            Guard.NotNull(correlationInfo, nameof(correlationInfo), "Requires an correlation information to correlate between incoming Azure Service Bus messages");

            await RouteMessageWithPotentialFallbackAsync(messageReceiver, message, messageContext, correlationInfo, cancellationToken);
        }

        /// <summary>
        /// Handle a new <paramref name="message"/> that was received by routing them through registered <see cref="IAzureServiceBusMessageHandler{TMessage}"/>s
        /// and optionally through an registered <see cref="IFallbackMessageHandler"/> or <see cref="IAzureServiceBusFallbackMessageHandler"/>
        /// if none of the message handlers were able to process the <paramref name="message"/>.
        /// </summary>
        /// <param name="messageReceiver">
        ///     The receiver that can call operations (dead letter, complete...) on an Azure Service Bus <see cref="ServiceBusReceivedMessage"/>;
        ///     used within <see cref="AzureServiceBusMessageHandler{TMessage}"/>s or <see cref="AzureServiceBusFallbackMessageHandler"/>s.
        /// </param>
        /// <param name="message">The incoming message that needs to be routed through registered message handlers.</param>
        /// <param name="messageContext">The context in which the <paramref name="message"/> should be processed.</param>
        /// <param name="correlationInfo">The information concerning correlation of telemetry and processes by using a variety of unique identifiers.</param>
        /// <param name="cancellationToken">The token to cancel the message processing.</param>
        /// <exception cref="ArgumentNullException">
        ///     Thrown when the <paramref name="messageReceiver"/>, <paramref name="message"/>, <paramref name="messageContext"/>, or <paramref name="correlationInfo"/> is <c>null</c>.
        /// </exception>
        /// <exception cref="InvalidOperationException">Thrown when no message handlers or none matching message handlers are found to process the message.</exception>
        protected async Task RouteMessageWithPotentialFallbackAsync(
            ServiceBusReceiver messageReceiver,
            ServiceBusReceivedMessage message,
            AzureServiceBusMessageContext messageContext,
            MessageCorrelationInfo correlationInfo,
            CancellationToken cancellationToken)
        {
            Guard.NotNull(message, nameof(message), "Requires an Azure Service Bus message to be processed by the registered message handlers");
            Guard.NotNull(messageContext, nameof(messageContext), "Requires an Azure Service Bus message context in which the incoming message can be processed");
            Guard.NotNull(correlationInfo, nameof(correlationInfo), "Requires an correlation information to correlate between incoming Azure Service Bus messages");

            var isSuccessful = false;
            using (DurationMeasurement measurement = DurationMeasurement.Start())
            using (IServiceScope serviceScope = ServiceProvider.CreateScope())
            using (LogContext.Push(new MessageCorrelationInfoEnricher(correlationInfo, Options.CorrelationEnricher)))
            {
                try
                {
                    var accessor = serviceScope.ServiceProvider.GetService<IMessageCorrelationInfoAccessor>();
                    accessor?.SetCorrelationInfo(correlationInfo);

                    await TryRouteMessageWithPotentialFallbackAsync(serviceScope.ServiceProvider, messageReceiver, message, messageContext, correlationInfo, cancellationToken);
                    isSuccessful = true;
                }
                finally
                {
                    string entityName = messageReceiver?.EntityPath ?? "<not-available>";
                    string serviceBusNamespace = messageReceiver?.FullyQualifiedNamespace ?? "<not-available>";
<<<<<<< HEAD
                    Logger.LogServiceBusRequest(serviceBusNamespace, entityName, operationName: null, isSuccessful, measurement, messageContext.EntityType);
=======
                    Logger.LogServiceBusRequest(serviceBusNamespace, entityName, Options.Telemetry.OperationName, isSuccessful, measurement, ServiceBusEntityType.Unknown);
>>>>>>> 488ea6cb
                }
            }
        }

        private async Task TryRouteMessageWithPotentialFallbackAsync(
            IServiceProvider serviceProvider,
            ServiceBusReceiver messageReceiver,
            ServiceBusReceivedMessage message,
            AzureServiceBusMessageContext messageContext,
            MessageCorrelationInfo correlationInfo,
            CancellationToken cancellationToken)
        {
            try
            {
                MessageHandler[] messageHandlers = GetRegisteredMessageHandlers(serviceProvider).ToArray();
                EnsureAnyMessageHandlerAvailable(messageHandlers, messageContext);

                Encoding encoding = messageContext.GetMessageEncodingProperty(Logger);
                string messageBody = encoding.GetString(message.Body.ToArray());

                foreach (MessageHandler messageHandler in messageHandlers)
                {
                    MessageResult result = await DeserializeMessageForHandlerAsync(messageBody, messageContext, messageHandler);
                    if (result.IsSuccess)
                    {
                        var args = new ProcessMessageEventArgs(message, messageReceiver, cancellationToken);
                        SetServiceBusPropertiesForSpecificOperations(messageHandler, args, messageContext);

                        bool isProcessed = await messageHandler.ProcessMessageAsync(result.DeserializedMessage, messageContext, correlationInfo, cancellationToken);
                        if (!isProcessed)
                        {
                            continue;
                        }

                        return;
                    }
                }

                EnsureFallbackMessageHandlerAvailable(messageContext);
                await TryFallbackProcessMessageAsync(messageBody, messageContext, correlationInfo, cancellationToken);
                await TryServiceBusFallbackMessageAsync(messageReceiver, message, messageContext, correlationInfo, cancellationToken);
            }
            catch (Exception exception)
            {
                Logger.LogCritical(exception, "Unable to process message with ID '{MessageId}'", message.MessageId);
                throw;
            }
        }

        private void EnsureAnyMessageHandlerAvailable(MessageHandler[] messageHandlers, AzureServiceBusMessageContext messageContext)
        {
            ServiceBusFallbackMessageHandler[] serviceBusFallbackHandlers = 
                GetAvailableFallbackMessageHandlersByContext<ServiceBusReceivedMessage, AzureServiceBusMessageContext>(messageContext);

            FallbackMessageHandler<string, MessageContext>[] generalFallbackHandlers = 
                GetAvailableFallbackMessageHandlersByContext<string, MessageContext>(messageContext);

            if (messageHandlers.Length <= 0 && serviceBusFallbackHandlers.Length <= 0 && generalFallbackHandlers.Length <= 0)
            {
                throw new InvalidOperationException(
                    $"Azure Service Bus message router cannot correctly process the message in the '{nameof(AzureServiceBusMessageContext)}' "
                    + "because no 'IAzureServiceBusMessageHandler<>' was registered in the dependency injection container. "
                    + $"Make sure you call the correct 'WithServiceBusMessageHandler' extension on the {nameof(IServiceCollection)} "
                    + "during the registration of the Azure Service Bus message pump or message router to register a message handler");
            }
        }

        private void EnsureFallbackMessageHandlerAvailable(AzureServiceBusMessageContext messageContext)
        {
            ServiceBusFallbackMessageHandler[] serviceBusFallbackHandlers = 
                GetAvailableFallbackMessageHandlersByContext<ServiceBusReceivedMessage, AzureServiceBusMessageContext>(messageContext);

            FallbackMessageHandler<string, MessageContext>[] generalFallbackHandlers = 
                GetAvailableFallbackMessageHandlersByContext<string, MessageContext>(messageContext);

            if (serviceBusFallbackHandlers.Length <= 0 && generalFallbackHandlers.Length <= 0)
            {
                throw new InvalidOperationException(
                    $"Azure Service Bus message router cannot correctly process the message in the '{nameof(AzureServiceBusMessageContext)}' "
                    + "because none of the registered 'IAzureServiceBusMessageHandler<,>' implementations in the dependency injection container matches the incoming message type and context; "
                    + $"and no '{nameof(IFallbackMessageHandler)}' or '{nameof(IAzureServiceBusFallbackMessageHandler)}' was registered to fall back to."
                    + $"Make sure you call the correct '.WithServiceBusMessageHandler' extension on the {nameof(IServiceCollection)} during the registration of the message pump or message router to register a message handler");
            }
        }

        /// <summary>
        /// Sets the Azure Service Bus properties on registered <see cref="IAzureServiceBusMessageHandler{TMessage}"/>s
        /// that implements the <see cref="AzureServiceBusMessageHandler{TMessage}"/> for calling specific Service Bus operations during the message processing.
        /// </summary>
        /// <param name="messageHandler">The message handler on which the Service Bus properties should be set.</param>
        /// <param name="eventArgs">The event args of the incoming Service Bus message.</param>
        /// <param name="messageContext">The context in which the received Service Bus message is processed.</param>
        /// <exception cref="ArgumentNullException">Thrown when the <paramref name="messageHandler"/> or <paramref name="messageContext"/> is <c>null</c>.</exception>
        protected void SetServiceBusPropertiesForSpecificOperations(
            MessageHandler messageHandler,
            ProcessMessageEventArgs eventArgs,
            AzureServiceBusMessageContext messageContext)
        {
            Guard.NotNull(messageHandler, nameof(messageHandler), "Requires an Azure Service Bus message handler to set the specific Service Bus properties");
            Guard.NotNull(messageContext, nameof(messageContext), "Requires an Azure Service Bus message context in which the incoming message can be processed");
            
            object messageHandlerInstance = messageHandler.GetMessageHandlerInstance();
            Type messageHandlerType = messageHandlerInstance.GetType();

            if (messageHandlerInstance is AzureServiceBusMessageHandlerTemplate template)
            {
                if (eventArgs is null)
                {
                    Logger.LogWarning("Message handler '{MessageHandlerType}' uses specific Azure Service Bus operations, but is not able to be configured during message routing because the message router didn't receive a Azure Service Bus message receiver; use other '{RouteMessageOverload}' method overload", messageHandlerType.Name, nameof(RouteMessageAsync));
                }
                else
                {
                    template.SetProcessMessageEventArgs(eventArgs);
                }
            }
        }

        /// <summary>
        /// Tries to process the unhandled <paramref name="message"/> through an potential registered <see cref="IAzureServiceBusFallbackMessageHandler"/> instance.
        /// </summary>
        /// <param name="messageReceiver">
        ///     The instance that can receive Azure Service Bus <see cref="ServiceBusReceivedMessage"/>; used within <see cref="IAzureServiceBusFallbackMessageHandler"/>s with Azure Service Bus specific operations.
        /// </param>
        /// <param name="message">The message that was received by the <paramref name="messageReceiver"/>.</param>
        /// <param name="messageContext">The context in which the <paramref name="message"/> should be processed.</param>
        /// <param name="correlationInfo">The information concerning correlation of telemetry and processes by using a variety of unique identifiers.</param>
        /// <param name="cancellationToken">The token to cancel the message processing.</param>
        /// <exception cref="ArgumentNullException">
        ///     Thrown when the <paramref name="messageReceiver"/>, <paramref name="message"/>, <paramref name="messageContext"/>, or <paramref name="correlationInfo"/> is <c>null</c>.
        /// </exception>
        protected async Task TryServiceBusFallbackMessageAsync(
            ServiceBusReceiver messageReceiver,
            ServiceBusReceivedMessage message,
            AzureServiceBusMessageContext messageContext,
            MessageCorrelationInfo correlationInfo,
            CancellationToken cancellationToken)
        {
            Guard.NotNull(message, nameof(message), "Requires an Azure Service Bus message to be processed by the registered fallback message handler");
            Guard.NotNull(messageContext, nameof(messageContext), "Requires an Azure Service Bus message context in which the incoming message can be processed");
            Guard.NotNull(correlationInfo, nameof(correlationInfo), "Requires an correlation information to correlate between incoming Azure Service Bus messages");

            ServiceBusFallbackMessageHandler[] fallbackHandlers = 
                GetAvailableFallbackMessageHandlersByContext<ServiceBusReceivedMessage, AzureServiceBusMessageContext>(messageContext);
            
            if (fallbackHandlers.Length <= 0)
            {
                Logger.LogTrace("No Azure Service Bus message handlers found within message context (JobId: {JobId})", messageContext.JobId);
                return;
            }

            foreach (ServiceBusFallbackMessageHandler handler in fallbackHandlers)
            {
                if (handler.MessageHandlerInstance is AzureServiceBusMessageHandlerTemplate template)
                {
                    if (messageReceiver is null)
                    {
                        Logger.LogWarning("Fallback message handler '{MessageHandlerType}' uses specific Azure Service Bus operations, but is unable to be configured during message routing because the message router didn't receive a Azure Service Bus message receiver; use other '{MethodName}' method overload", handler.MessageHandlerType.Name, nameof(RouteMessageAsync));
                    }
                    else
                    {
                        var args = new ProcessMessageEventArgs(message, messageReceiver, cancellationToken);
                        template.SetProcessMessageEventArgs(args);
                    }
                }

                string fallbackMessageHandlerTypeName = handler.MessageHandlerType.Name;
                Logger.LogTrace("Fallback on registered '{FallbackMessageHandlerType}' because none of the message handlers were able to process the message", fallbackMessageHandlerTypeName); 
                
                bool result = await handler.ProcessMessageAsync(message, messageContext, correlationInfo, cancellationToken);
                if (result)
                {
                    Logger.LogTrace("Fallback message handler '{FallbackMessageHandlerType}' has processed the message", fallbackMessageHandlerTypeName);
                    break;
                }

                Logger.LogTrace("Fallback message handler '{FallbackMessageHandlerType}' was not able to process the message", fallbackMessageHandlerTypeName);
            }
        }
    }
}<|MERGE_RESOLUTION|>--- conflicted
+++ resolved
@@ -263,11 +263,7 @@
                 {
                     string entityName = messageReceiver?.EntityPath ?? "<not-available>";
                     string serviceBusNamespace = messageReceiver?.FullyQualifiedNamespace ?? "<not-available>";
-<<<<<<< HEAD
-                    Logger.LogServiceBusRequest(serviceBusNamespace, entityName, operationName: null, isSuccessful, measurement, messageContext.EntityType);
-=======
-                    Logger.LogServiceBusRequest(serviceBusNamespace, entityName, Options.Telemetry.OperationName, isSuccessful, measurement, ServiceBusEntityType.Unknown);
->>>>>>> 488ea6cb
+                    Logger.LogServiceBusRequest(serviceBusNamespace, entityName, Options.Telemetry.OperationName, isSuccessful, measurement, messageContext.EntityType);
                 }
             }
         }
