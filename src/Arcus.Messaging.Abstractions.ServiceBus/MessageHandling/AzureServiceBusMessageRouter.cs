--- conflicted
+++ resolved
@@ -152,14 +152,6 @@
                     MessageResult result = await DeserializeMessageForHandlerAsync(messageBody, messageContext, messageHandler);
                     if (result.IsSuccess)
                     {
-<<<<<<< HEAD
-#pragma warning disable CS0618 // Type or member is obsolete: Azure Service bus-specific message handler templates will be removed in v3.0.
-                        var args = new ProcessMessageEventArgs(message, messageReceiver, cancellationToken);
-                        SetServiceBusPropertiesForSpecificOperations(messageHandler, args, messageContext);
-#pragma warning restore CS0618 // Type or member is obsolete
-
-=======
->>>>>>> 3d073e54
                         bool isProcessed = await messageHandler.ProcessMessageAsync(result.DeserializedMessage, messageContext, correlationInfo, cancellationToken);
 
                         hasGoneThroughMessageHandler = true;
@@ -176,29 +168,8 @@
                     return MessageProcessingResult.Failure(message.MessageId, MatchedHandlerFailed, "Failed to process Azure Service Bus message in pump as the matched handler did not successfully processed the message and no fallback message handlers were configured");
                 }
 
-<<<<<<< HEAD
-                if (!hasGoneThroughMessageHandler && !fallbackAvailable)
-                {
-                    await DeadLetterMessageNoHandlerMatchedAsync(messageContext);
-                    return MessageProcessingResult.Failure(message.MessageId, CannotFindMatchedHandler, "Failed to process message in pump as no message handler was matched against the message and no fallback message handlers were configured");
-                }
-
-#pragma warning disable CS0618 // Type or member is obsolete: general message routing will be removed in v3.0.
-                bool isProcessedByGeneralFallback = await TryFallbackProcessMessageAsync(messageBody, messageContext, correlationInfo, cancellationToken);
-#pragma warning restore CS0618 // Type or member is obsolete
-                if (isProcessedByGeneralFallback)
-                {
-                    return MessageProcessingResult.Success(message.MessageId);
-                }
-
-#pragma warning disable CS0618 // Type or member is obsolete: fallback message handling will be removed in v3.0.
-                return await TryServiceBusFallbackMessageAsync(messageReceiver, message, messageContext, correlationInfo, cancellationToken);
-#pragma warning restore CS0618 // Type or member is obsolete
-
-=======
-                await DeadLetterMessageNoHandlerMatchedAsync(messageReceiver, message, messageContext);
+                await DeadLetterMessageNoHandlerMatchedAsync(messageContext);
                 return MessageProcessingResult.Failure(message.MessageId, CannotFindMatchedHandler, "Failed to process Azure Service Bus message in pump as no message handler was matched against the message");
->>>>>>> 3d073e54
             }
             catch (Exception exception)
             {
