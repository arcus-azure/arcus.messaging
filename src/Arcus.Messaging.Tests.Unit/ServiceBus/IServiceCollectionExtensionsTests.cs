--- conflicted
+++ resolved
@@ -606,48 +606,6 @@
         }
 
         [Fact]
-<<<<<<< HEAD
-        public void WithServiceBusMessageHandler_WithoutImplementationFactoryWithContextFilter_Throws()
-=======
-        public void WithServiceBusMessageHandler_WithoutImplementationFactoryWithBodyFilter_Throws()
->>>>>>> e00fb249
-        {
-            // Arrange
-            var collection = new ServiceBusMessageHandlerCollection(new ServiceCollection());
-
-            // Act / Assert
-            Assert.ThrowsAny<ArgumentException>(
-                () => collection.WithServiceBusMessageHandler<TestServiceBusMessageHandler, TestMessage>(
-                    implementationFactory: null,
-<<<<<<< HEAD
-                    messageContextFilter: context => true));
-        }
-
-        [Fact]
-        public void WithServiceBusMessageHandler_WithImplementationFactoryWithoutContextFilter_Throws()
-=======
-                    messageBodyFilter: body => true));
-        }
-
-        [Fact]
-        public void WithServiceBusMessageHandler_WithImplementationFactoryWithoutBodyFilter_Throws()
->>>>>>> e00fb249
-        {
-            // Arrange
-            var collection = new ServiceBusMessageHandlerCollection(new ServiceCollection());
-
-            // Act / Assert
-            Assert.ThrowsAny<ArgumentException>(
-                () => collection.WithServiceBusMessageHandler<TestServiceBusMessageHandler, TestMessage>(
-                    implementationFactory: serviceProvider => new TestServiceBusMessageHandler(),
-<<<<<<< HEAD
-                    messageContextFilter: null));
-=======
-                    messageBodyFilter: null));
->>>>>>> e00fb249
-        }
-
-        [Fact]
         public void WithServiceBusMessageHandler_WithoutImplementationFactoryWithContextFilterWithBodyFilter_Throws()
         {
             // Arrange
