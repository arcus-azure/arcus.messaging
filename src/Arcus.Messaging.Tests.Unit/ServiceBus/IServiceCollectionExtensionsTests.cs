--- conflicted
+++ resolved
@@ -23,17 +23,10 @@
             services.AddSingleton(serviceProvider => Mock.Of<ILogger>());
 
             // Act
-<<<<<<< HEAD
             IServiceCollection result = 
                 services.AddServiceBusTopicMessagePump(
                     "topic name", "subscription name", "secret name", options => options.AutoComplete = true);
             
-=======
-            IServiceCollection result =
-                services.AddServiceBusTopicMessagePump<EmptyMessagePump>(
-                    "subscription name", "secret name", configureMessagePump: options => options.AutoComplete = true);
-
->>>>>>> 6a05eead
             // Assert
             Assert.NotNull(result);
             ServiceProvider provider = result.BuildServiceProvider();
@@ -57,13 +50,8 @@
             services.AddSingleton(serviceProvider => Mock.Of<ILogger>());
 
             // Act
-<<<<<<< HEAD
             IServiceCollection result = 
                 services.AddServiceBusTopicMessagePump(
-=======
-            IServiceCollection result =
-                services.AddServiceBusTopicMessagePump<EmptyMessagePump>(
->>>>>>> 6a05eead
                     "topic name", "subscription name", "secret name", configureMessagePump: options => options.AutoComplete = true);
 
             // Assert
