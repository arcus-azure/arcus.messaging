﻿using System;
using Arcus.Messaging.Abstractions.ServiceBus.MessageHandling;
using Arcus.Messaging.Tests.Unit.Fixture;
using Microsoft.Extensions.DependencyInjection;
using Xunit;

namespace Arcus.Messaging.Tests.Unit.ServiceBus
{
    // ReSharper disable once InconsistentNaming
    public class IServiceCollectionExtensionsTests
    {
        [Fact]
<<<<<<< HEAD
        public async Task AddServiceBusTopicMessagePump_WithSubscriptionNameIndirectSecretProvider_WiresUpCorrectly()
        {
            // Arrange
            var services = new ServiceCollection();
            var spySecretProvider = new Mock<ISecretProvider>();
            services.AddSingleton(serviceProvider => spySecretProvider.Object);
            services.AddSingleton(serviceProvider => Mock.Of<IConfiguration>());
            services.AddLogging();

            // Act
            ServiceBusMessageHandlerCollection result =
                services.AddServiceBusTopicMessagePump(
                    "topic name", "subscription name", "secret name", options =>
                    {
                        options.AutoComplete = true;
                        options.TopicSubscription = TopicSubscription.Automatic;
                    });

            // Assert
            Assert.NotNull(result);
            ServiceProvider provider = result.Services.BuildServiceProvider();

            var messagePump = provider.GetService<IHostedService>();
            Assert.IsType<AzureServiceBusMessagePump>(messagePump);

            await Assert.ThrowsAnyAsync<Exception>(() => messagePump.StartAsync(CancellationToken.None));
            spySecretProvider.Verify(spy => spy.GetRawSecretAsync("secret name"), Times.Once);
        }

        [Fact]
        public void AddServiceBusTopicMessagePump_WithCustomJobId_Succeeds()
        {
            // Arrange
            var services = new ServiceCollection();
            var spySecretProvider = new Mock<ISecretProvider>();
            services.AddSingleton(serviceProvider => spySecretProvider.Object);
            services.AddSingleton(serviceProvider => Mock.Of<IConfiguration>());
            services.AddLogging();
            string jobId = Guid.NewGuid().ToString();

            // Act
            ServiceBusMessageHandlerCollection result =
                services.AddServiceBusTopicMessagePump(
                    "topic name", "subscription name", "secret name", options => options.JobId = jobId);

            // Assert
            Assert.NotNull(result);
            IServiceProvider provider = result.Services.BuildServiceProvider();

            var messagePump = provider.GetService<IHostedService>();
            Assert.IsType<AzureServiceBusMessagePump>(messagePump);
            Assert.Equal(jobId, result.JobId);
        }

        [Fact]
        public async Task AddServiceBusTopicMessagePump_WithTopicNameAndSubscriptionNameIndirectSecretProvider_WiresUpCorrectly()
        {
            // Arrange
            var services = new ServiceCollection();
            var spySecretProvider = new Mock<ISecretProvider>();
            services.AddSingleton(serviceProvider => spySecretProvider.Object);
            services.AddSingleton(serviceProvider => Mock.Of<IConfiguration>());
            services.AddLogging();

            // Act
            ServiceBusMessageHandlerCollection result =
                services.AddServiceBusTopicMessagePump(
                    "topic name", "subscription name", "secret name", configureMessagePump: options =>
                    {
                        options.AutoComplete = true;
                        options.TopicSubscription = TopicSubscription.Automatic;
                    });

            // Assert
            // Assert
            Assert.NotNull(result);
            ServiceProvider provider = result.Services.BuildServiceProvider();

            var messagePump = provider.GetService<IHostedService>();
            Assert.IsType<AzureServiceBusMessagePump>(messagePump);

            await Assert.ThrowsAnyAsync<Exception>(() => messagePump.StartAsync(CancellationToken.None));
            spySecretProvider.Verify(spy => spy.GetRawSecretAsync("secret name"), Times.Once);
        }

        [Fact]
        public void AddServiceBusTopicMessagePump_WithSubscriptionNameConfig_RegistersDedicatedCorrelation()
        {
            // Arrange
            var services = new ServiceCollection();
            services.AddSingleton(Mock.Of<ISecretProvider>());
            services.AddSingleton(Mock.Of<IConfiguration>());
            services.AddLogging();

            // Act
            ServiceBusMessageHandlerCollection result =
                services.AddServiceBusTopicMessagePump("subscription name", (IConfiguration config) => null);

            // Assert
            Assert.NotNull(result);
            IServiceProvider provider = result.Services.BuildServiceProvider();
            Assert.NotNull(provider.GetService<IMessageCorrelationInfoAccessor>());
        }

        [Fact]
        public void AddServiceBusTopicMessagePump_WithSubscriptionNameSecretProvider_RegistersDedicatedCorrelation()
        {
            // Arrange
            var services = new ServiceCollection();
            services.AddSingleton(Mock.Of<ISecretProvider>());
            services.AddSingleton(Mock.Of<IConfiguration>());
            services.AddLogging();

            // Act
            ServiceBusMessageHandlerCollection result =
                services.AddServiceBusTopicMessagePump("subscription name", (ISecretProvider secretProvider) => null);

            // Assert
            Assert.NotNull(result);
            IServiceProvider provider = result.Services.BuildServiceProvider();
            Assert.NotNull(provider.GetService<IMessageCorrelationInfoAccessor>());
        }

        [Fact]
        public void AddServiceBusTopicMessagePump_WithSubscriptionNameSecretName_RegistersDedicatedCorrelation()
        {
            // Arrange
            var services = new ServiceCollection();
            services.AddSingleton(Mock.Of<ISecretProvider>());
            services.AddSingleton(Mock.Of<IConfiguration>());
            services.AddLogging();

            // Act
            ServiceBusMessageHandlerCollection result =
                services.AddServiceBusTopicMessagePump("subscription name", "secret name");

            // Assert
            Assert.NotNull(result);
            IServiceProvider provider = result.Services.BuildServiceProvider();
            Assert.NotNull(provider.GetService<IMessageCorrelationInfoAccessor>());
        }

        [Fact]
        public void AddServiceBusTopicMessagePump_WithTopicNameSubscriptionNameConfig_RegistersDedicatedCorrelation()
        {
            // Arrange
            var services = new ServiceCollection();
            services.AddSingleton(Mock.Of<ISecretProvider>());
            services.AddSingleton(Mock.Of<IConfiguration>());
            services.AddLogging();

            // Act
            ServiceBusMessageHandlerCollection result =
                services.AddServiceBusTopicMessagePump("topic name", "subscription name", (IConfiguration config) => null);

            // Assert
            Assert.NotNull(result);
            IServiceProvider provider = result.Services.BuildServiceProvider();
            Assert.NotNull(provider.GetService<IMessageCorrelationInfoAccessor>());
        }

        [Fact]
        public void AddServiceBusTopicMessagePump_WithTopicNameSubscriptionNameSecretProvider_RegistersDedicatedCorrelation()
        {
            // Arrange
            var services = new ServiceCollection();
            services.AddSingleton(Mock.Of<ISecretProvider>());
            services.AddSingleton(Mock.Of<IConfiguration>());
            services.AddLogging();

            // Act
            ServiceBusMessageHandlerCollection result =
                services.AddServiceBusTopicMessagePump("topic name", "subscription name", (ISecretProvider secretProvider) => null);

            // Assert
            Assert.NotNull(result);
            IServiceProvider provider = result.Services.BuildServiceProvider();
            Assert.NotNull(provider.GetService<IMessageCorrelationInfoAccessor>());
        }

        [Fact]
        public void AddServiceBusTopicMessagePump_WithTopicNameSubscriptionNameSecretName_RegistersDedicatedCorrelation()
        {
            // Arrange
            var services = new ServiceCollection();
            services.AddSingleton(Mock.Of<ISecretProvider>());
            services.AddSingleton(Mock.Of<IConfiguration>());
            services.AddLogging();

            // Act
            ServiceBusMessageHandlerCollection result =
                services.AddServiceBusTopicMessagePump("topic name", "subscription name", "secret name");

            // Assert
            Assert.NotNull(result);
            IServiceProvider provider = result.Services.BuildServiceProvider();
            Assert.NotNull(provider.GetService<IMessageCorrelationInfoAccessor>());
        }

        [Fact]
        public void AddServiceBusTopicMessagePumpWithPrefix_WithSubscriptionNameConfig_RegistersDedicatedCorrelation()
        {
            // Arrange
            var services = new ServiceCollection();
            services.AddSingleton(Mock.Of<ISecretProvider>());
            services.AddSingleton(Mock.Of<IConfiguration>());
            services.AddLogging();

            // Act
            ServiceBusMessageHandlerCollection result =
                services.AddServiceBusTopicMessagePumpWithPrefix("subscription prefix", (IConfiguration config) => null);

            // Assert
            Assert.NotNull(result);
            IServiceProvider provider = result.Services.BuildServiceProvider();
            Assert.NotNull(provider.GetService<IMessageCorrelationInfoAccessor>());
        }

        [Fact]
        public void AddServiceBusTopicMessagePumpWithPrefix_WithSubscriptionNameSecretProvider_RegistersDedicatedCorrelation()
        {
            // Arrange
            var services = new ServiceCollection();
            services.AddSingleton(Mock.Of<ISecretProvider>());
            services.AddSingleton(Mock.Of<IConfiguration>());
            services.AddLogging();

            // Act
            ServiceBusMessageHandlerCollection result =
                services.AddServiceBusTopicMessagePumpWithPrefix("subscription prefix", (ISecretProvider secretProvider) => null);

            // Assert
            Assert.NotNull(result);
            IServiceProvider provider = result.Services.BuildServiceProvider();
            Assert.NotNull(provider.GetService<IMessageCorrelationInfoAccessor>());
        }

        [Fact]
        public void AddServiceBusTopicMessagePumpWithPrefix_WithSubscriptionNameSecretName_RegistersDedicatedCorrelation()
        {
            // Arrange
            var services = new ServiceCollection();
            services.AddSingleton(Mock.Of<ISecretProvider>());
            services.AddSingleton(Mock.Of<IConfiguration>());
            services.AddLogging();

            // Act
            ServiceBusMessageHandlerCollection result =
                services.AddServiceBusTopicMessagePumpWithPrefix("subscription prefix", "secret name");

            // Assert
            Assert.NotNull(result);
            IServiceProvider provider = result.Services.BuildServiceProvider();
            Assert.NotNull(provider.GetService<IMessageCorrelationInfoAccessor>());
        }

        [Fact]
        public void AddServiceBusTopicMessagePumpWithPrefix_WithTopicNameSubscriptionNameConfig_RegistersDedicatedCorrelation()
        {
            // Arrange
            var services = new ServiceCollection();
            services.AddSingleton(Mock.Of<ISecretProvider>());
            services.AddSingleton(Mock.Of<IConfiguration>());
            services.AddLogging();

            // Act
            ServiceBusMessageHandlerCollection result =
                services.AddServiceBusTopicMessagePumpWithPrefix("topic name", "subscription prefix", (IConfiguration config) => null);

            // Assert
            Assert.NotNull(result);
            IServiceProvider provider = result.Services.BuildServiceProvider();
            Assert.NotNull(provider.GetService<IMessageCorrelationInfoAccessor>());
        }

        [Fact]
        public void AddServiceBusTopicMessagePumpWithPrefix_WithTopicNameSubscriptionNameSecretProvider_RegistersDedicatedCorrelation()
        {
            // Arrange
            var services = new ServiceCollection();
            services.AddSingleton(Mock.Of<ISecretProvider>());
            services.AddSingleton(Mock.Of<IConfiguration>());
            services.AddLogging();

            // Act
            ServiceBusMessageHandlerCollection result =
                services.AddServiceBusTopicMessagePumpWithPrefix("topic name", "subscription prefix", (ISecretProvider secretProvider) => null);

            // Assert
            Assert.NotNull(result);
            IServiceProvider provider = result.Services.BuildServiceProvider();
            Assert.NotNull(provider.GetService<IMessageCorrelationInfoAccessor>());
        }

        [Fact]
        public void AddServiceBusTopicMessagePumpWithPrefix_WithTopicNameSubscriptionNameSecretName_RegistersDedicatedCorrelation()
        {
            // Arrange
            var services = new ServiceCollection();
            services.AddSingleton(Mock.Of<ISecretProvider>());
            services.AddSingleton(Mock.Of<IConfiguration>());
            services.AddLogging();

            // Act
            ServiceBusMessageHandlerCollection result =
                services.AddServiceBusTopicMessagePumpWithPrefix("topic name", "subscription prefix", "secret name");

            // Assert
            Assert.NotNull(result);
            IServiceProvider provider = result.Services.BuildServiceProvider();
            Assert.NotNull(provider.GetService<IMessageCorrelationInfoAccessor>());
        }

        [Fact]
        public void AddServiceBusTopicMessagePumpUsingManagedIdentity_WithTopicNameSubscriptionNameSecretName_RegistersDedicatedCorrelation()
        {
            // Arrange
            var services = new ServiceCollection();
            services.AddSingleton(Mock.Of<ISecretProvider>());
            services.AddSingleton(Mock.Of<IConfiguration>());
            services.AddLogging();

            // Act
            ServiceBusMessageHandlerCollection result =
                services.AddServiceBusTopicMessagePumpUsingManagedIdentity("topic name", "subscription name", "service bus namespace");

            // Assert
            Assert.NotNull(result);
            IServiceProvider provider = result.Services.BuildServiceProvider();
            Assert.NotNull(provider.GetService<IMessageCorrelationInfoAccessor>());
        }

        [Fact]
        public void AddServiceBusTopicMessagePumpUsingManagedIdentityWithPrefix_WithTopicNameSubscriptionNameSecretName_RegistersDedicatedCorrelation()
        {
            // Arrange
            var services = new ServiceCollection();
            services.AddSingleton(Mock.Of<ISecretProvider>());
            services.AddSingleton(Mock.Of<IConfiguration>());
            services.AddLogging();

            // Act
            ServiceBusMessageHandlerCollection result =
                services.AddServiceBusTopicMessagePumpUsingManagedIdentityWithPrefix("topic name", "subscription prefix", "service bus namespace");

            // Assert
            Assert.NotNull(result);
            IServiceProvider provider = result.Services.BuildServiceProvider();
            Assert.NotNull(provider.GetService<IMessageCorrelationInfoAccessor>());
        }

        [Fact]
        public async Task AddServiceBusQueueMessagePump_IndirectSecretProviderWithQueueName_WiresUpCorrectly()
        {
            // Arrange
            var services = new ServiceCollection();
            var spySecretProvider = new Mock<ISecretProvider>();
            services.AddSingleton(serviceProvider => spySecretProvider.Object);
            services.AddSingleton(serviceProvider => Mock.Of<IConfiguration>());
            services.AddLogging();

            // Act
            ServiceBusMessageHandlerCollection result =
                services.AddServiceBusQueueMessagePump(
                    "queue name", "secret name", configureMessagePump: options => options.AutoComplete = true);

            // Assert
            Assert.NotNull(result);
            ServiceProvider provider = result.Services.BuildServiceProvider();

            var messagePump = provider.GetService<IHostedService>();
            Assert.IsType<AzureServiceBusMessagePump>(messagePump);

            try
            {
                await messagePump.StartAsync(CancellationToken.None);
            }
            finally
            {
                spySecretProvider.Verify(spy => spy.GetRawSecretAsync("secret name"), Times.Once);
            }
        }

        [Fact]
        public async Task AddServiceBusQueueMessagePump_IndirectSecretProviderWithoutQueueName_WiresUpCorrectly()
        {
            // Arrange
            var services = new ServiceCollection();
            var spySecretProvider = new Mock<ISecretProvider>();
            services.AddSingleton(serviceProvider => spySecretProvider.Object);
            services.AddSingleton(serviceProvider => Mock.Of<IConfiguration>());
            services.AddLogging();

            // Act
            ServiceBusMessageHandlerCollection result =
                services.AddServiceBusQueueMessagePump("secret name", configureMessagePump: options => options.AutoComplete = true);

            // Assert
            Assert.NotNull(result);
            ServiceProvider provider = result.Services.BuildServiceProvider();

            var messagePump = provider.GetService<IHostedService>();
            Assert.IsType<AzureServiceBusMessagePump>(messagePump);

            try
            {
                await messagePump.StartAsync(CancellationToken.None);
            }
            finally
            {
                spySecretProvider.Verify(spy => spy.GetRawSecretAsync("secret name"), Times.Once);
            }
        }

        [Fact]
        public void AddServiceBusQueueMessagePump_WithSecretProvider_RegistersDedicatedCorrelation()
        {
            // Arrange
            var services = new ServiceCollection();
            services.AddSingleton(Mock.Of<ISecretProvider>());
            services.AddSingleton(Mock.Of<IConfiguration>());
            services.AddLogging();

            // Act
            ServiceBusMessageHandlerCollection result =
                services.AddServiceBusQueueMessagePump((ISecretProvider secretProvider) => null);

            // Assert
            Assert.NotNull(result);
            IServiceProvider provider = result.Services.BuildServiceProvider();
            Assert.NotNull(provider.GetService<IMessageCorrelationInfoAccessor>());
        }

        [Fact]
        public void AddServiceBusQueueMessagePump_WithCustomId_Succeeds()
        {
            // Arrange
            var services = new ServiceCollection();
            services.AddSingleton(Mock.Of<ISecretProvider>());
            services.AddSingleton(Mock.Of<IConfiguration>());
            services.AddLogging();
            string jobId = Guid.NewGuid().ToString();

            // Act
            ServiceBusMessageHandlerCollection result =
                services.AddServiceBusQueueMessagePump("queue-name", "secret-name", options => options.JobId = jobId);

            // Assert
            Assert.NotNull(result);
            IServiceProvider provider = result.Services.BuildServiceProvider();
            Assert.IsType<AzureServiceBusMessagePump>(provider.GetRequiredService<IHostedService>());
            Assert.Equal(jobId, result.JobId);
        }

        [Fact]
        public void AddServiceBusQueueMessagePump_WithConfiguration_RegistersDedicatedCorrelation()
        {
            // Arrange
            var services = new ServiceCollection();
            services.AddSingleton(Mock.Of<ISecretProvider>());
            services.AddSingleton(Mock.Of<IConfiguration>());
            services.AddLogging();

            // Act
            ServiceBusMessageHandlerCollection result =
                services.AddServiceBusQueueMessagePump((IConfiguration config) => null);

            // Assert
            Assert.NotNull(result);
            IServiceProvider provider = result.Services.BuildServiceProvider();
            Assert.NotNull(provider.GetService<IMessageCorrelationInfoAccessor>());
        }

        [Fact]
        public void AddServiceBusQueueMessagePump_WithQueueNameSecretName_RegistersDedicatedCorrelation()
        {
            // Arrange
            var services = new ServiceCollection();
            services.AddSingleton(Mock.Of<ISecretProvider>());
            services.AddSingleton(Mock.Of<IConfiguration>());
            services.AddLogging();

            // Act
            ServiceBusMessageHandlerCollection result =
                services.AddServiceBusQueueMessagePump("queue name", "secret name");

            // Assert
            Assert.NotNull(result);
            IServiceProvider provider = result.Services.BuildServiceProvider();
            Assert.NotNull(provider.GetService<IMessageCorrelationInfoAccessor>());
        }

        [Fact]
        public void AddServiceBusQueueMessagePump_WithQueueNameSecretProvider_RegistersDedicatedCorrelation()
        {
            // Arrange
            var services = new ServiceCollection();
            services.AddSingleton(Mock.Of<ISecretProvider>());
            services.AddSingleton(Mock.Of<IConfiguration>());
            services.AddLogging();

            // Act
            ServiceBusMessageHandlerCollection result =
                services.AddServiceBusQueueMessagePump("queue name", (ISecretProvider secretProvider) => null);

            // Assert
            Assert.NotNull(result);
            IServiceProvider provider = result.Services.BuildServiceProvider();
            Assert.NotNull(provider.GetService<IMessageCorrelationInfoAccessor>());
        }

        [Fact]
        public void AddServiceBusQueueMessagePump_WithQueueNameConfiguration_RegistersDedicatedCorrelation()
        {
            // Arrange
            var services = new ServiceCollection();
            services.AddSingleton(Mock.Of<ISecretProvider>());
            services.AddSingleton(Mock.Of<IConfiguration>());
            services.AddLogging();

            // Act
            ServiceBusMessageHandlerCollection result =
                services.AddServiceBusQueueMessagePump("queue name", (IConfiguration config) => null);

            // Assert
            Assert.NotNull(result);
            IServiceProvider provider = result.Services.BuildServiceProvider();
            Assert.NotNull(provider.GetService<IMessageCorrelationInfoAccessor>());
        }

        [Fact]
        public void AddServiceBusQueueMessagePumpUsingManagedIdentity_WithQueueNameConfiguration_RegistersDedicatedCorrelation()
        {
            // Arrange
            var services = new ServiceCollection();
            services.AddSingleton(Mock.Of<ISecretProvider>());
            services.AddSingleton(Mock.Of<IConfiguration>());
            services.AddLogging();

            // Act
            ServiceBusMessageHandlerCollection result =
                services.AddServiceBusQueueMessagePumpUsingManagedIdentity("queue name", "service bus namespace");

            // Assert
            Assert.NotNull(result);
            IServiceProvider provider = result.Services.BuildServiceProvider();
            Assert.NotNull(provider.GetService<IMessageCorrelationInfoAccessor>());
=======
        public void WithServiceBusMessageHandler_WithoutContextFilter_Throws()
        {
            // Arrange
            var collection = new ServiceBusMessageHandlerCollection(new ServiceCollection());

            // Act / Assert
            Assert.ThrowsAny<ArgumentException>(
                () => collection.WithServiceBusMessageHandler<TestServiceBusMessageHandler, TestMessage>(messageBodyFilter: null));
>>>>>>> 4de6bd0b
        }

        [Fact]
        public void WithServiceBusMessageHandler_WithBodyFilterWithoutContextFilter_Throws()
        {
            // Arrange
            var collection = new ServiceBusMessageHandlerCollection(new ServiceCollection());

            // Act / Assert
            Assert.ThrowsAny<ArgumentException>(
                () => collection.WithServiceBusMessageHandler<TestServiceBusMessageHandler, TestMessage>(
                    messageContextFilter: null,
                    messageBodyFilter: body => true));
        }

        [Fact]
        public void WithServiceBusMessageHandler_WithoutBodyFilterWithContextFilter_Throws()
        {
            // Arrange
            var collection = new ServiceBusMessageHandlerCollection(new ServiceCollection());

            // Act / Assert
            Assert.ThrowsAny<ArgumentException>(
                () => collection.WithServiceBusMessageHandler<TestServiceBusMessageHandler, TestMessage>(
                    messageBodyFilter: null,
                    messageContextFilter: context => true));
        }

        [Fact]
        public void WithServiceBusMessageHandler_WithoutImplementationFactory_Throws()
        {
            // Arrange
            var collection = new ServiceBusMessageHandlerCollection(new ServiceCollection());

            // Act / Assert
            Assert.ThrowsAny<ArgumentException>(
                () => collection.WithServiceBusMessageHandler<TestServiceBusMessageHandler, TestMessage>(
                    implementationFactory: null));
        }

        [Fact]
        public void WithServiceBusMessageHandler_WithoutImplementationFactoryWithContextFilterWithBodyFilter_Throws()
        {
            // Arrange
            var collection = new ServiceBusMessageHandlerCollection(new ServiceCollection());

            // Act / Assert
            Assert.ThrowsAny<ArgumentException>(
                () => collection.WithServiceBusMessageHandler<TestServiceBusMessageHandler, TestMessage>(
                    implementationFactory: null,
                    messageContextFilter: context => true,
                    messageBodyFilter: body => true));
        }

        [Fact]
        public void WithServiceBusMessageHandler_WithImplementationFactoryWithoutContextFilterWithBodyFilter_Throws()
        {
            // Arrange
            var collection = new ServiceBusMessageHandlerCollection(new ServiceCollection());

            // Act / Assert
            Assert.ThrowsAny<ArgumentException>(
                () => collection.WithServiceBusMessageHandler<TestServiceBusMessageHandler, TestMessage>(
                    implementationFactory: servivceProvider => new TestServiceBusMessageHandler(),
                    messageContextFilter: null,
                    messageBodyFilter: body => true));
        }

        [Fact]
        public void WithServiceBusMessageHandler_WithImplementationFactoryWithContextFilterWithoutBodyFilter_Throws()
        {
            // Arrange
            var collection = new ServiceBusMessageHandlerCollection(new ServiceCollection());

            // Act / Assert
            Assert.ThrowsAny<ArgumentException>(
                () => collection.WithServiceBusMessageHandler<TestServiceBusMessageHandler, TestMessage>(
                    implementationFactory: serviceProvider => new TestServiceBusMessageHandler(),
                    messageContextFilter: context => true,
                    messageBodyFilter: null));
        }
    }
}<|MERGE_RESOLUTION|>--- conflicted
+++ resolved
@@ -9,567 +9,6 @@
     // ReSharper disable once InconsistentNaming
     public class IServiceCollectionExtensionsTests
     {
-        [Fact]
-<<<<<<< HEAD
-        public async Task AddServiceBusTopicMessagePump_WithSubscriptionNameIndirectSecretProvider_WiresUpCorrectly()
-        {
-            // Arrange
-            var services = new ServiceCollection();
-            var spySecretProvider = new Mock<ISecretProvider>();
-            services.AddSingleton(serviceProvider => spySecretProvider.Object);
-            services.AddSingleton(serviceProvider => Mock.Of<IConfiguration>());
-            services.AddLogging();
-
-            // Act
-            ServiceBusMessageHandlerCollection result =
-                services.AddServiceBusTopicMessagePump(
-                    "topic name", "subscription name", "secret name", options =>
-                    {
-                        options.AutoComplete = true;
-                        options.TopicSubscription = TopicSubscription.Automatic;
-                    });
-
-            // Assert
-            Assert.NotNull(result);
-            ServiceProvider provider = result.Services.BuildServiceProvider();
-
-            var messagePump = provider.GetService<IHostedService>();
-            Assert.IsType<AzureServiceBusMessagePump>(messagePump);
-
-            await Assert.ThrowsAnyAsync<Exception>(() => messagePump.StartAsync(CancellationToken.None));
-            spySecretProvider.Verify(spy => spy.GetRawSecretAsync("secret name"), Times.Once);
-        }
-
-        [Fact]
-        public void AddServiceBusTopicMessagePump_WithCustomJobId_Succeeds()
-        {
-            // Arrange
-            var services = new ServiceCollection();
-            var spySecretProvider = new Mock<ISecretProvider>();
-            services.AddSingleton(serviceProvider => spySecretProvider.Object);
-            services.AddSingleton(serviceProvider => Mock.Of<IConfiguration>());
-            services.AddLogging();
-            string jobId = Guid.NewGuid().ToString();
-
-            // Act
-            ServiceBusMessageHandlerCollection result =
-                services.AddServiceBusTopicMessagePump(
-                    "topic name", "subscription name", "secret name", options => options.JobId = jobId);
-
-            // Assert
-            Assert.NotNull(result);
-            IServiceProvider provider = result.Services.BuildServiceProvider();
-
-            var messagePump = provider.GetService<IHostedService>();
-            Assert.IsType<AzureServiceBusMessagePump>(messagePump);
-            Assert.Equal(jobId, result.JobId);
-        }
-
-        [Fact]
-        public async Task AddServiceBusTopicMessagePump_WithTopicNameAndSubscriptionNameIndirectSecretProvider_WiresUpCorrectly()
-        {
-            // Arrange
-            var services = new ServiceCollection();
-            var spySecretProvider = new Mock<ISecretProvider>();
-            services.AddSingleton(serviceProvider => spySecretProvider.Object);
-            services.AddSingleton(serviceProvider => Mock.Of<IConfiguration>());
-            services.AddLogging();
-
-            // Act
-            ServiceBusMessageHandlerCollection result =
-                services.AddServiceBusTopicMessagePump(
-                    "topic name", "subscription name", "secret name", configureMessagePump: options =>
-                    {
-                        options.AutoComplete = true;
-                        options.TopicSubscription = TopicSubscription.Automatic;
-                    });
-
-            // Assert
-            // Assert
-            Assert.NotNull(result);
-            ServiceProvider provider = result.Services.BuildServiceProvider();
-
-            var messagePump = provider.GetService<IHostedService>();
-            Assert.IsType<AzureServiceBusMessagePump>(messagePump);
-
-            await Assert.ThrowsAnyAsync<Exception>(() => messagePump.StartAsync(CancellationToken.None));
-            spySecretProvider.Verify(spy => spy.GetRawSecretAsync("secret name"), Times.Once);
-        }
-
-        [Fact]
-        public void AddServiceBusTopicMessagePump_WithSubscriptionNameConfig_RegistersDedicatedCorrelation()
-        {
-            // Arrange
-            var services = new ServiceCollection();
-            services.AddSingleton(Mock.Of<ISecretProvider>());
-            services.AddSingleton(Mock.Of<IConfiguration>());
-            services.AddLogging();
-
-            // Act
-            ServiceBusMessageHandlerCollection result =
-                services.AddServiceBusTopicMessagePump("subscription name", (IConfiguration config) => null);
-
-            // Assert
-            Assert.NotNull(result);
-            IServiceProvider provider = result.Services.BuildServiceProvider();
-            Assert.NotNull(provider.GetService<IMessageCorrelationInfoAccessor>());
-        }
-
-        [Fact]
-        public void AddServiceBusTopicMessagePump_WithSubscriptionNameSecretProvider_RegistersDedicatedCorrelation()
-        {
-            // Arrange
-            var services = new ServiceCollection();
-            services.AddSingleton(Mock.Of<ISecretProvider>());
-            services.AddSingleton(Mock.Of<IConfiguration>());
-            services.AddLogging();
-
-            // Act
-            ServiceBusMessageHandlerCollection result =
-                services.AddServiceBusTopicMessagePump("subscription name", (ISecretProvider secretProvider) => null);
-
-            // Assert
-            Assert.NotNull(result);
-            IServiceProvider provider = result.Services.BuildServiceProvider();
-            Assert.NotNull(provider.GetService<IMessageCorrelationInfoAccessor>());
-        }
-
-        [Fact]
-        public void AddServiceBusTopicMessagePump_WithSubscriptionNameSecretName_RegistersDedicatedCorrelation()
-        {
-            // Arrange
-            var services = new ServiceCollection();
-            services.AddSingleton(Mock.Of<ISecretProvider>());
-            services.AddSingleton(Mock.Of<IConfiguration>());
-            services.AddLogging();
-
-            // Act
-            ServiceBusMessageHandlerCollection result =
-                services.AddServiceBusTopicMessagePump("subscription name", "secret name");
-
-            // Assert
-            Assert.NotNull(result);
-            IServiceProvider provider = result.Services.BuildServiceProvider();
-            Assert.NotNull(provider.GetService<IMessageCorrelationInfoAccessor>());
-        }
-
-        [Fact]
-        public void AddServiceBusTopicMessagePump_WithTopicNameSubscriptionNameConfig_RegistersDedicatedCorrelation()
-        {
-            // Arrange
-            var services = new ServiceCollection();
-            services.AddSingleton(Mock.Of<ISecretProvider>());
-            services.AddSingleton(Mock.Of<IConfiguration>());
-            services.AddLogging();
-
-            // Act
-            ServiceBusMessageHandlerCollection result =
-                services.AddServiceBusTopicMessagePump("topic name", "subscription name", (IConfiguration config) => null);
-
-            // Assert
-            Assert.NotNull(result);
-            IServiceProvider provider = result.Services.BuildServiceProvider();
-            Assert.NotNull(provider.GetService<IMessageCorrelationInfoAccessor>());
-        }
-
-        [Fact]
-        public void AddServiceBusTopicMessagePump_WithTopicNameSubscriptionNameSecretProvider_RegistersDedicatedCorrelation()
-        {
-            // Arrange
-            var services = new ServiceCollection();
-            services.AddSingleton(Mock.Of<ISecretProvider>());
-            services.AddSingleton(Mock.Of<IConfiguration>());
-            services.AddLogging();
-
-            // Act
-            ServiceBusMessageHandlerCollection result =
-                services.AddServiceBusTopicMessagePump("topic name", "subscription name", (ISecretProvider secretProvider) => null);
-
-            // Assert
-            Assert.NotNull(result);
-            IServiceProvider provider = result.Services.BuildServiceProvider();
-            Assert.NotNull(provider.GetService<IMessageCorrelationInfoAccessor>());
-        }
-
-        [Fact]
-        public void AddServiceBusTopicMessagePump_WithTopicNameSubscriptionNameSecretName_RegistersDedicatedCorrelation()
-        {
-            // Arrange
-            var services = new ServiceCollection();
-            services.AddSingleton(Mock.Of<ISecretProvider>());
-            services.AddSingleton(Mock.Of<IConfiguration>());
-            services.AddLogging();
-
-            // Act
-            ServiceBusMessageHandlerCollection result =
-                services.AddServiceBusTopicMessagePump("topic name", "subscription name", "secret name");
-
-            // Assert
-            Assert.NotNull(result);
-            IServiceProvider provider = result.Services.BuildServiceProvider();
-            Assert.NotNull(provider.GetService<IMessageCorrelationInfoAccessor>());
-        }
-
-        [Fact]
-        public void AddServiceBusTopicMessagePumpWithPrefix_WithSubscriptionNameConfig_RegistersDedicatedCorrelation()
-        {
-            // Arrange
-            var services = new ServiceCollection();
-            services.AddSingleton(Mock.Of<ISecretProvider>());
-            services.AddSingleton(Mock.Of<IConfiguration>());
-            services.AddLogging();
-
-            // Act
-            ServiceBusMessageHandlerCollection result =
-                services.AddServiceBusTopicMessagePumpWithPrefix("subscription prefix", (IConfiguration config) => null);
-
-            // Assert
-            Assert.NotNull(result);
-            IServiceProvider provider = result.Services.BuildServiceProvider();
-            Assert.NotNull(provider.GetService<IMessageCorrelationInfoAccessor>());
-        }
-
-        [Fact]
-        public void AddServiceBusTopicMessagePumpWithPrefix_WithSubscriptionNameSecretProvider_RegistersDedicatedCorrelation()
-        {
-            // Arrange
-            var services = new ServiceCollection();
-            services.AddSingleton(Mock.Of<ISecretProvider>());
-            services.AddSingleton(Mock.Of<IConfiguration>());
-            services.AddLogging();
-
-            // Act
-            ServiceBusMessageHandlerCollection result =
-                services.AddServiceBusTopicMessagePumpWithPrefix("subscription prefix", (ISecretProvider secretProvider) => null);
-
-            // Assert
-            Assert.NotNull(result);
-            IServiceProvider provider = result.Services.BuildServiceProvider();
-            Assert.NotNull(provider.GetService<IMessageCorrelationInfoAccessor>());
-        }
-
-        [Fact]
-        public void AddServiceBusTopicMessagePumpWithPrefix_WithSubscriptionNameSecretName_RegistersDedicatedCorrelation()
-        {
-            // Arrange
-            var services = new ServiceCollection();
-            services.AddSingleton(Mock.Of<ISecretProvider>());
-            services.AddSingleton(Mock.Of<IConfiguration>());
-            services.AddLogging();
-
-            // Act
-            ServiceBusMessageHandlerCollection result =
-                services.AddServiceBusTopicMessagePumpWithPrefix("subscription prefix", "secret name");
-
-            // Assert
-            Assert.NotNull(result);
-            IServiceProvider provider = result.Services.BuildServiceProvider();
-            Assert.NotNull(provider.GetService<IMessageCorrelationInfoAccessor>());
-        }
-
-        [Fact]
-        public void AddServiceBusTopicMessagePumpWithPrefix_WithTopicNameSubscriptionNameConfig_RegistersDedicatedCorrelation()
-        {
-            // Arrange
-            var services = new ServiceCollection();
-            services.AddSingleton(Mock.Of<ISecretProvider>());
-            services.AddSingleton(Mock.Of<IConfiguration>());
-            services.AddLogging();
-
-            // Act
-            ServiceBusMessageHandlerCollection result =
-                services.AddServiceBusTopicMessagePumpWithPrefix("topic name", "subscription prefix", (IConfiguration config) => null);
-
-            // Assert
-            Assert.NotNull(result);
-            IServiceProvider provider = result.Services.BuildServiceProvider();
-            Assert.NotNull(provider.GetService<IMessageCorrelationInfoAccessor>());
-        }
-
-        [Fact]
-        public void AddServiceBusTopicMessagePumpWithPrefix_WithTopicNameSubscriptionNameSecretProvider_RegistersDedicatedCorrelation()
-        {
-            // Arrange
-            var services = new ServiceCollection();
-            services.AddSingleton(Mock.Of<ISecretProvider>());
-            services.AddSingleton(Mock.Of<IConfiguration>());
-            services.AddLogging();
-
-            // Act
-            ServiceBusMessageHandlerCollection result =
-                services.AddServiceBusTopicMessagePumpWithPrefix("topic name", "subscription prefix", (ISecretProvider secretProvider) => null);
-
-            // Assert
-            Assert.NotNull(result);
-            IServiceProvider provider = result.Services.BuildServiceProvider();
-            Assert.NotNull(provider.GetService<IMessageCorrelationInfoAccessor>());
-        }
-
-        [Fact]
-        public void AddServiceBusTopicMessagePumpWithPrefix_WithTopicNameSubscriptionNameSecretName_RegistersDedicatedCorrelation()
-        {
-            // Arrange
-            var services = new ServiceCollection();
-            services.AddSingleton(Mock.Of<ISecretProvider>());
-            services.AddSingleton(Mock.Of<IConfiguration>());
-            services.AddLogging();
-
-            // Act
-            ServiceBusMessageHandlerCollection result =
-                services.AddServiceBusTopicMessagePumpWithPrefix("topic name", "subscription prefix", "secret name");
-
-            // Assert
-            Assert.NotNull(result);
-            IServiceProvider provider = result.Services.BuildServiceProvider();
-            Assert.NotNull(provider.GetService<IMessageCorrelationInfoAccessor>());
-        }
-
-        [Fact]
-        public void AddServiceBusTopicMessagePumpUsingManagedIdentity_WithTopicNameSubscriptionNameSecretName_RegistersDedicatedCorrelation()
-        {
-            // Arrange
-            var services = new ServiceCollection();
-            services.AddSingleton(Mock.Of<ISecretProvider>());
-            services.AddSingleton(Mock.Of<IConfiguration>());
-            services.AddLogging();
-
-            // Act
-            ServiceBusMessageHandlerCollection result =
-                services.AddServiceBusTopicMessagePumpUsingManagedIdentity("topic name", "subscription name", "service bus namespace");
-
-            // Assert
-            Assert.NotNull(result);
-            IServiceProvider provider = result.Services.BuildServiceProvider();
-            Assert.NotNull(provider.GetService<IMessageCorrelationInfoAccessor>());
-        }
-
-        [Fact]
-        public void AddServiceBusTopicMessagePumpUsingManagedIdentityWithPrefix_WithTopicNameSubscriptionNameSecretName_RegistersDedicatedCorrelation()
-        {
-            // Arrange
-            var services = new ServiceCollection();
-            services.AddSingleton(Mock.Of<ISecretProvider>());
-            services.AddSingleton(Mock.Of<IConfiguration>());
-            services.AddLogging();
-
-            // Act
-            ServiceBusMessageHandlerCollection result =
-                services.AddServiceBusTopicMessagePumpUsingManagedIdentityWithPrefix("topic name", "subscription prefix", "service bus namespace");
-
-            // Assert
-            Assert.NotNull(result);
-            IServiceProvider provider = result.Services.BuildServiceProvider();
-            Assert.NotNull(provider.GetService<IMessageCorrelationInfoAccessor>());
-        }
-
-        [Fact]
-        public async Task AddServiceBusQueueMessagePump_IndirectSecretProviderWithQueueName_WiresUpCorrectly()
-        {
-            // Arrange
-            var services = new ServiceCollection();
-            var spySecretProvider = new Mock<ISecretProvider>();
-            services.AddSingleton(serviceProvider => spySecretProvider.Object);
-            services.AddSingleton(serviceProvider => Mock.Of<IConfiguration>());
-            services.AddLogging();
-
-            // Act
-            ServiceBusMessageHandlerCollection result =
-                services.AddServiceBusQueueMessagePump(
-                    "queue name", "secret name", configureMessagePump: options => options.AutoComplete = true);
-
-            // Assert
-            Assert.NotNull(result);
-            ServiceProvider provider = result.Services.BuildServiceProvider();
-
-            var messagePump = provider.GetService<IHostedService>();
-            Assert.IsType<AzureServiceBusMessagePump>(messagePump);
-
-            try
-            {
-                await messagePump.StartAsync(CancellationToken.None);
-            }
-            finally
-            {
-                spySecretProvider.Verify(spy => spy.GetRawSecretAsync("secret name"), Times.Once);
-            }
-        }
-
-        [Fact]
-        public async Task AddServiceBusQueueMessagePump_IndirectSecretProviderWithoutQueueName_WiresUpCorrectly()
-        {
-            // Arrange
-            var services = new ServiceCollection();
-            var spySecretProvider = new Mock<ISecretProvider>();
-            services.AddSingleton(serviceProvider => spySecretProvider.Object);
-            services.AddSingleton(serviceProvider => Mock.Of<IConfiguration>());
-            services.AddLogging();
-
-            // Act
-            ServiceBusMessageHandlerCollection result =
-                services.AddServiceBusQueueMessagePump("secret name", configureMessagePump: options => options.AutoComplete = true);
-
-            // Assert
-            Assert.NotNull(result);
-            ServiceProvider provider = result.Services.BuildServiceProvider();
-
-            var messagePump = provider.GetService<IHostedService>();
-            Assert.IsType<AzureServiceBusMessagePump>(messagePump);
-
-            try
-            {
-                await messagePump.StartAsync(CancellationToken.None);
-            }
-            finally
-            {
-                spySecretProvider.Verify(spy => spy.GetRawSecretAsync("secret name"), Times.Once);
-            }
-        }
-
-        [Fact]
-        public void AddServiceBusQueueMessagePump_WithSecretProvider_RegistersDedicatedCorrelation()
-        {
-            // Arrange
-            var services = new ServiceCollection();
-            services.AddSingleton(Mock.Of<ISecretProvider>());
-            services.AddSingleton(Mock.Of<IConfiguration>());
-            services.AddLogging();
-
-            // Act
-            ServiceBusMessageHandlerCollection result =
-                services.AddServiceBusQueueMessagePump((ISecretProvider secretProvider) => null);
-
-            // Assert
-            Assert.NotNull(result);
-            IServiceProvider provider = result.Services.BuildServiceProvider();
-            Assert.NotNull(provider.GetService<IMessageCorrelationInfoAccessor>());
-        }
-
-        [Fact]
-        public void AddServiceBusQueueMessagePump_WithCustomId_Succeeds()
-        {
-            // Arrange
-            var services = new ServiceCollection();
-            services.AddSingleton(Mock.Of<ISecretProvider>());
-            services.AddSingleton(Mock.Of<IConfiguration>());
-            services.AddLogging();
-            string jobId = Guid.NewGuid().ToString();
-
-            // Act
-            ServiceBusMessageHandlerCollection result =
-                services.AddServiceBusQueueMessagePump("queue-name", "secret-name", options => options.JobId = jobId);
-
-            // Assert
-            Assert.NotNull(result);
-            IServiceProvider provider = result.Services.BuildServiceProvider();
-            Assert.IsType<AzureServiceBusMessagePump>(provider.GetRequiredService<IHostedService>());
-            Assert.Equal(jobId, result.JobId);
-        }
-
-        [Fact]
-        public void AddServiceBusQueueMessagePump_WithConfiguration_RegistersDedicatedCorrelation()
-        {
-            // Arrange
-            var services = new ServiceCollection();
-            services.AddSingleton(Mock.Of<ISecretProvider>());
-            services.AddSingleton(Mock.Of<IConfiguration>());
-            services.AddLogging();
-
-            // Act
-            ServiceBusMessageHandlerCollection result =
-                services.AddServiceBusQueueMessagePump((IConfiguration config) => null);
-
-            // Assert
-            Assert.NotNull(result);
-            IServiceProvider provider = result.Services.BuildServiceProvider();
-            Assert.NotNull(provider.GetService<IMessageCorrelationInfoAccessor>());
-        }
-
-        [Fact]
-        public void AddServiceBusQueueMessagePump_WithQueueNameSecretName_RegistersDedicatedCorrelation()
-        {
-            // Arrange
-            var services = new ServiceCollection();
-            services.AddSingleton(Mock.Of<ISecretProvider>());
-            services.AddSingleton(Mock.Of<IConfiguration>());
-            services.AddLogging();
-
-            // Act
-            ServiceBusMessageHandlerCollection result =
-                services.AddServiceBusQueueMessagePump("queue name", "secret name");
-
-            // Assert
-            Assert.NotNull(result);
-            IServiceProvider provider = result.Services.BuildServiceProvider();
-            Assert.NotNull(provider.GetService<IMessageCorrelationInfoAccessor>());
-        }
-
-        [Fact]
-        public void AddServiceBusQueueMessagePump_WithQueueNameSecretProvider_RegistersDedicatedCorrelation()
-        {
-            // Arrange
-            var services = new ServiceCollection();
-            services.AddSingleton(Mock.Of<ISecretProvider>());
-            services.AddSingleton(Mock.Of<IConfiguration>());
-            services.AddLogging();
-
-            // Act
-            ServiceBusMessageHandlerCollection result =
-                services.AddServiceBusQueueMessagePump("queue name", (ISecretProvider secretProvider) => null);
-
-            // Assert
-            Assert.NotNull(result);
-            IServiceProvider provider = result.Services.BuildServiceProvider();
-            Assert.NotNull(provider.GetService<IMessageCorrelationInfoAccessor>());
-        }
-
-        [Fact]
-        public void AddServiceBusQueueMessagePump_WithQueueNameConfiguration_RegistersDedicatedCorrelation()
-        {
-            // Arrange
-            var services = new ServiceCollection();
-            services.AddSingleton(Mock.Of<ISecretProvider>());
-            services.AddSingleton(Mock.Of<IConfiguration>());
-            services.AddLogging();
-
-            // Act
-            ServiceBusMessageHandlerCollection result =
-                services.AddServiceBusQueueMessagePump("queue name", (IConfiguration config) => null);
-
-            // Assert
-            Assert.NotNull(result);
-            IServiceProvider provider = result.Services.BuildServiceProvider();
-            Assert.NotNull(provider.GetService<IMessageCorrelationInfoAccessor>());
-        }
-
-        [Fact]
-        public void AddServiceBusQueueMessagePumpUsingManagedIdentity_WithQueueNameConfiguration_RegistersDedicatedCorrelation()
-        {
-            // Arrange
-            var services = new ServiceCollection();
-            services.AddSingleton(Mock.Of<ISecretProvider>());
-            services.AddSingleton(Mock.Of<IConfiguration>());
-            services.AddLogging();
-
-            // Act
-            ServiceBusMessageHandlerCollection result =
-                services.AddServiceBusQueueMessagePumpUsingManagedIdentity("queue name", "service bus namespace");
-
-            // Assert
-            Assert.NotNull(result);
-            IServiceProvider provider = result.Services.BuildServiceProvider();
-            Assert.NotNull(provider.GetService<IMessageCorrelationInfoAccessor>());
-=======
-        public void WithServiceBusMessageHandler_WithoutContextFilter_Throws()
-        {
-            // Arrange
-            var collection = new ServiceBusMessageHandlerCollection(new ServiceCollection());
-
-            // Act / Assert
-            Assert.ThrowsAny<ArgumentException>(
-                () => collection.WithServiceBusMessageHandler<TestServiceBusMessageHandler, TestMessage>(messageBodyFilter: null));
->>>>>>> 4de6bd0b
-        }
-
         [Fact]
         public void WithServiceBusMessageHandler_WithBodyFilterWithoutContextFilter_Throws()
         {
