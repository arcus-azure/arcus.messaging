﻿using System;
using System.Collections.Generic;
using System.Linq;
using System.Threading;
using System.Threading.Tasks;
using Arcus.Messaging.Abstractions;
using Arcus.Messaging.Abstractions.MessageHandling;
using Arcus.Messaging.Abstractions.ServiceBus;
using Arcus.Messaging.Abstractions.ServiceBus.MessageHandling;
using Arcus.Messaging.Tests.Core.Generators;
using Arcus.Messaging.Tests.Core.Messages.v1;
using Arcus.Messaging.Tests.Core.Messages.v2;
using Arcus.Messaging.Tests.Unit.Fixture;
using Arcus.Messaging.Tests.Unit.MessageHandling.ServiceBus.Stubs;
using Arcus.Messaging.Tests.Workers.MessageHandlers;
using Azure.Messaging.ServiceBus;
using Microsoft.Extensions.DependencyInjection;
using Microsoft.Extensions.Logging.Abstractions;
using Moq;
using Newtonsoft.Json;
using Xunit;
using Order = Arcus.Messaging.Tests.Core.Messages.v1.Order;
using OrderV2AzureServiceBusMessageHandler = Arcus.Messaging.Tests.Unit.Fixture.OrderV2AzureServiceBusMessageHandler;

namespace Arcus.Messaging.Tests.Unit.MessageHandling.ServiceBus
{
    public class AzureServiceBusMessageRouterTests
    {
        [Fact]
        public async Task RouteMessage_WithDifferentMessageContext_SucceedsWithSameJobId()
        {
            // Arrange
            var services = new ServiceCollection();
            ServiceBusMessageHandlerCollection collection = services.AddServiceBusMessageRouting();
            var jobId = Guid.NewGuid().ToString();
            collection.JobId = jobId;

            // Act
            collection.WithServiceBusMessageHandler<OrderV1AzureServiceBusMessageHandler, Order>();

            // Assert
            IServiceProvider provider = services.BuildServiceProvider();
            var router = provider.GetRequiredService<IAzureServiceBusMessageRouter>();

            var order = OrderGenerator.Generate();
            var message = ServiceBusModelFactory.ServiceBusReceivedMessage(BinaryData.FromObjectAsJson(order), messageId: "message-id");
            var context = AzureServiceBusMessageContext.Create(jobId, ServiceBusEntityType.Unknown, Mock.Of<ServiceBusReceiver>(), message);
            MessageCorrelationInfo correlationInfo = message.GetCorrelationInfo();

            await router.RouteMessageAsync(message, context, correlationInfo, CancellationToken.None);
        }

        [Fact]
<<<<<<< HEAD
        public async Task RouteMessage_WithMultipleFallbackHandlers_UsesCorrectHandlerByJobId()
        {
            // Arrange
            var services = new ServiceCollection();
            ServiceBusMessageHandlerCollection collection1 = services.AddServiceBusMessageRouting().WithServiceBusMessageHandler<ShipmentAzureServiceBusMessageHandler, Shipment>();
            collection1.JobId = Guid.NewGuid().ToString();

            ServiceBusMessageHandlerCollection collection2 = services.AddServiceBusMessageRouting().WithServiceBusMessageHandler<ShipmentAzureServiceBusMessageHandler, Shipment>();
            collection2.JobId = Guid.NewGuid().ToString();

            var handler1 = new PassThruServiceBusFallbackMessageHandler();
            var handler2 = new PassThruServiceBusFallbackMessageHandler();
            collection2.WithServiceBusFallbackMessageHandler(provider => handler2);
            collection1.WithServiceBusFallbackMessageHandler(provider => handler1);

            IServiceProvider provider = services.BuildServiceProvider();
            var router = provider.GetRequiredService<IAzureServiceBusMessageRouter>();

            var order = OrderGenerator.Generate();
            var message = ServiceBusModelFactory.ServiceBusReceivedMessage(BinaryData.FromObjectAsJson(order), messageId: "message-id");
            var context = AzureServiceBusMessageContext.Create(collection1.JobId, ServiceBusEntityType.Unknown, Mock.Of<ServiceBusReceiver>(), message);
            MessageCorrelationInfo correlationInfo = message.GetCorrelationInfo();

            // Act
            await router.RouteMessageAsync(message, context, correlationInfo, CancellationToken.None);

            // Assert
            Assert.True(handler1.IsProcessed);
            Assert.False(handler2.IsProcessed);
        }

        [Fact]
=======
>>>>>>> 49140380
        public async Task RouteMessage_WithoutFallbackWithFailingButMatchingMessageHandler_PassThruMessage()
        {
            // Arrange
            var services = new ServiceCollection();
            var sabotageHandler = new OrdersSabotageAzureServiceBusMessageHandler();

            services.AddServiceBusMessageRouting()
                    .WithServiceBusMessageHandler<ShipmentAzureServiceBusMessageHandler, Shipment>()
                    .WithServiceBusMessageHandler<OrdersSabotageAzureServiceBusMessageHandler, Order>(serviceProvider => sabotageHandler);

            IServiceProvider provider = services.BuildServiceProvider();
            var router = provider.GetRequiredService<IAzureServiceBusMessageRouter>();

            var receiver = new Mock<ServiceBusReceiver>();
            var order = OrderGenerator.Generate();
            var message = ServiceBusModelFactory.ServiceBusReceivedMessage(BinaryData.FromObjectAsJson(order), messageId: "message-id");
            var context = AzureServiceBusMessageContextFactory.Generate();
            var correlationInfo = message.GetCorrelationInfo();

            // Act / Assert
            await router.RouteMessageAsync(receiver.Object, message, context, correlationInfo, CancellationToken.None);

            // Assert
            Assert.True(sabotageHandler.IsProcessed, "sabotage message handler should be tried");
        }

        [Fact]
        public async Task RouteMessage_WithMessageHandler_GoesThroughRegisteredMessageHandlers()
        {
            // Arrange
            var services = new ServiceCollection();
            var collection = new ServiceBusMessageHandlerCollection(services);
            var ignoredHandler = new TestServiceBusMessageHandler();
            var spyHandler = new StubServiceBusMessageHandler<Order>();
            collection.WithServiceBusMessageHandler<StubServiceBusMessageHandler<Order>, Order>(serviceProvider => spyHandler)
                      .WithServiceBusMessageHandler<TestServiceBusMessageHandler, TestMessage>(serviceProvider => ignoredHandler);

            // Act
            services.AddServiceBusMessageRouting();

            // Assert
            IServiceProvider provider = services.BuildServiceProvider();
            var router = provider.GetRequiredService<IAzureServiceBusMessageRouter>();
            AzureServiceBusMessageContext context = AzureServiceBusMessageContextFactory.Generate();
            var correlationInfo = new MessageCorrelationInfo("operation-id", "transaction-id");

            Order order = OrderGenerator.Generate();
            ServiceBusReceivedMessage message = order.AsServiceBusReceivedMessage();

            await router.RouteMessageAsync(message, context, correlationInfo, CancellationToken.None);

            Assert.True(spyHandler.IsProcessed);
            Assert.False(ignoredHandler.IsProcessed);
        }

        [Fact]
        public async Task RouteMessage_WithMessageHandlerContextFilter_GoesThroughRegisteredMessageHandlers()
        {
            // Arrange
            var services = new ServiceCollection();
            var collection = new ServiceBusMessageHandlerCollection(services);
            var ignoredHandler = new StubServiceBusMessageHandler<Order>();
            var spyHandler = new StubServiceBusMessageHandler<Order>();
            collection.WithServiceBusMessageHandler<StubServiceBusMessageHandler<Order>, Order>(
                          messageContextFilter: ctx => true, implementationFactory: serviceProvider => spyHandler)
                      .WithServiceBusMessageHandler<StubServiceBusMessageHandler<Order>, Order>(
                          messageContextFilter: ctx => false, implementationFactory: serviceProvider => ignoredHandler);

            // Act
            services.AddServiceBusMessageRouting();

            // Assert
            IServiceProvider provider = services.BuildServiceProvider();
            var router = provider.GetRequiredService<IAzureServiceBusMessageRouter>();
            AzureServiceBusMessageContext context = AzureServiceBusMessageContextFactory.Generate();
            var correlationInfo = new MessageCorrelationInfo("operation-id", "transaction-id");

            Order order = OrderGenerator.Generate();
            ServiceBusReceivedMessage message = order.AsServiceBusReceivedMessage();
            await router.RouteMessageAsync(message, context, correlationInfo, CancellationToken.None);

            Assert.True(spyHandler.IsProcessed);
            Assert.False(ignoredHandler.IsProcessed);
        }

        [Fact]
        public async Task RouteMessage_WithMessageHandlerMessageBodyFilter_GoesThroughRegisteredMessageHandlers()
        {
            // Arrange
            var services = new ServiceCollection();
            var collection = new ServiceBusMessageHandlerCollection(services);
            var ignoredHandler = new StubServiceBusMessageHandler<Order>();
            var spyHandler = new StubServiceBusMessageHandler<Order>();
            collection.WithServiceBusMessageHandler<StubServiceBusMessageHandler<Order>, Order>(
                          messageBodyFilter: body => true, implementationFactory: serviceProvider => spyHandler)
                      .WithServiceBusMessageHandler<StubServiceBusMessageHandler<Order>, Order>(
                          messageBodyFilter: body => false, implementationFactory: serviceProvider => ignoredHandler);

            // Act
            services.AddServiceBusMessageRouting();

            // Assert
            IServiceProvider provider = services.BuildServiceProvider();
            var router = provider.GetRequiredService<IAzureServiceBusMessageRouter>();
            AzureServiceBusMessageContext context = AzureServiceBusMessageContextFactory.Generate();
            var correlationInfo = new MessageCorrelationInfo("operation-id", "transaction-id");

            Order order = OrderGenerator.Generate();
            ServiceBusReceivedMessage message = order.AsServiceBusReceivedMessage();
            await router.RouteMessageAsync(message, context, correlationInfo, CancellationToken.None);

            Assert.True(spyHandler.IsProcessed);
            Assert.False(ignoredHandler.IsProcessed);
        }

        [Fact]
        public async Task RouteMessage_WithMessageHandlerWithoutMessageFilterShouldGoBefore_OtherwiseDoesntTakeIntoAccountTrailingRegistrations()
        {
            // Arrange
            var services = new ServiceCollection();
            var collection = new ServiceBusMessageHandlerCollection(services);
            var ignoredHandler = new StubServiceBusMessageHandler<Order>();
            var spyHandler = new StubServiceBusMessageHandler<Order>();
            collection.WithServiceBusMessageHandler<StubServiceBusMessageHandler<Order>, Order>(implementationFactory: serviceProvider => spyHandler)
                      .WithServiceBusMessageHandler<StubServiceBusMessageHandler<Order>, Order>(messageBodyFilter: body => true, implementationFactory: serviceProvider => ignoredHandler);

            // Act
            services.AddServiceBusMessageRouting();

            // Assert
            IServiceProvider provider = services.BuildServiceProvider();
            var router = provider.GetRequiredService<IAzureServiceBusMessageRouter>();
            AzureServiceBusMessageContext context = AzureServiceBusMessageContextFactory.Generate();
            var correlationInfo = new MessageCorrelationInfo("operation-id", "transaction-id");

            Order order = OrderGenerator.Generate();
            ServiceBusReceivedMessage message = order.AsServiceBusReceivedMessage();
            await router.RouteMessageAsync(message, context, correlationInfo, CancellationToken.None);

            Assert.True(spyHandler.IsProcessed);
            Assert.False(ignoredHandler.IsProcessed);
        }

        [Fact]
        public async Task RouteMessage_WithMessageHandlerMessageBodySerializer_DeserializesCustomMessage()
        {
            // Arrange
            var services = new ServiceCollection();
            var collection = new ServiceBusMessageHandlerCollection(services);
            var ignoredHandler = new StubServiceBusMessageHandler<TestMessage>();
            var spyHandler = new StubServiceBusMessageHandler<Order>();

            var expectedMessage = new TestMessage { TestProperty = "Some value" };
            string expectedBody = JsonConvert.SerializeObject(expectedMessage);
            var serializer = new TestMessageBodySerializer(expectedBody, OrderGenerator.Generate());
            collection.WithServiceBusMessageHandler<StubServiceBusMessageHandler<Order>, Order>(implementationFactory: _ => spyHandler, options => options.AddMessageBodySerializer(serializer))
                      .WithServiceBusMessageHandler<StubServiceBusMessageHandler<TestMessage>, TestMessage>(implementationFactory: serviceProvider => ignoredHandler);

            // Act
            services.AddServiceBusMessageRouting();

            // Assert
            IServiceProvider provider = services.BuildServiceProvider();
            var router = provider.GetRequiredService<IAzureServiceBusMessageRouter>();
            AzureServiceBusMessageContext context = AzureServiceBusMessageContextFactory.Generate();
            var correlationInfo = new MessageCorrelationInfo("operation-id", "transaction-id");

            ServiceBusReceivedMessage message = expectedMessage.AsServiceBusReceivedMessage();
            await router.RouteMessageAsync(message, context, correlationInfo, CancellationToken.None);

            Assert.True(spyHandler.IsProcessed);
            Assert.False(ignoredHandler.IsProcessed);
        }

        [Fact]
        public async Task RouteMessage_WithMessageHandlerMessageBodySerializerSubType_DeserializesCustomMessage()
        {
            // Arrange
            var services = new ServiceCollection();
            var collection = new ServiceBusMessageHandlerCollection(services);
            var ignoredHandler = new StubServiceBusMessageHandler<TestMessage>();
            var spyHandler = new StubServiceBusMessageHandler<Order>();

            var expectedMessage = new TestMessage { TestProperty = "Some value" };
            string expectedBody = JsonConvert.SerializeObject(expectedMessage);
            var serializer = new TestMessageBodySerializer(expectedBody, new SubOrder());
            collection.WithServiceBusMessageHandler<StubServiceBusMessageHandler<Order>, Order>(implementationFactory: _ => spyHandler, options => options.AddMessageBodySerializer(serializer))
                      .WithServiceBusMessageHandler<StubServiceBusMessageHandler<TestMessage>, TestMessage>(implementationFactory: serviceProvider => ignoredHandler);

            // Act
            services.AddServiceBusMessageRouting();

            // Assert
            IServiceProvider provider = services.BuildServiceProvider();
            var router = provider.GetRequiredService<IAzureServiceBusMessageRouter>();
            AzureServiceBusMessageContext context = AzureServiceBusMessageContextFactory.Generate();
            var correlationInfo = new MessageCorrelationInfo("operation-id", "transaction-id");

            ServiceBusReceivedMessage message = expectedMessage.AsServiceBusReceivedMessage();
            await router.RouteMessageAsync(message, context, correlationInfo, CancellationToken.None);

            Assert.True(spyHandler.IsProcessed);
            Assert.False(ignoredHandler.IsProcessed);
        }

        [Fact]
        public async Task RouteMessage_WithMessageHandlerCanHandleAllFiltersAtOnce_AndStillFindsTheRightMessageHandler()
        {
            // Arrange
            var services = new ServiceCollection();
            var collection = new ServiceBusMessageHandlerCollection(services);
            var ignoredHandler1 = new StubServiceBusMessageHandler<TestMessage>();
            var ignoredHandler2 = new StubServiceBusMessageHandler<TestMessage>();
            var ignoredHandler3 = new StubServiceBusMessageHandler<Order>();
            var spyHandler = new StubServiceBusMessageHandler<Order>();

            AzureServiceBusMessageContext context = AzureServiceBusMessageContextFactory.Generate();
            var expectedMessage = new TestMessage { TestProperty = "Some value" };
            string expectedBody = JsonConvert.SerializeObject(expectedMessage);
            var serializer = new TestMessageBodySerializer(expectedBody, OrderGenerator.Generate());

            collection.WithServiceBusMessageHandler<StubServiceBusMessageHandler<Order>, Order>(
                          messageContextFilter: ctx => ctx != null,
                          messageBodyFilter: body => body != null,
                          messageBodySerializer: new TestMessageBodySerializer(expectedBody, new Customer()),
                          implementationFactory: serviceProvider => ignoredHandler3)
                      .WithServiceBusMessageHandler<StubServiceBusMessageHandler<TestMessage>, TestMessage>(
                          messageBodyFilter: body => body is null,
                          implementationFactory: serviceProvider => ignoredHandler2)
                      .WithServiceBusMessageHandler<StubServiceBusMessageHandler<Order>, Order>(
                          messageBodySerializer: serializer,
                          messageBodyFilter: body => body.Customer != null,
                          messageContextFilter: ctx => ctx.MessageId.StartsWith("message-id"),
                          implementationFactory: serviceProvider => spyHandler)
                      .WithServiceBusMessageHandler<StubServiceBusMessageHandler<TestMessage>, TestMessage>()
                      .WithServiceBusMessageHandler<StubServiceBusMessageHandler<TestMessage>, TestMessage>(
                          implementationFactory: serviceProvider => ignoredHandler1);

            // Act
            services.AddServiceBusMessageRouting();

            // Assert
            IServiceProvider provider = services.BuildServiceProvider();
            var router = provider.GetRequiredService<IAzureServiceBusMessageRouter>();

            var correlationInfo = new MessageCorrelationInfo("operation-id", "transaction-id");
            ServiceBusReceivedMessage message = expectedMessage.AsServiceBusReceivedMessage();
            await router.RouteMessageAsync(message, context, correlationInfo, CancellationToken.None);

            Assert.True(spyHandler.IsProcessed);
            Assert.False(ignoredHandler1.IsProcessed);
            Assert.False(ignoredHandler2.IsProcessed);
            Assert.False(ignoredHandler3.IsProcessed);
        }

        [Fact]
        public void RouteMessage_WithCustomRouter_RegistersCustomRouter()
        {
            // Arrange
            var services = new ServiceCollection();
            var collection = new ServiceBusMessageHandlerCollection(services);
            collection.WithServiceBusMessageHandler<TestServiceBusMessageHandler, TestMessage>();

            // Act
            services.AddServiceBusMessageRouting(serviceProvider =>
                new TestAzureServiceBusMessageRouter(serviceProvider, NullLogger.Instance));

            // Assert
            IServiceProvider provider = services.BuildServiceProvider();
            Assert.IsType<TestAzureServiceBusMessageRouter>(provider.GetRequiredService<IAzureServiceBusMessageRouter>());
            Assert.IsType<TestAzureServiceBusMessageRouter>(provider.GetRequiredService<IMessageRouter>());
        }

        [Theory]
        [InlineData(AdditionalMemberHandling.Ignore)]
        [InlineData(AdditionalMemberHandling.Error)]
        public async Task RouteMessage_IgnoreMissingMembers_ResultsInDifferentMessageHandler(AdditionalMemberHandling additionalMemberHandling)
        {
            // Arrange
            var services = new ServiceCollection();
            var collection = new ServiceBusMessageHandlerCollection(services);
            var messageHandlerV1 = new OrderV1AzureServiceBusMessageHandler();
            var messageHandlerV2 = new OrderV2AzureServiceBusMessageHandler();
            collection.WithServiceBusMessageHandler<OrderV1AzureServiceBusMessageHandler, Order>(provider => messageHandlerV1)
                      .WithServiceBusMessageHandler<OrderV2AzureServiceBusMessageHandler, OrderV2>(provider => messageHandlerV2);

            // Act
            services.AddServiceBusMessageRouting(options => options.Deserialization.AdditionalMembers = additionalMemberHandling);

            // Assert
            IServiceProvider serviceProvider = services.BuildServiceProvider();
            var router = serviceProvider.GetRequiredService<IAzureServiceBusMessageRouter>();

            OrderV2 orderV2 = OrderV2Generator.Generate();
            ServiceBusReceivedMessage message = orderV2.AsServiceBusReceivedMessage();
            AzureServiceBusMessageContext context = AzureServiceBusMessageContextFactory.Generate();
            var correlationInfo = new MessageCorrelationInfo("operation-id", "transaction-id");
            await router.RouteMessageAsync(message, context, correlationInfo, CancellationToken.None);

            Assert.Equal(additionalMemberHandling is AdditionalMemberHandling.Error, messageHandlerV2.IsProcessed);
            Assert.Equal(additionalMemberHandling is AdditionalMemberHandling.Ignore, messageHandlerV1.IsProcessed);
        }

        [Fact]
        public async Task RouteMessage_ExtremeNumberOfMessages_StillUsesTheCorrectMessageHandler()
        {
            // Arrange
            var services = new ServiceCollection();
            var collection = new ServiceBusMessageHandlerCollection(services);

            var spyOrderV1MessageHandler = new OrderV1AzureServiceBusMessageHandler();
            var spyOrderV2MessageHandler = new OrderV2AzureServiceBusMessageHandler();

            collection.WithServiceBusMessageHandler<OrderV1AzureServiceBusMessageHandler, Order>(messageBodyFilter: order => order.ArticleNumber == "NotExisting")
                      .WithServiceBusMessageHandler<OrderV2AzureServiceBusMessageHandler, OrderV2>(implementationFactory: provider => spyOrderV2MessageHandler)
                      .WithServiceBusMessageHandler<TestServiceBusMessageHandler, TestMessage>()
                      .WithServiceBusMessageHandler<OrderV1AzureServiceBusMessageHandler, Order>(messageContextFilter: context => context.MessageId == "NotExisting")
                      .WithServiceBusMessageHandler<OrderV1AzureServiceBusMessageHandler, Order>(provider => spyOrderV1MessageHandler)
                      .WithServiceBusMessageHandler<OrderV1AzureServiceBusMessageHandler, Order>();

            services.AddServiceBusMessageRouting();

            // Assert
            IServiceProvider serviceProvider = services.BuildServiceProvider();
            var router = serviceProvider.GetRequiredService<IAzureServiceBusMessageRouter>();

            int messageCount = 100;
            IEnumerable<ServiceBusReceivedMessage> messages =
                Enumerable.Range(0, messageCount)
                          .SelectMany(index =>
                          {
                              var orderV1 = OrderGenerator.Generate().AsServiceBusReceivedMessage();
                              var orderV2 = OrderV2Generator.Generate().AsServiceBusReceivedMessage();
                              return new[] { orderV1, orderV2 };
                          });

            foreach (ServiceBusReceivedMessage message in messages)
            {
                await router.RouteMessageAsync(message,
                    AzureServiceBusMessageContext.Create(
                        $"job-{Guid.NewGuid()}",
                        ServiceBusEntityType.Unknown,
                        Mock.Of<ServiceBusReceiver>(),
                        ServiceBusModelFactory.ServiceBusReceivedMessage(
                            messageId: $"id-{Guid.NewGuid()}")),
                    new MessageCorrelationInfo($"operation-{Guid.NewGuid()}", $"transaction-{Guid.NewGuid()}"),
                    CancellationToken.None);
            }

            Assert.Equal(messageCount, spyOrderV1MessageHandler.ProcessedMessages.Length);
            Assert.Equal(messageCount, spyOrderV2MessageHandler.ProcessedMessages.Length);
        }

        [Fact]
        public void CreateWithoutOptionsAndLogger_WithoutServiceProvider_Fails()
        {
            Assert.ThrowsAny<ArgumentException>(
                () => new AzureServiceBusMessageRouter(serviceProvider: null));
        }

        [Fact]
        public void CreateWithoutOptions_WithoutServiceProvider_Fails()
        {
            Assert.ThrowsAny<ArgumentException>(
                () => new AzureServiceBusMessageRouter(serviceProvider: null, logger: NullLogger<AzureServiceBusMessageRouter>.Instance));
        }

        [Fact]
        public void CreateWithoutLogger_WithoutServiceProvider_Fails()
        {
            Assert.ThrowsAny<ArgumentException>(
                () => new AzureServiceBusMessageRouter(serviceProvider: null, options: new AzureServiceBusMessageRouterOptions()));
        }

        [Fact]
        public void Create_WithoutServiceProvider_Fails()
        {
            Assert.ThrowsAny<ArgumentException>(
                () => new AzureServiceBusMessageRouter(
                    serviceProvider: null,
                    options: new AzureServiceBusMessageRouterOptions(),
                    logger: NullLogger<AzureServiceBusMessageRouter>.Instance));
        }
    }
}<|MERGE_RESOLUTION|>--- conflicted
+++ resolved
@@ -51,41 +51,6 @@
         }
 
         [Fact]
-<<<<<<< HEAD
-        public async Task RouteMessage_WithMultipleFallbackHandlers_UsesCorrectHandlerByJobId()
-        {
-            // Arrange
-            var services = new ServiceCollection();
-            ServiceBusMessageHandlerCollection collection1 = services.AddServiceBusMessageRouting().WithServiceBusMessageHandler<ShipmentAzureServiceBusMessageHandler, Shipment>();
-            collection1.JobId = Guid.NewGuid().ToString();
-
-            ServiceBusMessageHandlerCollection collection2 = services.AddServiceBusMessageRouting().WithServiceBusMessageHandler<ShipmentAzureServiceBusMessageHandler, Shipment>();
-            collection2.JobId = Guid.NewGuid().ToString();
-
-            var handler1 = new PassThruServiceBusFallbackMessageHandler();
-            var handler2 = new PassThruServiceBusFallbackMessageHandler();
-            collection2.WithServiceBusFallbackMessageHandler(provider => handler2);
-            collection1.WithServiceBusFallbackMessageHandler(provider => handler1);
-
-            IServiceProvider provider = services.BuildServiceProvider();
-            var router = provider.GetRequiredService<IAzureServiceBusMessageRouter>();
-
-            var order = OrderGenerator.Generate();
-            var message = ServiceBusModelFactory.ServiceBusReceivedMessage(BinaryData.FromObjectAsJson(order), messageId: "message-id");
-            var context = AzureServiceBusMessageContext.Create(collection1.JobId, ServiceBusEntityType.Unknown, Mock.Of<ServiceBusReceiver>(), message);
-            MessageCorrelationInfo correlationInfo = message.GetCorrelationInfo();
-
-            // Act
-            await router.RouteMessageAsync(message, context, correlationInfo, CancellationToken.None);
-
-            // Assert
-            Assert.True(handler1.IsProcessed);
-            Assert.False(handler2.IsProcessed);
-        }
-
-        [Fact]
-=======
->>>>>>> 49140380
         public async Task RouteMessage_WithoutFallbackWithFailingButMatchingMessageHandler_PassThruMessage()
         {
             // Arrange
