--- conflicted
+++ resolved
@@ -143,8 +143,7 @@
                 Logger.LogTrace("No operation ID was found on the message '{MessageId}' during processing in the Azure EventHubs message pump '{JobId}'", message.MessageId, JobId);
             }
 
-<<<<<<< HEAD
-            var context = AzureEventHubsMessageContext.CreateFrom(args.Data, _eventProcessor);
+            AzureEventHubsMessageContext context = args.Data.GetMessageContext(_eventProcessor);
             using (MessageCorrelationResult result = DetermineMessageCorrelation(args.Data))
             {
                 await _messageRouter.RouteMessageAsync(args.Data, context, result.CorrelationInfo, args.CancellationToken);
@@ -162,10 +161,6 @@
             }
 
             MessageCorrelationInfo correlation = message.GetCorrelationInfo(
-=======
-            AzureEventHubsMessageContext context = args.Data.GetMessageContext(_eventProcessor);
-            MessageCorrelationInfo correlation = args.Data.GetCorrelationInfo(
->>>>>>> 37fced62
                 transactionIdPropertyName: _eventHubsConfig.Options.Routing.Correlation.TransactionIdPropertyName,
                 operationParentIdPropertyName: _eventHubsConfig.Options.Routing.Correlation.OperationParentIdPropertyName);
 
